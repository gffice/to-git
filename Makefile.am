--- conflicted
+++ resolved
@@ -40,11 +40,8 @@
 # "Common" libraries used to link tor's utility code.
 TOR_UTIL_LIBS = \
 	src/common/libor.a \
-<<<<<<< HEAD
 	src/lib/libtor-container.a \
-=======
 	src/lib/libtor-net.a \
->>>>>>> d893be19
         src/lib/libtor-log.a \
         src/lib/libtor-lock.a \
         src/lib/libtor-fdio.a \
@@ -60,11 +57,8 @@
 # and tests)
 TOR_UTIL_TESTING_LIBS = \
 	src/common/libor-testing.a \
-<<<<<<< HEAD
 	src/lib/libtor-container-testing.a \
-=======
 	src/lib/libtor-net-testing.a \
->>>>>>> d893be19
         src/lib/libtor-log-testing.a \
         src/lib/libtor-lock-testing.a \
         src/lib/libtor-fdio-testing.a \
