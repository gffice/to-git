/* Copyright (c) 2019-2021, The Tor Project, Inc. */
/* See LICENSE for licensing information */

/**
 * \file congestion_control_vegas.c
 * \brief Code that implements the TOR_VEGAS congestion control algorithm
 *        from Proposal #324.
 */

#define TOR_CONGESTION_CONTROL_VEGAS_PRIVATE

#include "core/or/or.h"

#include "core/or/crypt_path.h"
#include "core/or/or_circuit_st.h"
#include "core/or/sendme.h"
#include "core/or/congestion_control_st.h"
#include "core/or/congestion_control_common.h"
#include "core/or/congestion_control_vegas.h"
#include "core/or/circuitlist.h"
#include "core/or/circuituse.h"
#include "core/or/origin_circuit_st.h"
#include "core/or/channel.h"
#include "feature/nodelist/networkstatus.h"
#include "feature/control/control_events.h"
#include "lib/math/stats.h"

#define OUTBUF_CELLS (2*TLS_RECORD_MAX_CELLS)

#define SS_CWND_MAX_DFLT (5000)

/* sbws circs are two hops, so params are based on 2 outbufs of cells */
#define VEGAS_ALPHA_SBWS_DFLT (2*OUTBUF_CELLS-TLS_RECORD_MAX_CELLS)
#define VEGAS_BETA_SBWS_DFLT (2*OUTBUF_CELLS+TLS_RECORD_MAX_CELLS)
#define VEGAS_GAMMA_SBWS_DFLT (2*OUTBUF_CELLS)
#define VEGAS_DELTA_SBWS_DFLT (4*OUTBUF_CELLS)
#define VEGAS_SSCAP_SBWS_DFLT (400)

/* Exits are three hops, so params are based on 3 outbufs of cells */
#define VEGAS_ALPHA_EXIT_DFLT (2*OUTBUF_CELLS)
#define VEGAS_BETA_EXIT_DFLT (4*OUTBUF_CELLS)
#define VEGAS_GAMMA_EXIT_DFLT (3*OUTBUF_CELLS)
#define VEGAS_DELTA_EXIT_DFLT (6*OUTBUF_CELLS)
#define VEGAS_SSCAP_EXIT_DFLT (500)

/* Onion rends are six hops, so params are based on 6 outbufs of cells */
#define VEGAS_ALPHA_ONION_DFLT (3*OUTBUF_CELLS)
#define VEGAS_BETA_ONION_DFLT (7*OUTBUF_CELLS)
#define VEGAS_GAMMA_ONION_DFLT (5*OUTBUF_CELLS)
#define VEGAS_DELTA_ONION_DFLT (9*OUTBUF_CELLS)
#define VEGAS_SSCAP_ONION_DFLT (600)

/**
 * Number of sendme_incs between cwnd and inflight for cwnd to be
 * still considered full */
#define VEGAS_CWND_FULL_GAP_DFLT (1)
static int cc_vegas_cwnd_full_gap = VEGAS_CWND_FULL_GAP_DFLT;

/**
 * If the cwnd becomes less than this percent full at any point,
 * we declare it not full immediately.
 */
#define VEGAS_CWND_FULL_MINPCT_DFLT (75)
static int cc_vegas_cwnd_full_minpct = VEGAS_CWND_FULL_MINPCT_DFLT;

/**
 * Param to decide when to reset the cwnd.
 */
#define VEGAS_CWND_FULL_PER_CWND_DFLT (1)
static int cc_cwnd_full_per_cwnd = VEGAS_CWND_FULL_PER_CWND_DFLT;

/** Moving average of the cc->cwnd from each circuit exiting slowstart. */
double cc_stats_vegas_exit_ss_cwnd_ma = 0;
double cc_stats_vegas_exit_ss_bdp_ma = 0;
double cc_stats_vegas_exit_ss_inc_ma = 0;
double cc_stats_vegas_gamma_drop_ma = 0;
double cc_stats_vegas_delta_drop_ma = 0;
double cc_stats_vegas_ss_csig_blocked_ma = 0;
double cc_stats_vegas_csig_blocked_ma = 0;
double cc_stats_vegas_csig_alpha_ma = 0;
double cc_stats_vegas_csig_beta_ma = 0;
double cc_stats_vegas_csig_delta_ma = 0;

double cc_stats_vegas_ss_queue_ma = 0;
double cc_stats_vegas_queue_ma = 0;
double cc_stats_vegas_bdp_ma = 0;

/** Stats on how many times we reached "delta" param. */
uint64_t cc_stats_vegas_above_delta = 0;
/** Stats on how many times we reached "ss_cwnd_max" param. */
uint64_t cc_stats_vegas_above_ss_cwnd_max = 0;
uint64_t cc_stats_vegas_below_ss_inc_floor = 0;
uint64_t cc_stats_vegas_circ_exited_ss = 0;

/**
 * The original TCP Vegas congestion window BDP estimator.
 */
static inline uint64_t
vegas_bdp(const congestion_control_t *cc)
{
  return cc->bdp[BDP_ALG_CWND_RTT];
}

/**
 * Cache Vegas consensus parameters.
 */
void
congestion_control_vegas_set_params(congestion_control_t *cc,
                                    cc_path_t path)
{
  tor_assert(cc->cc_alg == CC_ALG_VEGAS);
  const char *alpha_str = NULL, *beta_str = NULL, *gamma_str = NULL;
  const char *delta_str = NULL, *sscap_str = NULL;
  int alpha, beta, gamma, delta, ss_cwnd_cap;

  switch (path) {
    case CC_PATH_SBWS:
      alpha_str = "cc_vegas_alpha_sbws";
      beta_str = "cc_vegas_beta_sbws";
      gamma_str = "cc_vegas_gamma_sbws";
      delta_str = "cc_vegas_delta_sbws";
      sscap_str = "cc_sscap_sbws";
      alpha = VEGAS_ALPHA_SBWS_DFLT;
      beta = VEGAS_BETA_SBWS_DFLT;
      gamma = VEGAS_GAMMA_SBWS_DFLT;
      delta = VEGAS_DELTA_SBWS_DFLT;
      ss_cwnd_cap = VEGAS_SSCAP_SBWS_DFLT;
      break;
    case CC_PATH_EXIT:
    case CC_PATH_ONION_SOS:
      alpha_str = "cc_vegas_alpha_exit";
      beta_str = "cc_vegas_beta_exit";
      gamma_str = "cc_vegas_gamma_exit";
      delta_str = "cc_vegas_delta_exit";
      sscap_str = "cc_sscap_exit";
      alpha = VEGAS_ALPHA_EXIT_DFLT;
      beta = VEGAS_BETA_EXIT_DFLT;
      gamma = VEGAS_GAMMA_EXIT_DFLT;
      delta = VEGAS_DELTA_EXIT_DFLT;
      ss_cwnd_cap = VEGAS_SSCAP_EXIT_DFLT;
      break;
    case CC_PATH_ONION:
    case CC_PATH_ONION_VG:
      alpha_str = "cc_vegas_alpha_onion";
      beta_str = "cc_vegas_beta_onion";
      gamma_str = "cc_vegas_gamma_onion";
      delta_str = "cc_vegas_delta_onion";
      sscap_str = "cc_sscap_onion";
      alpha = VEGAS_ALPHA_ONION_DFLT;
      beta = VEGAS_BETA_ONION_DFLT;
      gamma = VEGAS_GAMMA_ONION_DFLT;
      delta = VEGAS_DELTA_ONION_DFLT;
      ss_cwnd_cap = VEGAS_SSCAP_ONION_DFLT;
      break;
    default:
      tor_assert(0);
      break;
  }

  cc->vegas_params.ss_cwnd_cap =
   networkstatus_get_param(NULL, sscap_str,
      ss_cwnd_cap,
      100,
      INT32_MAX);

  cc->vegas_params.ss_cwnd_max =
   networkstatus_get_param(NULL, "cc_ss_max",
      SS_CWND_MAX_DFLT,
      500,
      INT32_MAX);

  cc->vegas_params.alpha =
   networkstatus_get_param(NULL, alpha_str,
      alpha,
      0,
      1000);

  cc->vegas_params.beta =
   networkstatus_get_param(NULL, beta_str,
      beta,
      0,
      1000);

  cc->vegas_params.gamma =
   networkstatus_get_param(NULL, gamma_str,
      gamma,
      0,
      1000);

  cc->vegas_params.delta =
   networkstatus_get_param(NULL, delta_str,
      delta,
      0,
      INT32_MAX);

  cc_vegas_cwnd_full_minpct =
   networkstatus_get_param(NULL, "cc_cwnd_full_minpct",
      VEGAS_CWND_FULL_MINPCT_DFLT,
      0,
      100);

  cc_vegas_cwnd_full_gap =
   networkstatus_get_param(NULL, "cc_cwnd_full_gap",
      VEGAS_CWND_FULL_GAP_DFLT,
      0,
      INT32_MAX);

  cc_cwnd_full_per_cwnd =
   networkstatus_get_param(NULL, "cc_cwnd_full_per_cwnd",
      VEGAS_CWND_FULL_PER_CWND_DFLT,
      0,
      1);
}

/**
 * Common log function for tracking all vegas state.
 */
static void
congestion_control_vegas_log(const circuit_t *circ,
                             const congestion_control_t *cc)
{
  uint64_t queue_use = cc->cwnd - vegas_bdp(cc);

  if (CIRCUIT_IS_ORIGIN(circ) &&
      circ->purpose == CIRCUIT_PURPOSE_S_REND_JOINED) {
    log_info(LD_CIRC,
               "CC: TOR_VEGAS Onion Circuit %d "
               "RTT: %"PRIu64", %"PRIu64", %"PRIu64", "
               "CWND: %"PRIu64", "
               "INFL: %"PRIu64", "
               "VBDP: %"PRIu64", "
               "QUSE: %"PRIu64", "
               "BWE: %"PRIu64", "
               "SS: %d",
             CONST_TO_ORIGIN_CIRCUIT(circ)->global_identifier,
             cc->min_rtt_usec/1000,
             cc->ewma_rtt_usec/1000,
             cc->max_rtt_usec/1000,
             cc->cwnd,
             cc->inflight,
             vegas_bdp(cc),
             queue_use,
             cc->cwnd*CELL_MAX_NETWORK_SIZE*1000/
                MAX(cc->min_rtt_usec,cc->ewma_rtt_usec),
             cc->in_slow_start
             );
  } else {
    log_info(LD_CIRC,
               "CC: TOR_VEGAS "
               "RTT: %"PRIu64", %"PRIu64", %"PRIu64", "
               "CWND: %"PRIu64", "
               "INFL: %"PRIu64", "
               "VBDP: %"PRIu64", "
               "QUSE: %"PRIu64", "
               "BWE: %"PRIu64", "
               "SS: %d",
             cc->min_rtt_usec/1000,
             cc->ewma_rtt_usec/1000,
             cc->max_rtt_usec/1000,
             cc->cwnd,
             cc->inflight,
             vegas_bdp(cc),
             queue_use,
             cc->cwnd*CELL_MAX_NETWORK_SIZE*1000/
                MAX(cc->min_rtt_usec,cc->ewma_rtt_usec),
             cc->in_slow_start
             );
  }
}

/**
 * Implements RFC3742: Limited Slow Start.
 * https://datatracker.ietf.org/doc/html/rfc3742#section-2
 */
static inline uint64_t
rfc3742_ss_inc(const congestion_control_t *cc)
{
  if (cc->cwnd <= cc->vegas_params.ss_cwnd_cap) {
    /* If less than the cap, round and always grow by at least 1 sendme_inc. */
    return ((uint64_t)cc->cwnd_inc_pct_ss*cc->sendme_inc + 50)/100;
  } else {
    // K = int(cwnd/(0.5 max_ssthresh));
    //  => K = 2*cwnd/max_ssthresh
    // cwnd += int(MSS/K);
    //  => cwnd += MSS*max_ssthresh/(2*cwnd)
    // Return at least 1 for inc.
    return MAX(
            ((uint64_t)cc->sendme_inc*cc->vegas_params.ss_cwnd_cap + cc->cwnd)/
                 (2*cc->cwnd),
               1);
  }
}

/**
 * Exit Vegas slow start.
 *
 * This function sets our slow-start state to 0, and emits logs
 * and control port information signifying end of slow start.
 * It also schedules the next CWND update for steady-state.
 */
static void
congestion_control_vegas_exit_slow_start(const circuit_t *circ,
                                         congestion_control_t *cc)
{
  congestion_control_vegas_log(circ, cc);
  cc->in_slow_start = 0;
  congestion_control_vegas_log(circ, cc);

  /* Update metricsport metrics */
  cc_stats_vegas_exit_ss_cwnd_ma =
    stats_update_running_avg(cc_stats_vegas_exit_ss_cwnd_ma,
                             cc->cwnd);
  cc_stats_vegas_exit_ss_bdp_ma =
    stats_update_running_avg(cc_stats_vegas_exit_ss_bdp_ma,
                             vegas_bdp(cc));
  cc_stats_vegas_exit_ss_inc_ma =
    stats_update_running_avg(cc_stats_vegas_exit_ss_inc_ma,
                             rfc3742_ss_inc(cc));
  cc_stats_vegas_circ_exited_ss++;

  /* We need to report that slow start has exited ASAP,
   * for sbws bandwidth measurement. */
  if (CIRCUIT_IS_ORIGIN(circ)) {
    /* We must discard const here because the event modifies fields :/ */
    control_event_circ_bandwidth_used_for_circ(
            TO_ORIGIN_CIRCUIT((circuit_t*)circ));
  }
}

/**
 * Returns true if the congestion window is considered full.
 *
 * We allow a number of sendme_incs gap in case buffering issues
 * with edge conns cause the window to occasionally be not quite
 * full. This can happen if several SENDMEs arrive before we
 * return to the eventloop to fill the inbuf on edge connections.
 */
static inline bool
cwnd_became_full(const congestion_control_t *cc)
{
  if (cc->inflight + cc_vegas_cwnd_full_gap*cc->sendme_inc >= cc->cwnd) {
    return true;
  } else {
    return false;
  }
}

/**
 * Returns true if the congestion window is no longer full.
 *
 * This functions as a low watermark, below which we stop
 * allowing cwnd increments.
 */
static inline bool
cwnd_became_nonfull(const congestion_control_t *cc)
{
  /* Use multiply form to avoid division */
  if (100*cc->inflight < cc_vegas_cwnd_full_minpct * cc->cwnd) {
    return true;
  } else {
    return false;
  }
}

/**
 * Decide if it is time to reset the cwnd_full status.
 *
 * If cc_cwnd_full_per_cwnd=1, we reset cwnd_full once per congestion
 * window, ie:
 *   next_cwnd_event == SENDME_PER_CWND(cc)
 *
 * Otherwise, we reset cwnd_full whenever there is an update of
 * the congestion window, ie:
 *   next_cc_event == CWND_UPDATE_RATE(cc)
 */
static inline bool
cwnd_full_reset(const congestion_control_t *cc)
{
  if (cc_cwnd_full_per_cwnd) {
    return (cc->next_cwnd_event == SENDME_PER_CWND(cc));
  } else {
    return (cc->next_cc_event == CWND_UPDATE_RATE(cc));
  }
}

/**
 * Process a SENDME and update the congestion window according to the
 * rules specified in TOR_VEGAS of Proposal #324.
 *
 * Essentially, this algorithm attempts to measure queue lengths on
 * the circuit by subtracting the bandwidth-delay-product estimate
 * from the current congestion window.
 *
 * If the congestion window is larger than the bandwidth-delay-product,
 * then data is assumed to be queuing. We reduce the congestion window
 * in that case.
 *
 * If the congestion window is smaller than the bandwidth-delay-product,
 * then there is spare bandwidth capacity on the circuit. We increase the
 * congestion window in that case.
 *
 * The congestion window is updated only once every congestion window worth of
 * packets, even if the signal persists. It is also updated whenever the
 * upstream orcon blocks, or unblocks. This minimizes local client queues.
 */
int
congestion_control_vegas_process_sendme(congestion_control_t *cc,
                                        const circuit_t *circ,
                                        const crypt_path_t *layer_hint)
{
  uint64_t queue_use;

  tor_assert(cc && cc->cc_alg == CC_ALG_VEGAS);
  tor_assert(circ);

  /* Update ack counter until next congestion signal event is allowed */
  if (cc->next_cc_event)
    cc->next_cc_event--;

  /* Update ack counter until a full cwnd is processed */
  if (cc->next_cwnd_event)
    cc->next_cwnd_event--;

  /* Compute BDP and RTT. If we did not update, don't run the alg */
  if (!congestion_control_update_circuit_estimates(cc, circ, layer_hint)) {
    cc->inflight = cc->inflight - cc->sendme_inc;
    return 0;
  }

  /* The queue use is the amount in which our cwnd is above BDP;
   * if it is below, then 0 queue use. */
  if (vegas_bdp(cc) > cc->cwnd)
    queue_use = 0; // This should not happen anymore..
  else
    queue_use = cc->cwnd - vegas_bdp(cc);

  /* Update the full state */
  if (cwnd_became_full(cc))
    cc->cwnd_full = 1;
  else if (cwnd_became_nonfull(cc))
    cc->cwnd_full = 0;

  if (cc->in_slow_start) {
    if (queue_use < cc->vegas_params.gamma && !cc->blocked_chan) {
      /* If the congestion window is not fully in use, skip any
       * increment of cwnd in slow start */
      if (cc->cwnd_full) {
        /* Get the "Limited Slow Start" increment */
        uint64_t inc = rfc3742_ss_inc(cc);
        cc->cwnd += inc;

        // Check if inc is less than what we would do in steady-state
        // avoidance. Note that this is likely never to happen
        // in practice, but we keep this block and the metrics to make
        // sure.
        if (inc*SENDME_PER_CWND(cc) <= CWND_INC(cc)*cc->cwnd_inc_rate) {
          congestion_control_vegas_exit_slow_start(circ, cc);

<<<<<<< HEAD
        /* We exited slow start without being blocked */
        cc_stats_vegas_ss_csig_blocked_ma =
          stats_update_running_avg(cc_stats_vegas_ss_csig_blocked_ma,
                                   0);
      } else {
        cc->cwnd += inc;
        cc->next_cc_event = 1; // Technically irrelevant, but for consistency
=======
          cc_stats_vegas_below_ss_inc_floor++;

          /* We exited slow start without being blocked */
          cc_stats_vegas_ss_csig_blocked_ma =
            stats_update_running_avg(cc_stats_vegas_ss_csig_blocked_ma,
                                     0);
        }
>>>>>>> fd86420d
      }
    } else {
      uint64_t old_cwnd = cc->cwnd;

      /* Congestion signal: Set cwnd to gamma threshold */
      cc->cwnd = vegas_bdp(cc) + cc->vegas_params.gamma;

      /* Compute the percentage we experience a blocked csig vs RTT sig */
      if (cc->blocked_chan) {
        cc_stats_vegas_ss_csig_blocked_ma =
          stats_update_running_avg(cc_stats_vegas_ss_csig_blocked_ma,
                                   100);
      } else {
        uint64_t cwnd_diff = (old_cwnd > cc->cwnd ? old_cwnd - cc->cwnd : 0);

        cc_stats_vegas_ss_csig_blocked_ma =
          stats_update_running_avg(cc_stats_vegas_ss_csig_blocked_ma,
                                   0);

        /* Account the amount we reduced the cwnd by for the gamma cutoff */
        cc_stats_vegas_gamma_drop_ma =
          stats_update_running_avg(cc_stats_vegas_gamma_drop_ma,
                               cwnd_diff);
      }

      congestion_control_vegas_exit_slow_start(circ, cc);
    }

    if (cc->cwnd >= cc->vegas_params.ss_cwnd_max) {
      cc->cwnd = cc->vegas_params.ss_cwnd_max;
      congestion_control_vegas_exit_slow_start(circ, cc);
      cc_stats_vegas_above_ss_cwnd_max++;
    }

    cc_stats_vegas_ss_queue_ma =
       stats_update_running_avg(cc_stats_vegas_ss_queue_ma,
                             queue_use);
  /* After slow start, We only update once per window */
  } else if (cc->next_cc_event == 0) {
    if (queue_use > cc->vegas_params.delta) {
      uint64_t old_cwnd = cc->cwnd;
      uint64_t cwnd_diff;

      /* If we are above the delta threshold, drop cwnd down to the
       * delta threshold. */
      cc->cwnd = vegas_bdp(cc) + cc->vegas_params.delta - CWND_INC(cc);

      /* Account the amount we reduced the cwnd by for the gamma cutoff */
      cwnd_diff = (old_cwnd > cc->cwnd ? old_cwnd - cc->cwnd : 0);
      cc_stats_vegas_delta_drop_ma =
        stats_update_running_avg(cc_stats_vegas_delta_drop_ma,
                             cwnd_diff);

      cc_stats_vegas_above_delta++;

      /* Percentage metrics: Add 100% delta, 0 for other two */
      cc_stats_vegas_csig_alpha_ma =
          stats_update_running_avg(cc_stats_vegas_csig_alpha_ma,
                                   0);
      cc_stats_vegas_csig_beta_ma =
          stats_update_running_avg(cc_stats_vegas_csig_beta_ma,
                                   0);
      cc_stats_vegas_csig_delta_ma =
          stats_update_running_avg(cc_stats_vegas_csig_delta_ma,
                                   100);
    } else if (queue_use > cc->vegas_params.beta || cc->blocked_chan) {
      cc->cwnd -= CWND_INC(cc);

      /* Compute the percentage we experience a blocked csig vs RTT sig */
      if (cc->blocked_chan) {
        cc_stats_vegas_csig_blocked_ma =
          stats_update_running_avg(cc_stats_vegas_csig_blocked_ma,
                                   100);
      } else {
        cc_stats_vegas_csig_blocked_ma =
          stats_update_running_avg(cc_stats_vegas_csig_blocked_ma,
                                   0);
      }

      /* Percentage counters: Add 100% beta, 0 for other two */
      cc_stats_vegas_csig_alpha_ma =
          stats_update_running_avg(cc_stats_vegas_csig_alpha_ma,
                                   0);
      cc_stats_vegas_csig_beta_ma =
          stats_update_running_avg(cc_stats_vegas_csig_beta_ma,
                                   100);
      cc_stats_vegas_csig_delta_ma =
          stats_update_running_avg(cc_stats_vegas_csig_delta_ma,
                                   0);
    } else if (cc->cwnd_full &&
               queue_use < cc->vegas_params.alpha) {
      cc->cwnd += CWND_INC(cc);

      /* Percentage counters: Add 100% alpha, 0 for other two */
      cc_stats_vegas_csig_alpha_ma =
          stats_update_running_avg(cc_stats_vegas_csig_alpha_ma,
                                   100);
      cc_stats_vegas_csig_beta_ma =
          stats_update_running_avg(cc_stats_vegas_csig_beta_ma,
                                   0);
      cc_stats_vegas_csig_delta_ma =
          stats_update_running_avg(cc_stats_vegas_csig_delta_ma,
                                   0);
    } else {
      /* Percentage counters: No signal this round. Add 0% to all */
      cc_stats_vegas_csig_alpha_ma =
          stats_update_running_avg(cc_stats_vegas_csig_alpha_ma,
                                   0);
      cc_stats_vegas_csig_beta_ma =
          stats_update_running_avg(cc_stats_vegas_csig_beta_ma,
                                   0);
      cc_stats_vegas_csig_delta_ma =
          stats_update_running_avg(cc_stats_vegas_csig_delta_ma,
                                   0);
    }

    /* cwnd can never fall below 1 increment */
    cc->cwnd = MAX(cc->cwnd, cc->cwnd_min);

    congestion_control_vegas_log(circ, cc);

    /* Update metrics */
    cc_stats_vegas_queue_ma =
        stats_update_running_avg(cc_stats_vegas_queue_ma,
                                 queue_use);
    cc_stats_vegas_bdp_ma =
        stats_update_running_avg(cc_stats_vegas_bdp_ma,
                                 vegas_bdp(cc));

    /* Log if we're above the ss_cap */
    if (cc->cwnd >= cc->vegas_params.ss_cwnd_max) {
      log_info(LD_CIRC,
            "CC: TOR_VEGAS above ss_max in steady state for circ %d: %"PRIu64,
            circ->purpose, cc->cwnd);
    }
  }

  /* Reset event counters */
  if (cc->next_cwnd_event == 0) {
    cc->next_cwnd_event = SENDME_PER_CWND(cc);
  }
  if (cc->next_cc_event == 0) {
    cc->next_cc_event = CWND_UPDATE_RATE(cc);
  }

  /* Decide if enough time has passed to reset the cwnd utilization */
  if (cwnd_full_reset(cc))
    cc->cwnd_full = 0;

  /* Update inflight with ack */
  cc->inflight = cc->inflight - cc->sendme_inc;

  return 0;
}<|MERGE_RESOLUTION|>--- conflicted
+++ resolved
@@ -456,15 +456,6 @@
         if (inc*SENDME_PER_CWND(cc) <= CWND_INC(cc)*cc->cwnd_inc_rate) {
           congestion_control_vegas_exit_slow_start(circ, cc);
 
-<<<<<<< HEAD
-        /* We exited slow start without being blocked */
-        cc_stats_vegas_ss_csig_blocked_ma =
-          stats_update_running_avg(cc_stats_vegas_ss_csig_blocked_ma,
-                                   0);
-      } else {
-        cc->cwnd += inc;
-        cc->next_cc_event = 1; // Technically irrelevant, but for consistency
-=======
           cc_stats_vegas_below_ss_inc_floor++;
 
           /* We exited slow start without being blocked */
@@ -472,7 +463,6 @@
             stats_update_running_avg(cc_stats_vegas_ss_csig_blocked_ma,
                                      0);
         }
->>>>>>> fd86420d
       }
     } else {
       uint64_t old_cwnd = cc->cwnd;
