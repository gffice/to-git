--- conflicted
+++ resolved
@@ -711,17 +711,12 @@
   if (!policy) {
     /* no policy? accept all. */
     return ADDR_POLICY_ACCEPTED;
-<<<<<<< HEAD
   } else if (addr == NULL || tor_addr_is_null(addr)) {
-    tor_assert(port != 0);
-=======
-  } else if (tor_addr_is_null(addr)) {
     if (port == 0) {
       log_info(LD_BUG, "Rejecting null address with 0 port (family %d)",
                addr ? tor_addr_family(addr) : -1);
       return ADDR_POLICY_REJECTED;
     }
->>>>>>> 1c30e6ab
     return compare_unknown_tor_addr_to_addr_policy(port, policy);
   } else if (port == 0) {
     return compare_known_tor_addr_to_addr_policy_noport(addr, policy);
