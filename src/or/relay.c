--- conflicted
+++ resolved
@@ -2447,16 +2447,10 @@
   size_t alloc = cell_queues_get_total_allocation();
   alloc += buf_get_total_allocation();
   alloc += tor_zlib_get_total_allocation();
-<<<<<<< HEAD
+  const size_t rend_cache_total = rend_cache_get_total_allocation();
+  alloc += rend_cache_total;
   if (alloc >= get_options()->MaxMemInQueues_low_threshold) {
     last_time_under_memory_pressure = approx_time();
-    if (alloc >= get_options()->MaxMemInQueues) {
-      circuits_handle_oom(alloc);
-      return 1;
-    }
-=======
-  const size_t rend_cache_total = rend_cache_get_total_allocation();
-  alloc += rend_cache_total;
   if (alloc >= get_options()->MaxMemInQueues) {
     /* If we're spending over 20% of the memory limit on hidden service
      * descriptors, free them until we're down to 10%.
@@ -2470,7 +2464,7 @@
     }
     circuits_handle_oom(alloc);
     return 1;
->>>>>>> 3033ba9f
+  }
   }
   return 0;
 }
