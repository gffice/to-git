/* Copyright (c) 2001 Matej Pfajfar.
 * Copyright (c) 2001-2004, Roger Dingledine.
 * Copyright (c) 2004-2006, Roger Dingledine, Nick Mathewson.
 * Copyright (c) 2007-2011, The Tor Project, Inc. */
/* See LICENSE for licensing information */

/**
 * \file connection.c
 * \brief General high-level functions to handle reading and writing
 * on connections.
 **/

#include "or.h"
#include "buffers.h"
#include "circuitbuild.h"
#include "circuitlist.h"
#include "circuituse.h"
#include "config.h"
#include "connection.h"
#include "connection_edge.h"
#include "connection_or.h"
#include "control.h"
#include "cpuworker.h"
#include "directory.h"
#include "dirserv.h"
#include "dns.h"
#include "dnsserv.h"
#include "geoip.h"
#include "main.h"
#include "policies.h"
#include "reasons.h"
#include "relay.h"
#include "rendclient.h"
#include "rendcommon.h"
#include "rephist.h"
#include "router.h"
#include "routerparse.h"

#ifdef USE_BUFFEREVENTS
#include <event2/event.h>
#endif

static connection_t *connection_create_listener(
                               const struct sockaddr *listensockaddr,
                               socklen_t listensocklen, int type,
                               char* address);
static void connection_init(time_t now, connection_t *conn, int type,
                            int socket_family);
static int connection_init_accepted_conn(connection_t *conn,
                                         uint8_t listener_type);
static int connection_handle_listener_read(connection_t *conn, int new_type);
#ifndef USE_BUFFEREVENTS
static int connection_bucket_should_increase(int bucket,
                                             or_connection_t *conn);
#endif
static int connection_finished_flushing(connection_t *conn);
static int connection_flushed_some(connection_t *conn);
static int connection_finished_connecting(connection_t *conn);
static int connection_reached_eof(connection_t *conn);
static int connection_read_to_buf(connection_t *conn, ssize_t *max_to_read,
                                  int *socket_error);
static int connection_process_inbuf(connection_t *conn, int package_partial);
static void client_check_address_changed(int sock);
static void set_constrained_socket_buffers(int sock, int size);

static const char *connection_proxy_state_to_string(int state);
static int connection_read_https_proxy_response(connection_t *conn);
static void connection_send_socks5_connect(connection_t *conn);

/** The last IPv4 address that our network interface seemed to have been
 * binding to, in host order.  We use this to detect when our IP changes. */
static uint32_t last_interface_ip = 0;
/** A list of uint32_ts for addresses we've used in outgoing connections.
 * Used to detect IP address changes. */
static smartlist_t *outgoing_addrs = NULL;

/**************************************************************/

/**
 * Return the human-readable name for the connection type <b>type</b>
 */
const char *
conn_type_to_string(int type)
{
  static char buf[64];
  switch (type) {
    case CONN_TYPE_OR_LISTENER: return "OR listener";
    case CONN_TYPE_OR: return "OR";
    case CONN_TYPE_EXIT: return "Exit";
    case CONN_TYPE_AP_LISTENER: return "Socks listener";
    case CONN_TYPE_AP_TRANS_LISTENER:
      return "Transparent pf/netfilter listener";
    case CONN_TYPE_AP_NATD_LISTENER: return "Transparent natd listener";
    case CONN_TYPE_AP_DNS_LISTENER: return "DNS listener";
    case CONN_TYPE_AP: return "Socks";
    case CONN_TYPE_DIR_LISTENER: return "Directory listener";
    case CONN_TYPE_DIR: return "Directory";
    case CONN_TYPE_CPUWORKER: return "CPU worker";
    case CONN_TYPE_CONTROL_LISTENER: return "Control listener";
    case CONN_TYPE_CONTROL: return "Control";
    default:
      log_warn(LD_BUG, "unknown connection type %d", type);
      tor_snprintf(buf, sizeof(buf), "unknown [%d]", type);
      return buf;
  }
}

/**
 * Return the human-readable name for the connection state <b>state</b>
 * for the connection type <b>type</b>
 */
const char *
conn_state_to_string(int type, int state)
{
  static char buf[96];
  switch (type) {
    case CONN_TYPE_OR_LISTENER:
    case CONN_TYPE_AP_LISTENER:
    case CONN_TYPE_AP_TRANS_LISTENER:
    case CONN_TYPE_AP_NATD_LISTENER:
    case CONN_TYPE_AP_DNS_LISTENER:
    case CONN_TYPE_DIR_LISTENER:
    case CONN_TYPE_CONTROL_LISTENER:
      if (state == LISTENER_STATE_READY)
        return "ready";
      break;
    case CONN_TYPE_OR:
      switch (state) {
        case OR_CONN_STATE_CONNECTING: return "connect()ing";
        case OR_CONN_STATE_PROXY_HANDSHAKING: return "handshaking (proxy)";
        case OR_CONN_STATE_TLS_HANDSHAKING: return "handshaking (TLS)";
        case OR_CONN_STATE_TLS_CLIENT_RENEGOTIATING:
          return "renegotiating (TLS)";
        case OR_CONN_STATE_TLS_SERVER_RENEGOTIATING:
          return "waiting for renegotiation (TLS)";
        case OR_CONN_STATE_OR_HANDSHAKING: return "handshaking (Tor)";
        case OR_CONN_STATE_OPEN: return "open";
      }
      break;
    case CONN_TYPE_EXIT:
      switch (state) {
        case EXIT_CONN_STATE_RESOLVING: return "waiting for dest info";
        case EXIT_CONN_STATE_CONNECTING: return "connecting";
        case EXIT_CONN_STATE_OPEN: return "open";
        case EXIT_CONN_STATE_RESOLVEFAILED: return "resolve failed";
      }
      break;
    case CONN_TYPE_AP:
      switch (state) {
        case AP_CONN_STATE_SOCKS_WAIT: return "waiting for socks info";
        case AP_CONN_STATE_NATD_WAIT: return "waiting for natd dest info";
        case AP_CONN_STATE_RENDDESC_WAIT: return "waiting for rendezvous desc";
        case AP_CONN_STATE_CONTROLLER_WAIT: return "waiting for controller";
        case AP_CONN_STATE_CIRCUIT_WAIT: return "waiting for circuit";
        case AP_CONN_STATE_CONNECT_WAIT: return "waiting for connect response";
        case AP_CONN_STATE_RESOLVE_WAIT: return "waiting for resolve response";
        case AP_CONN_STATE_OPEN: return "open";
      }
      break;
    case CONN_TYPE_DIR:
      switch (state) {
        case DIR_CONN_STATE_CONNECTING: return "connecting";
        case DIR_CONN_STATE_CLIENT_SENDING: return "client sending";
        case DIR_CONN_STATE_CLIENT_READING: return "client reading";
        case DIR_CONN_STATE_CLIENT_FINISHED: return "client finished";
        case DIR_CONN_STATE_SERVER_COMMAND_WAIT: return "waiting for command";
        case DIR_CONN_STATE_SERVER_WRITING: return "writing";
      }
      break;
    case CONN_TYPE_CPUWORKER:
      switch (state) {
        case CPUWORKER_STATE_IDLE: return "idle";
        case CPUWORKER_STATE_BUSY_ONION: return "busy with onion";
      }
      break;
    case CONN_TYPE_CONTROL:
      switch (state) {
        case CONTROL_CONN_STATE_OPEN: return "open (protocol v1)";
        case CONTROL_CONN_STATE_NEEDAUTH:
          return "waiting for authentication (protocol v1)";
      }
      break;
  }

  log_warn(LD_BUG, "unknown connection state %d (type %d)", state, type);
  tor_snprintf(buf, sizeof(buf),
               "unknown state [%d] on unknown [%s] connection",
               state, conn_type_to_string(type));
  return buf;
}

#ifdef USE_BUFFEREVENTS
/** Return true iff the connection's type is one that can use a
    bufferevent-based implementation. */
int
connection_type_uses_bufferevent(connection_t *conn)
{
  switch (conn->type) {
    case CONN_TYPE_AP:
    case CONN_TYPE_EXIT:
    case CONN_TYPE_DIR:
    case CONN_TYPE_CONTROL:
    case CONN_TYPE_OR:
    case CONN_TYPE_CPUWORKER:
      return 1;
    default:
      return 0;
  }
}
#endif

/** Allocate and return a new dir_connection_t, initialized as by
 * connection_init(). */
dir_connection_t *
dir_connection_new(int socket_family)
{
  dir_connection_t *dir_conn = tor_malloc_zero(sizeof(dir_connection_t));
  connection_init(time(NULL), TO_CONN(dir_conn), CONN_TYPE_DIR, socket_family);
  return dir_conn;
}

/** Allocate and return a new or_connection_t, initialized as by
 * connection_init(). */
or_connection_t *
or_connection_new(int socket_family)
{
  or_connection_t *or_conn = tor_malloc_zero(sizeof(or_connection_t));
  time_t now = time(NULL);
  connection_init(now, TO_CONN(or_conn), CONN_TYPE_OR, socket_family);

  or_conn->timestamp_last_added_nonpadding = time(NULL);
  or_conn->next_circ_id = crypto_rand_int(1<<15);

  or_conn->active_circuit_pqueue = smartlist_create();
  or_conn->active_circuit_pqueue_last_recalibrated = cell_ewma_get_tick();

  return or_conn;
}

/** Allocate and return a new edge_connection_t, initialized as by
 * connection_init(). */
edge_connection_t *
edge_connection_new(int type, int socket_family)
{
  edge_connection_t *edge_conn = tor_malloc_zero(sizeof(edge_connection_t));
  tor_assert(type == CONN_TYPE_EXIT || type == CONN_TYPE_AP);
  connection_init(time(NULL), TO_CONN(edge_conn), type, socket_family);
  if (type == CONN_TYPE_AP)
    edge_conn->socks_request = tor_malloc_zero(sizeof(socks_request_t));
  return edge_conn;
}

/** Allocate and return a new control_connection_t, initialized as by
 * connection_init(). */
control_connection_t *
control_connection_new(int socket_family)
{
  control_connection_t *control_conn =
    tor_malloc_zero(sizeof(control_connection_t));
  connection_init(time(NULL),
                  TO_CONN(control_conn), CONN_TYPE_CONTROL, socket_family);
  log_notice(LD_CONTROL, "New control connection opened.");
  return control_conn;
}

/** Allocate, initialize, and return a new connection_t subtype of <b>type</b>
 * to make or receive connections of address family <b>socket_family</b>.  The
 * type should be one of the CONN_TYPE_* constants. */
connection_t *
connection_new(int type, int socket_family)
{
  switch (type) {
    case CONN_TYPE_OR:
      return TO_CONN(or_connection_new(socket_family));

    case CONN_TYPE_EXIT:
    case CONN_TYPE_AP:
      return TO_CONN(edge_connection_new(type, socket_family));

    case CONN_TYPE_DIR:
      return TO_CONN(dir_connection_new(socket_family));

    case CONN_TYPE_CONTROL:
      return TO_CONN(control_connection_new(socket_family));

    default: {
      connection_t *conn = tor_malloc_zero(sizeof(connection_t));
      connection_init(time(NULL), conn, type, socket_family);
      return conn;
    }
  }
}

/** Initializes conn. (you must call connection_add() to link it into the main
 * array).
 *
 * Set conn-\>type to <b>type</b>. Set conn-\>s and conn-\>conn_array_index to
 * -1 to signify they are not yet assigned.
 *
 * If conn is not a listener type, allocate buffers for it. If it's
 * an AP type, allocate space to store the socks_request.
 *
 * Assign a pseudorandom next_circ_id between 0 and 2**15.
 *
 * Initialize conn's timestamps to now.
 */
static void
connection_init(time_t now, connection_t *conn, int type, int socket_family)
{
  static uint64_t n_connections_allocated = 1;

  switch (type) {
    case CONN_TYPE_OR:
      conn->magic = OR_CONNECTION_MAGIC;
      break;
    case CONN_TYPE_EXIT:
    case CONN_TYPE_AP:
      conn->magic = EDGE_CONNECTION_MAGIC;
      break;
    case CONN_TYPE_DIR:
      conn->magic = DIR_CONNECTION_MAGIC;
      break;
    case CONN_TYPE_CONTROL:
      conn->magic = CONTROL_CONNECTION_MAGIC;
      break;
    default:
      conn->magic = BASE_CONNECTION_MAGIC;
      break;
  }

  conn->s = -1; /* give it a default of 'not used' */
  conn->conn_array_index = -1; /* also default to 'not used' */
  conn->global_identifier = n_connections_allocated++;

  conn->type = type;
  conn->socket_family = socket_family;
#ifndef USE_BUFFEREVENTS
  if (!connection_is_listener(conn)) {
    /* listeners never use their buf */
    conn->inbuf = buf_new();
    conn->outbuf = buf_new();
  }
#endif

  conn->timestamp_created = now;
  conn->timestamp_lastread = now;
  conn->timestamp_lastwritten = now;
}

/** Create a link between <b>conn_a</b> and <b>conn_b</b>. */
void
connection_link_connections(connection_t *conn_a, connection_t *conn_b)
{
  tor_assert(conn_a->s < 0);
  tor_assert(conn_b->s < 0);

  conn_a->linked = 1;
  conn_b->linked = 1;
  conn_a->linked_conn = conn_b;
  conn_b->linked_conn = conn_a;
}

/** Deallocate memory used by <b>conn</b>. Deallocate its buffers if
 * necessary, close its socket if necessary, and mark the directory as dirty
 * if <b>conn</b> is an OR or OP connection.
 */
static void
_connection_free(connection_t *conn)
{
  void *mem;
  size_t memlen;
  if (!conn)
    return;

  switch (conn->type) {
    case CONN_TYPE_OR:
      tor_assert(conn->magic == OR_CONNECTION_MAGIC);
      mem = TO_OR_CONN(conn);
      memlen = sizeof(or_connection_t);
      break;
    case CONN_TYPE_AP:
    case CONN_TYPE_EXIT:
      tor_assert(conn->magic == EDGE_CONNECTION_MAGIC);
      mem = TO_EDGE_CONN(conn);
      memlen = sizeof(edge_connection_t);
      break;
    case CONN_TYPE_DIR:
      tor_assert(conn->magic == DIR_CONNECTION_MAGIC);
      mem = TO_DIR_CONN(conn);
      memlen = sizeof(dir_connection_t);
      break;
    case CONN_TYPE_CONTROL:
      tor_assert(conn->magic == CONTROL_CONNECTION_MAGIC);
      mem = TO_CONTROL_CONN(conn);
      memlen = sizeof(control_connection_t);
      break;
    default:
      tor_assert(conn->magic == BASE_CONNECTION_MAGIC);
      mem = conn;
      memlen = sizeof(connection_t);
      break;
  }

  if (conn->linked) {
    log_info(LD_GENERAL, "Freeing linked %s connection [%s] with %d "
             "bytes on inbuf, %d on outbuf.",
             conn_type_to_string(conn->type),
             conn_state_to_string(conn->type, conn->state),
             (int)connection_get_inbuf_len(conn),
             (int)connection_get_outbuf_len(conn));
  }

  if (!connection_is_listener(conn)) {
    buf_free(conn->inbuf);
    buf_free(conn->outbuf);
  } else {
    if (conn->socket_family == AF_UNIX) {
      /* For now only control ports can be Unix domain sockets
       * and listeners at the same time */
      tor_assert(conn->type == CONN_TYPE_CONTROL_LISTENER);

      if (unlink(conn->address) < 0 && errno != ENOENT) {
        log_warn(LD_NET, "Could not unlink %s: %s", conn->address,
                         strerror(errno));
      }
    }
  }

  tor_free(conn->address);

  if (connection_speaks_cells(conn)) {
    or_connection_t *or_conn = TO_OR_CONN(conn);
    tor_tls_free(or_conn->tls);
    or_conn->tls = NULL;
    or_handshake_state_free(or_conn->handshake_state);
    or_conn->handshake_state = NULL;
    smartlist_free(or_conn->active_circuit_pqueue);
    tor_free(or_conn->nickname);
  }
  if (CONN_IS_EDGE(conn)) {
    edge_connection_t *edge_conn = TO_EDGE_CONN(conn);
    tor_free(edge_conn->chosen_exit_name);
    if (edge_conn->socks_request) {
      memset(edge_conn->socks_request, 0xcc, sizeof(socks_request_t));
      tor_free(edge_conn->socks_request);
    }

    rend_data_free(edge_conn->rend_data);
  }
  if (conn->type == CONN_TYPE_CONTROL) {
    control_connection_t *control_conn = TO_CONTROL_CONN(conn);
    tor_free(control_conn->incoming_cmd);
  }

  tor_free(conn->read_event); /* Probably already freed by connection_free. */
  tor_free(conn->write_event); /* Probably already freed by connection_free. */
  IF_HAS_BUFFEREVENT(conn, {
      /* This was a workaround to handle bugs in some old versions of libevent
       * where callbacks can occur after calling bufferevent_free().  Setting
       * the callbacks to NULL prevented this.  It shouldn't be necessary any
       * more, but let's not tempt fate for now.  */
      bufferevent_setcb(conn->bufev, NULL, NULL, NULL, NULL);
      bufferevent_free(conn->bufev);
      conn->bufev = NULL;
  });

  if (conn->type == CONN_TYPE_DIR) {
    dir_connection_t *dir_conn = TO_DIR_CONN(conn);
    tor_free(dir_conn->requested_resource);

    tor_zlib_free(dir_conn->zlib_state);
    if (dir_conn->fingerprint_stack) {
      SMARTLIST_FOREACH(dir_conn->fingerprint_stack, char *, cp, tor_free(cp));
      smartlist_free(dir_conn->fingerprint_stack);
    }

    cached_dir_decref(dir_conn->cached_dir);
    rend_data_free(dir_conn->rend_data);
  }

  if (conn->s >= 0) {
    log_debug(LD_NET,"closing fd %d.",conn->s);
    tor_close_socket(conn->s);
    conn->s = -1;
  }

  if (conn->type == CONN_TYPE_OR &&
      !tor_digest_is_zero(TO_OR_CONN(conn)->identity_digest)) {
    log_warn(LD_BUG, "called on OR conn with non-zeroed identity_digest");
    connection_or_remove_from_identity_map(TO_OR_CONN(conn));
  }
#ifdef USE_BUFFEREVENTS
  if (conn->type == CONN_TYPE_OR && TO_OR_CONN(conn)->bucket_cfg) {
    ev_token_bucket_cfg_free(TO_OR_CONN(conn)->bucket_cfg);
  }
#endif

  memset(mem, 0xCC, memlen); /* poison memory */
  tor_free(mem);
}

/** Make sure <b>conn</b> isn't in any of the global conn lists; then free it.
 */
void
connection_free(connection_t *conn)
{
  if (!conn)
    return;
  tor_assert(!connection_is_on_closeable_list(conn));
  tor_assert(!connection_in_array(conn));
  if (conn->linked_conn) {
    log_err(LD_BUG, "Called with conn->linked_conn still set.");
    tor_fragile_assert();
    conn->linked_conn->linked_conn = NULL;
    if (! conn->linked_conn->marked_for_close &&
        conn->linked_conn->reading_from_linked_conn)
      connection_start_reading(conn->linked_conn);
    conn->linked_conn = NULL;
  }
  if (connection_speaks_cells(conn)) {
    if (!tor_digest_is_zero(TO_OR_CONN(conn)->identity_digest)) {
      connection_or_remove_from_identity_map(TO_OR_CONN(conn));
    }
  }
  if (conn->type == CONN_TYPE_CONTROL) {
    TO_CONTROL_CONN(conn)->event_mask = 0;
    control_update_global_event_mask();
  }
  connection_unregister_events(conn);
  _connection_free(conn);
}

/** Call _connection_free() on every connection in our array, and release all
 * storage held by connection.c. This is used by cpuworkers and dnsworkers
 * when they fork, so they don't keep resources held open (especially
 * sockets).
 *
 * Don't do the checks in connection_free(), because they will
 * fail.
 */
void
connection_free_all(void)
{
  smartlist_t *conns = get_connection_array();

  /* We don't want to log any messages to controllers. */
  SMARTLIST_FOREACH(conns, connection_t *, conn,
    if (conn->type == CONN_TYPE_CONTROL)
      TO_CONTROL_CONN(conn)->event_mask = 0);

  control_update_global_event_mask();

  /* Unlink everything from the identity map. */
  connection_or_clear_identity_map();

  SMARTLIST_FOREACH(conns, connection_t *, conn, _connection_free(conn));

  if (outgoing_addrs) {
    SMARTLIST_FOREACH(outgoing_addrs, void*, addr, tor_free(addr));
    smartlist_free(outgoing_addrs);
    outgoing_addrs = NULL;
  }
}

/** Do any cleanup needed:
 *   - Directory conns that failed to fetch a rendezvous descriptor
 *     need to inform pending rendezvous streams.
 *   - OR conns need to call rep_hist_note_*() to record status.
 *   - AP conns need to send a socks reject if necessary.
 *   - Exit conns need to call connection_dns_remove() if necessary.
 *   - AP and Exit conns need to send an end cell if they can.
 *   - DNS conns need to fail any resolves that are pending on them.
 *   - OR and edge connections need to be unlinked from circuits.
 */
void
connection_about_to_close_connection(connection_t *conn)
{
  circuit_t *circ;
  dir_connection_t *dir_conn;
  or_connection_t *or_conn;
  edge_connection_t *edge_conn;
  time_t now = time(NULL);

  tor_assert(conn->marked_for_close);

  if (CONN_IS_EDGE(conn)) {
    edge_conn = TO_EDGE_CONN(conn);
    if (!edge_conn->edge_has_sent_end) {
      log_warn(LD_BUG, "(Harmless.) Edge connection (marked at %s:%d) "
               "hasn't sent end yet?",
               conn->marked_for_close_file, conn->marked_for_close);
      tor_fragile_assert();
    }
  }

  switch (conn->type) {
    case CONN_TYPE_DIR:
      dir_conn = TO_DIR_CONN(conn);
      if (conn->state < DIR_CONN_STATE_CLIENT_FINISHED) {
        /* It's a directory connection and connecting or fetching
         * failed: forget about this router, and maybe try again. */
        connection_dir_request_failed(dir_conn);
      }
      /* If we were trying to fetch a v2 rend desc and did not succeed,
       * retry as needed. (If a fetch is successful, the connection state
       * is changed to DIR_PURPOSE_HAS_FETCHED_RENDDESC to mark that
       * refetching is unnecessary.) */
      if (conn->purpose == DIR_PURPOSE_FETCH_RENDDESC_V2 &&
          dir_conn->rend_data &&
          strlen(dir_conn->rend_data->onion_address) ==
              REND_SERVICE_ID_LEN_BASE32)
        rend_client_refetch_v2_renddesc(dir_conn->rend_data);
      break;
    case CONN_TYPE_OR:
      or_conn = TO_OR_CONN(conn);
      /* Remember why we're closing this connection. */
      if (conn->state != OR_CONN_STATE_OPEN) {
        /* Inform any pending (not attached) circs that they should
         * give up. */
        circuit_n_conn_done(TO_OR_CONN(conn), 0);
        /* now mark things down as needed */
        if (connection_or_nonopen_was_started_here(or_conn)) {
          or_options_t *options = get_options();
          rep_hist_note_connect_failed(or_conn->identity_digest, now);
          entry_guard_register_connect_status(or_conn->identity_digest,0,
                                              !options->HTTPSProxy, now);
          if (conn->state >= OR_CONN_STATE_TLS_HANDSHAKING) {
            int reason = tls_error_to_orconn_end_reason(or_conn->tls_error);
            control_event_or_conn_status(or_conn, OR_CONN_EVENT_FAILED,
                                         reason);
            if (!authdir_mode_tests_reachability(options))
              control_event_bootstrap_problem(
                orconn_end_reason_to_control_string(reason), reason);
          }
        }
      } else if (conn->hold_open_until_flushed) {
        /* We only set hold_open_until_flushed when we're intentionally
         * closing a connection. */
        rep_hist_note_disconnect(or_conn->identity_digest, now);
        control_event_or_conn_status(or_conn, OR_CONN_EVENT_CLOSED,
                tls_error_to_orconn_end_reason(or_conn->tls_error));
      } else if (!tor_digest_is_zero(or_conn->identity_digest)) {
        rep_hist_note_connection_died(or_conn->identity_digest, now);
        control_event_or_conn_status(or_conn, OR_CONN_EVENT_CLOSED,
                tls_error_to_orconn_end_reason(or_conn->tls_error));
      }
      /* Now close all the attached circuits on it. */
      circuit_unlink_all_from_or_conn(TO_OR_CONN(conn),
                                      END_CIRC_REASON_OR_CONN_CLOSED);
      break;
    case CONN_TYPE_AP:
      edge_conn = TO_EDGE_CONN(conn);
      if (edge_conn->socks_request->has_finished == 0) {
        /* since conn gets removed right after this function finishes,
         * there's no point trying to send back a reply at this point. */
        log_warn(LD_BUG,"Closing stream (marked at %s:%d) without sending"
                 " back a socks reply.",
                 conn->marked_for_close_file, conn->marked_for_close);
      }
      if (!edge_conn->end_reason) {
        log_warn(LD_BUG,"Closing stream (marked at %s:%d) without having"
                 " set end_reason.",
                 conn->marked_for_close_file, conn->marked_for_close);
      }
      if (edge_conn->dns_server_request) {
        log_warn(LD_BUG,"Closing stream (marked at %s:%d) without having"
                 " replied to DNS request.",
                 conn->marked_for_close_file, conn->marked_for_close);
        dnsserv_reject_request(edge_conn);
      }
      control_event_stream_bandwidth(edge_conn);
      control_event_stream_status(edge_conn, STREAM_EVENT_CLOSED,
                                  edge_conn->end_reason);
      circ = circuit_get_by_edge_conn(edge_conn);
      if (circ)
        circuit_detach_stream(circ, edge_conn);
      break;
    case CONN_TYPE_EXIT:
      edge_conn = TO_EDGE_CONN(conn);
      circ = circuit_get_by_edge_conn(edge_conn);
      if (circ)
        circuit_detach_stream(circ, edge_conn);
      if (conn->state == EXIT_CONN_STATE_RESOLVING) {
        connection_dns_remove(edge_conn);
      }
      break;
  }
}

/** Return true iff connection_close_immediate() has been called on this
 * connection. */
#define CONN_IS_CLOSED(c) \
  ((c)->linked ? ((c)->linked_conn_is_closed) : ((c)->s < 0))

/** Close the underlying socket for <b>conn</b>, so we don't try to
 * flush it. Must be used in conjunction with (right before)
 * connection_mark_for_close().
 */
void
connection_close_immediate(connection_t *conn)
{
  assert_connection_ok(conn,0);
  if (CONN_IS_CLOSED(conn)) {
    log_err(LD_BUG,"Attempt to close already-closed connection.");
    tor_fragile_assert();
    return;
  }
  if (conn->outbuf_flushlen) {
    log_info(LD_NET,"fd %d, type %s, state %s, %d bytes on outbuf.",
             conn->s, conn_type_to_string(conn->type),
             conn_state_to_string(conn->type, conn->state),
             (int)conn->outbuf_flushlen);
  }

  connection_unregister_events(conn);

  if (conn->s >= 0)
    tor_close_socket(conn->s);
  conn->s = -1;
  if (conn->linked)
    conn->linked_conn_is_closed = 1;
  if (conn->outbuf)
    buf_clear(conn->outbuf);
  conn->outbuf_flushlen = 0;
}

/** Mark <b>conn</b> to be closed next time we loop through
 * conn_close_if_marked() in main.c. */
void
_connection_mark_for_close(connection_t *conn, int line, const char *file)
{
  assert_connection_ok(conn,0);
  tor_assert(line);
  tor_assert(line < 1<<16); /* marked_for_close can only fit a uint16_t. */
  tor_assert(file);

  if (conn->marked_for_close) {
    log(LOG_WARN,LD_BUG,"Duplicate call to connection_mark_for_close at %s:%d"
        " (first at %s:%d)", file, line, conn->marked_for_close_file,
        conn->marked_for_close);
    tor_fragile_assert();
    return;
  }

  conn->marked_for_close = line;
  conn->marked_for_close_file = file;
  add_connection_to_closeable_list(conn);

  /* in case we're going to be held-open-til-flushed, reset
   * the number of seconds since last successful write, so
   * we get our whole 15 seconds */
  conn->timestamp_lastwritten = time(NULL);
}

/** Find each connection that has hold_open_until_flushed set to
 * 1 but hasn't written in the past 15 seconds, and set
 * hold_open_until_flushed to 0. This means it will get cleaned
 * up in the next loop through close_if_marked() in main.c.
 */
void
connection_expire_held_open(void)
{
  time_t now;
  smartlist_t *conns = get_connection_array();

  now = time(NULL);

  SMARTLIST_FOREACH(conns, connection_t *, conn,
  {
    /* If we've been holding the connection open, but we haven't written
     * for 15 seconds...
     */
    if (conn->hold_open_until_flushed) {
      tor_assert(conn->marked_for_close);
      if (now - conn->timestamp_lastwritten >= 15) {
        int severity;
        if (conn->type == CONN_TYPE_EXIT ||
            (conn->type == CONN_TYPE_DIR &&
             conn->purpose == DIR_PURPOSE_SERVER))
          severity = LOG_INFO;
        else
          severity = LOG_NOTICE;
        log_fn(severity, LD_NET,
               "Giving up on marked_for_close conn that's been flushing "
               "for 15s (fd %d, type %s, state %s).",
               conn->s, conn_type_to_string(conn->type),
               conn_state_to_string(conn->type, conn->state));
        conn->hold_open_until_flushed = 0;
      }
    }
  });
}

/** Create an AF_INET listenaddr struct.
 * <b>listenaddress</b> provides the host and optionally the port information
 * for the new structure.  If no port is provided in <b>listenaddress</b> then
 * <b>listenport</b> is used.
 *
 * If not NULL <b>readable_address</b> will contain a copy of the host part of
 * <b>listenaddress</b>.
 *
 * The listenaddr struct has to be freed by the caller.
 */
static struct sockaddr_in *
create_inet_sockaddr(const char *listenaddress, int listenport,
                     char **readable_address, socklen_t *socklen_out) {
  struct sockaddr_in *listenaddr = NULL;
  uint32_t addr;
  uint16_t usePort = 0;

  if (parse_addr_port(LOG_WARN,
                      listenaddress, readable_address, &addr, &usePort)<0) {
    log_warn(LD_CONFIG,
             "Error parsing/resolving ListenAddress %s", listenaddress);
    goto err;
  }
  if (usePort==0) {
    if (listenport != CFG_AUTO_PORT)
      usePort = listenport;
  }

  listenaddr = tor_malloc_zero(sizeof(struct sockaddr_in));
  listenaddr->sin_addr.s_addr = htonl(addr);
  listenaddr->sin_family = AF_INET;
  listenaddr->sin_port = htons((uint16_t) usePort);

  *socklen_out = sizeof(struct sockaddr_in);

  return listenaddr;

 err:
  tor_free(listenaddr);
  return NULL;
}

#ifdef HAVE_SYS_UN_H
/** Create an AF_UNIX listenaddr struct.
 * <b>listenaddress</b> provides the path to the Unix socket.
 *
 * Eventually <b>listenaddress</b> will also optionally contain user, group,
 * and file permissions for the new socket.  But not yet. XXX
 * Also, since we do not create the socket here the information doesn't help
 * here.
 *
 * If not NULL <b>readable_address</b> will contain a copy of the path part of
 * <b>listenaddress</b>.
 *
 * The listenaddr struct has to be freed by the caller.
 */
static struct sockaddr_un *
create_unix_sockaddr(const char *listenaddress, char **readable_address,
                     socklen_t *len_out)
{
  struct sockaddr_un *sockaddr = NULL;

  sockaddr = tor_malloc_zero(sizeof(struct sockaddr_un));
  sockaddr->sun_family = AF_UNIX;
  strncpy(sockaddr->sun_path, listenaddress, sizeof(sockaddr->sun_path));

  if (readable_address)
    *readable_address = tor_strdup(listenaddress);

  *len_out = sizeof(struct sockaddr_un);
  return sockaddr;
}
#else
static struct sockaddr *
create_unix_sockaddr(const char *listenaddress, char **readable_address,
                     socklen_t *len_out)
{
  (void)listenaddress;
  (void)readable_address;
  log_fn(LOG_ERR, LD_BUG,
         "Unix domain sockets not supported, yet we tried to create one.");
  *len_out = 0;
  tor_assert(0);
};
#endif /* HAVE_SYS_UN_H */

/** Warn that an accept or a connect has failed because we're running up
 * against our ulimit.  Rate-limit these warnings so that we don't spam
 * the log. */
static void
warn_too_many_conns(void)
{
#define WARN_TOO_MANY_CONNS_INTERVAL (6*60*60)
  static ratelim_t last_warned = RATELIM_INIT(WARN_TOO_MANY_CONNS_INTERVAL);
  char *m;
  if ((m = rate_limit_log(&last_warned, approx_time()))) {
    int n_conns = get_n_open_sockets();
    log_warn(LD_NET,"Failing because we have %d connections already. Please "
             "raise your ulimit -n.%s", n_conns, m);
    tor_free(m);
    control_event_general_status(LOG_WARN, "TOO_MANY_CONNECTIONS CURRENT=%d",
                                 n_conns);
  }
}

#ifdef HAVE_SYS_UN_H
/** Check whether we should be willing to open an AF_UNIX socket in
 * <b>path</b>.  Return 0 if we should go ahead and -1 if we shouldn't. */
static int
check_location_for_unix_socket(or_options_t *options, const char *path)
{
  int r = -1;
  char *p = tor_strdup(path);
  cpd_check_t flags = CPD_CHECK_MODE_ONLY;
  if (get_parent_directory(p)<0)
    goto done;

  if (options->ControlSocketsGroupWritable)
    flags |= CPD_GROUP_OK;

  if (check_private_dir(p, flags) < 0) {
    char *escpath, *escdir;
    escpath = esc_for_log(path);
    escdir = esc_for_log(p);
    log_warn(LD_GENERAL, "Before Tor can create a control socket in %s, the "
             "directory %s needs to exist, and to be accessible only by the "
             "user%s account that is running Tor.  (On some Unix systems, "
             "anybody who can list a socket can conect to it, so Tor is "
             "being careful.)", escpath, escdir,
             options->ControlSocketsGroupWritable ? " and group" : "");
    tor_free(escpath);
    tor_free(escdir);
    goto done;
  }

  r = 0;
 done:
  tor_free(p);
  return r;
}
#endif

/** Tell the TCP stack that it shouldn't wait for a long time after
 * <b>sock</b> has closed before reusing its port. */
static void
make_socket_reuseable(int sock)
{
#ifdef MS_WINDOWS
  (void) sock;
#else
  int one=1;

  /* REUSEADDR on normal places means you can rebind to the port
   * right after somebody else has let it go. But REUSEADDR on win32
   * means you can bind to the port _even when somebody else
   * already has it bound_. So, don't do that on Win32. */
  setsockopt(sock, SOL_SOCKET, SO_REUSEADDR, (void*) &one,
             (socklen_t)sizeof(one));
#endif
}

/** Bind a new non-blocking socket listening to the socket described
 * by <b>listensockaddr</b>.
 *
 * <b>address</b> is only used for logging purposes and to add the information
 * to the conn.
 */
static connection_t *
connection_create_listener(const struct sockaddr *listensockaddr,
                           socklen_t socklen,
                           int type, char* address)
{
  connection_t *conn;
  int s; /* the socket we're going to make */
  uint16_t usePort = 0, gotPort = 0;
  int start_reading = 0;

  if (get_n_open_sockets() >= get_options()->_ConnLimit-1) {
    warn_too_many_conns();
    return NULL;
  }

  if (listensockaddr->sa_family == AF_INET) {
    tor_addr_t addr;
    int is_tcp = (type != CONN_TYPE_AP_DNS_LISTENER);
    if (is_tcp)
      start_reading = 1;

    tor_addr_from_sockaddr(&addr, listensockaddr, &usePort);

    log_notice(LD_NET, "Opening %s on %s:%d",
               conn_type_to_string(type), fmt_addr(&addr), usePort);

    s = tor_open_socket(PF_INET,
                        is_tcp ? SOCK_STREAM : SOCK_DGRAM,
                        is_tcp ? IPPROTO_TCP: IPPROTO_UDP);
    if (s < 0) {
      log_warn(LD_NET,"Socket creation failed.");
      goto err;
    }

    make_socket_reuseable(s);

    if (bind(s,listensockaddr,socklen) < 0) {
      const char *helpfulhint = "";
      int e = tor_socket_errno(s);
      if (ERRNO_IS_EADDRINUSE(e))
        helpfulhint = ". Is Tor already running?";
      log_warn(LD_NET, "Could not bind to %s:%u: %s%s", address, usePort,
               tor_socket_strerror(e), helpfulhint);
      tor_close_socket(s);
      goto err;
    }

    if (is_tcp) {
      if (listen(s,SOMAXCONN) < 0) {
        log_warn(LD_NET, "Could not listen on %s:%u: %s", address, usePort,
                 tor_socket_strerror(tor_socket_errno(s)));
        tor_close_socket(s);
        goto err;
      }
    }

    if (usePort != 0) {
      gotPort = usePort;
    } else {
      tor_addr_t addr2;
      struct sockaddr_storage ss;
      socklen_t ss_len=sizeof(ss);
      if (getsockname(s, (struct sockaddr*)&ss, &ss_len)<0) {
        log_warn(LD_NET, "getsockname() couldn't learn address for %s: %s",
                 conn_type_to_string(type),
                 tor_socket_strerror(tor_socket_errno(s)));
        gotPort = 0;
      }
      tor_addr_from_sockaddr(&addr2, (struct sockaddr*)&ss, &gotPort);
    }
#ifdef HAVE_SYS_UN_H
  } else if (listensockaddr->sa_family == AF_UNIX) {
    start_reading = 1;

    /* For now only control ports can be Unix domain sockets
     * and listeners at the same time */
    tor_assert(type == CONN_TYPE_CONTROL_LISTENER);

    if (check_location_for_unix_socket(get_options(), address) < 0)
      goto err;

    log_notice(LD_NET, "Opening %s on %s",
               conn_type_to_string(type), address);

    if (unlink(address) < 0 && errno != ENOENT) {
      log_warn(LD_NET, "Could not unlink %s: %s", address,
                       strerror(errno));
      goto err;
    }
    s = tor_open_socket(AF_UNIX, SOCK_STREAM, 0);
    if (s < 0) {
      log_warn(LD_NET,"Socket creation failed: %s.", strerror(errno));
      goto err;
    }

    if (bind(s, listensockaddr, (socklen_t)sizeof(struct sockaddr_un)) == -1) {
      log_warn(LD_NET,"Bind to %s failed: %s.", address,
               tor_socket_strerror(tor_socket_errno(s)));
      goto err;
    }
    if (get_options()->ControlSocketsGroupWritable) {
      /* We need to use chmod; fchmod doesn't work on sockets on all
       * platforms. */
      if (chmod(address, 0660) < 0) {
        log_warn(LD_FS,"Unable to make %s group-writable.", address);
        tor_close_socket(s);
        goto err;
      }
    }

    if (listen(s,SOMAXCONN) < 0) {
      log_warn(LD_NET, "Could not listen on %s: %s", address,
               tor_socket_strerror(tor_socket_errno(s)));
      tor_close_socket(s);
      goto err;
    }
#endif /* HAVE_SYS_UN_H */
  } else {
      log_err(LD_BUG,"Got unexpected address family %d.",
              listensockaddr->sa_family);
      tor_assert(0);
  }

  set_socket_nonblocking(s);

  conn = connection_new(type, listensockaddr->sa_family);
  conn->socket_family = listensockaddr->sa_family;
  conn->s = s;
  conn->address = tor_strdup(address);
  conn->port = gotPort;

  if (connection_add(conn) < 0) { /* no space, forget it */
    log_warn(LD_NET,"connection_add for listener failed. Giving up.");
    connection_free(conn);
    goto err;
  }

  log_fn(usePort==gotPort ? LOG_DEBUG : LOG_NOTICE, LD_NET,
         "%s listening on port %u.",
         conn_type_to_string(type), gotPort);

  if (type == CONN_TYPE_CONTROL_LISTENER)
    control_ports_write_to_file();

  conn->state = LISTENER_STATE_READY;
  if (start_reading) {
    connection_start_reading(conn);
  } else {
    tor_assert(type == CONN_TYPE_AP_DNS_LISTENER);
    dnsserv_configure_listener(conn);
  }

  return conn;

 err:
  return NULL;
}

/** Do basic sanity checking on a newly received socket. Return 0
 * if it looks ok, else return -1. */
static int
check_sockaddr(struct sockaddr *sa, int len, int level)
{
  int ok = 1;

  if (sa->sa_family == AF_INET) {
    struct sockaddr_in *sin=(struct sockaddr_in*)sa;
    if (len != sizeof(struct sockaddr_in)) {
      log_fn(level, LD_NET, "Length of address not as expected: %d vs %d",
             len,(int)sizeof(struct sockaddr_in));
      ok = 0;
    }
    if (sin->sin_addr.s_addr == 0 || sin->sin_port == 0) {
      log_fn(level, LD_NET,
             "Address for new connection has address/port equal to zero.");
      ok = 0;
    }
  } else if (sa->sa_family == AF_INET6) {
    struct sockaddr_in6 *sin6=(struct sockaddr_in6*)sa;
    if (len != sizeof(struct sockaddr_in6)) {
      log_fn(level, LD_NET, "Length of address not as expected: %d vs %d",
             len,(int)sizeof(struct sockaddr_in6));
      ok = 0;
    }
    if (tor_mem_is_zero((void*)sin6->sin6_addr.s6_addr, 16) ||
        sin6->sin6_port == 0) {
      log_fn(level, LD_NET,
             "Address for new connection has address/port equal to zero.");
      ok = 0;
    }
  } else {
    ok = 0;
  }
  return ok ? 0 : -1;
}

/** Check whether the socket family from an accepted socket <b>got</b> is the
 * same as the one that <b>listener</b> is waiting for.  If it isn't, log
 * a useful message and return -1.  Else return 0.
 *
 * This is annoying, but can apparently happen on some Darwins. */
static int
check_sockaddr_family_match(sa_family_t got, connection_t *listener)
{
  if (got != listener->socket_family) {
    log_info(LD_BUG, "A listener connection returned a socket with a "
             "mismatched family. %s for addr_family %d gave us a socket "
             "with address family %d.  Dropping.",
             conn_type_to_string(listener->type),
             (int)listener->socket_family,
             (int)got);
    return -1;
  }
  return 0;
}

/** The listener connection <b>conn</b> told poll() it wanted to read.
 * Call accept() on conn-\>s, and add the new connection if necessary.
 */
static int
connection_handle_listener_read(connection_t *conn, int new_type)
{
  int news; /* the new socket */
  connection_t *newconn;
  /* information about the remote peer when connecting to other routers */
  char addrbuf[256];
  struct sockaddr *remote = (struct sockaddr*)addrbuf;
  /* length of the remote address. Must be whatever accept() needs. */
  socklen_t remotelen = (socklen_t)sizeof(addrbuf);
  or_options_t *options = get_options();

  tor_assert((size_t)remotelen >= sizeof(struct sockaddr_in));
  memset(addrbuf, 0, sizeof(addrbuf));

  news = tor_accept_socket(conn->s,remote,&remotelen);
  if (news < 0) { /* accept() error */
    int e = tor_socket_errno(conn->s);
    if (ERRNO_IS_ACCEPT_EAGAIN(e)) {
      return 0; /* he hung up before we could accept(). that's fine. */
    } else if (ERRNO_IS_ACCEPT_RESOURCE_LIMIT(e)) {
      warn_too_many_conns();
      return 0;
    }
    /* else there was a real error. */
    log_warn(LD_NET,"accept() failed: %s. Closing listener.",
             tor_socket_strerror(e));
    connection_mark_for_close(conn);
    return -1;
  }
  log_debug(LD_NET,
            "Connection accepted on socket %d (child of fd %d).",
            news,conn->s);

  make_socket_reuseable(news);
  set_socket_nonblocking(news);

  if (options->ConstrainedSockets)
    set_constrained_socket_buffers(news, (int)options->ConstrainedSockSize);

  if (check_sockaddr_family_match(remote->sa_family, conn) < 0) {
    tor_close_socket(news);
    return 0;
  }

  if (conn->socket_family == AF_INET || conn->socket_family == AF_INET6) {
    tor_addr_t addr;
    uint16_t port;
    if (check_sockaddr(remote, remotelen, LOG_INFO)<0) {
      log_info(LD_NET,
               "accept() returned a strange address; trying getsockname().");
      remotelen=sizeof(addrbuf);
      memset(addrbuf, 0, sizeof(addrbuf));
      if (getsockname(news, remote, &remotelen)<0) {
        int e = tor_socket_errno(news);
        log_warn(LD_NET, "getsockname() for new connection failed: %s",
                 tor_socket_strerror(e));
      } else {
        if (check_sockaddr((struct sockaddr*)addrbuf, remotelen,
                              LOG_WARN) < 0) {
          log_warn(LD_NET,"Something's wrong with this conn. Closing it.");
          tor_close_socket(news);
          return 0;
        }
      }
    }

    if (check_sockaddr_family_match(remote->sa_family, conn) < 0) {
      tor_close_socket(news);
      return 0;
    }

    tor_addr_from_sockaddr(&addr, remote, &port);

    /* process entrance policies here, before we even create the connection */
    if (new_type == CONN_TYPE_AP) {
      /* check sockspolicy to see if we should accept it */
      if (socks_policy_permits_address(&addr) == 0) {
        log_notice(LD_APP,
                   "Denying socks connection from untrusted address %s.",
                   fmt_addr(&addr));
        tor_close_socket(news);
        return 0;
      }
    }
    if (new_type == CONN_TYPE_DIR) {
      /* check dirpolicy to see if we should accept it */
      if (dir_policy_permits_address(&addr) == 0) {
        log_notice(LD_DIRSERV,"Denying dir connection from address %s.",
                   fmt_addr(&addr));
        tor_close_socket(news);
        return 0;
      }
    }

    newconn = connection_new(new_type, conn->socket_family);
    newconn->s = news;

    /* remember the remote address */
    tor_addr_copy(&newconn->addr, &addr);
    newconn->port = port;
    newconn->address = tor_dup_addr(&addr);

  } else if (conn->socket_family == AF_UNIX) {
    /* For now only control ports can be Unix domain sockets
     * and listeners at the same time */
    tor_assert(conn->type == CONN_TYPE_CONTROL_LISTENER);

    newconn = connection_new(new_type, conn->socket_family);
    newconn->s = news;

    /* remember the remote address -- do we have anything sane to put here? */
    tor_addr_make_unspec(&newconn->addr);
    newconn->port = 1;
    newconn->address = tor_strdup(conn->address);
  } else {
    tor_assert(0);
  };

  if (connection_add(newconn) < 0) { /* no space, forget it */
    connection_free(newconn);
    return 0; /* no need to tear down the parent */
  }

  if (connection_init_accepted_conn(newconn, conn->type) < 0) {
    if (! newconn->marked_for_close)
      connection_mark_for_close(newconn);
    return 0;
  }
  return 0;
}

/** Initialize states for newly accepted connection <b>conn</b>.
 * If conn is an OR, start the TLS handshake.
 * If conn is a transparent AP, get its original destination
 * and place it in circuit_wait.
 */
static int
connection_init_accepted_conn(connection_t *conn, uint8_t listener_type)
{
  connection_start_reading(conn);

  switch (conn->type) {
    case CONN_TYPE_OR:
      control_event_or_conn_status(TO_OR_CONN(conn), OR_CONN_EVENT_NEW, 0);
      return connection_tls_start_handshake(TO_OR_CONN(conn), 1);
    case CONN_TYPE_AP:
      switch (listener_type) {
        case CONN_TYPE_AP_LISTENER:
          conn->state = AP_CONN_STATE_SOCKS_WAIT;
          break;
        case CONN_TYPE_AP_TRANS_LISTENER:
          TO_EDGE_CONN(conn)->is_transparent_ap = 1;
          conn->state = AP_CONN_STATE_CIRCUIT_WAIT;
          return connection_ap_process_transparent(TO_EDGE_CONN(conn));
        case CONN_TYPE_AP_NATD_LISTENER:
          TO_EDGE_CONN(conn)->is_transparent_ap = 1;
          conn->state = AP_CONN_STATE_NATD_WAIT;
          break;
      }
      break;
    case CONN_TYPE_DIR:
      conn->purpose = DIR_PURPOSE_SERVER;
      conn->state = DIR_CONN_STATE_SERVER_COMMAND_WAIT;
      break;
    case CONN_TYPE_CONTROL:
      conn->state = CONTROL_CONN_STATE_NEEDAUTH;
      break;
  }
  return 0;
}

/** Take conn, make a nonblocking socket; try to connect to
 * addr:port (they arrive in *host order*). If fail, return -1 and if
 * applicable put your best guess about errno into *<b>socket_error</b>.
 * Else assign s to conn-\>s: if connected return 1, if EAGAIN return 0.
 *
 * address is used to make the logs useful.
 *
 * On success, add conn to the list of polled connections.
 */
int
connection_connect(connection_t *conn, const char *address,
                   const tor_addr_t *addr, uint16_t port, int *socket_error)
{
  int s, inprogress = 0;
  char addrbuf[256];
  struct sockaddr *dest_addr;
  int dest_addr_len;
  or_options_t *options = get_options();
  int protocol_family;

  if (get_n_open_sockets() >= get_options()->_ConnLimit-1) {
    warn_too_many_conns();
    return -1;
  }

  if (tor_addr_family(addr) == AF_INET6)
    protocol_family = PF_INET6;
  else
    protocol_family = PF_INET;

  s = tor_open_socket(protocol_family,SOCK_STREAM,IPPROTO_TCP);
  if (s < 0) {
    *socket_error = tor_socket_errno(-1);
    log_warn(LD_NET,"Error creating network socket: %s",
             tor_socket_strerror(*socket_error));
    return -1;
  }

  if (options->OutboundBindAddress && !tor_addr_is_loopback(addr)) {
    struct sockaddr_in ext_addr;

    memset(&ext_addr, 0, sizeof(ext_addr));
    ext_addr.sin_family = AF_INET;
    ext_addr.sin_port = 0;
    if (!tor_inet_aton(options->OutboundBindAddress, &ext_addr.sin_addr)) {
      log_warn(LD_CONFIG,"Outbound bind address '%s' didn't parse. Ignoring.",
               options->OutboundBindAddress);
    } else {
      if (bind(s, (struct sockaddr*)&ext_addr,
               (socklen_t)sizeof(ext_addr)) < 0) {
        *socket_error = tor_socket_errno(s);
        log_warn(LD_NET,"Error binding network socket: %s",
                 tor_socket_strerror(*socket_error));
        tor_close_socket(s);
        return -1;
      }
    }
  }

  set_socket_nonblocking(s);

  if (options->ConstrainedSockets)
    set_constrained_socket_buffers(s, (int)options->ConstrainedSockSize);

  memset(addrbuf,0,sizeof(addrbuf));
  dest_addr = (struct sockaddr*) addrbuf;
  dest_addr_len = tor_addr_to_sockaddr(addr, port, dest_addr, sizeof(addrbuf));
  tor_assert(dest_addr_len > 0);

  log_debug(LD_NET, "Connecting to %s:%u.",
            escaped_safe_str_client(address), port);

<<<<<<< HEAD
  if (connect(s, dest_addr, (socklen_t)dest_addr_len) < 0) {
=======
  make_socket_reuseable(s);

  if (connect(s, dest_addr, dest_addr_len) < 0) {
>>>>>>> 919bf6ff
    int e = tor_socket_errno(s);
    if (!ERRNO_IS_CONN_EINPROGRESS(e)) {
      /* yuck. kill it. */
      *socket_error = e;
      log_info(LD_NET,
               "connect() to %s:%u failed: %s",
               escaped_safe_str_client(address),
               port, tor_socket_strerror(e));
      tor_close_socket(s);
      return -1;
    } else {
      inprogress = 1;
    }
  }

  if (!server_mode(options))
    client_check_address_changed(s);

  /* it succeeded. we're connected. */
  log_fn(inprogress?LOG_DEBUG:LOG_INFO, LD_NET,
         "Connection to %s:%u %s (sock %d).",
         escaped_safe_str_client(address),
         port, inprogress?"in progress":"established", s);
  conn->s = s;
  if (connection_add_connecting(conn) < 0) /* no space, forget it */
    return -1;
  return inprogress ? 0 : 1;
}

/** Convert state number to string representation for logging purposes.
 */
static const char *
connection_proxy_state_to_string(int state)
{
  static const char *unknown = "???";
  static const char *states[] = {
    "PROXY_NONE",
    "PROXY_HTTPS_WANT_CONNECT_OK",
    "PROXY_SOCKS4_WANT_CONNECT_OK",
    "PROXY_SOCKS5_WANT_AUTH_METHOD_NONE",
    "PROXY_SOCKS5_WANT_AUTH_METHOD_RFC1929",
    "PROXY_SOCKS5_WANT_AUTH_RFC1929_OK",
    "PROXY_SOCKS5_WANT_CONNECT_OK",
    "PROXY_CONNECTED",
  };

  if (state < PROXY_NONE || state > PROXY_CONNECTED)
    return unknown;

  return states[state];
}

/** Write a proxy request of <b>type</b> (socks4, socks5, https) to conn
 * for conn->addr:conn->port, authenticating with the auth details given
 * in the configuration (if available). SOCKS 5 and HTTP CONNECT proxies
 * support authentication.
 *
 * Returns -1 if conn->addr is incompatible with the proxy protocol, and
 * 0 otherwise.
 *
 * Use connection_read_proxy_handshake() to complete the handshake.
 */
int
connection_proxy_connect(connection_t *conn, int type)
{
  or_options_t *options;

  tor_assert(conn);

  options = get_options();

  switch (type) {
    case PROXY_CONNECT: {
      char buf[1024];
      char *base64_authenticator=NULL;
      const char *authenticator = options->HTTPSProxyAuthenticator;

      /* Send HTTP CONNECT and authentication (if available) in
       * one request */

      if (authenticator) {
        base64_authenticator = alloc_http_authenticator(authenticator);
        if (!base64_authenticator)
          log_warn(LD_OR, "Encoding https authenticator failed");
      }

      if (base64_authenticator) {
        tor_snprintf(buf, sizeof(buf), "CONNECT %s:%d HTTP/1.1\r\n"
                     "Proxy-Authorization: Basic %s\r\n\r\n",
                     fmt_addr(&conn->addr),
                     conn->port, base64_authenticator);
        tor_free(base64_authenticator);
      } else {
        tor_snprintf(buf, sizeof(buf), "CONNECT %s:%d HTTP/1.0\r\n\r\n",
                     fmt_addr(&conn->addr), conn->port);
      }

      connection_write_to_buf(buf, strlen(buf), conn);
      conn->proxy_state = PROXY_HTTPS_WANT_CONNECT_OK;
      break;
    }

    case PROXY_SOCKS4: {
      unsigned char buf[9];
      uint16_t portn;
      uint32_t ip4addr;

      /* Send a SOCKS4 connect request with empty user id */

      if (tor_addr_family(&conn->addr) != AF_INET) {
        log_warn(LD_NET, "SOCKS4 client is incompatible with IPv6");
        return -1;
      }

      ip4addr = tor_addr_to_ipv4n(&conn->addr);
      portn = htons(conn->port);

      buf[0] = 4; /* version */
      buf[1] = SOCKS_COMMAND_CONNECT; /* command */
      memcpy(buf + 2, &portn, 2); /* port */
      memcpy(buf + 4, &ip4addr, 4); /* addr */
      buf[8] = 0; /* userid (empty) */

      connection_write_to_buf((char *)buf, sizeof(buf), conn);
      conn->proxy_state = PROXY_SOCKS4_WANT_CONNECT_OK;
      break;
    }

    case PROXY_SOCKS5: {
      unsigned char buf[4]; /* fields: vers, num methods, method list */

      /* Send a SOCKS5 greeting (connect request must wait) */

      buf[0] = 5; /* version */

      /* number of auth methods */
      if (options->Socks5ProxyUsername) {
        buf[1] = 2;
        buf[2] = 0x00; /* no authentication */
        buf[3] = 0x02; /* rfc1929 Username/Passwd auth */
        conn->proxy_state = PROXY_SOCKS5_WANT_AUTH_METHOD_RFC1929;
      } else {
        buf[1] = 1;
        buf[2] = 0x00; /* no authentication */
        conn->proxy_state = PROXY_SOCKS5_WANT_AUTH_METHOD_NONE;
      }

      connection_write_to_buf((char *)buf, 2 + buf[1], conn);
      break;
    }

    default:
      log_err(LD_BUG, "Invalid proxy protocol, %d", type);
      tor_fragile_assert();
      return -1;
  }

  log_debug(LD_NET, "set state %s",
            connection_proxy_state_to_string(conn->proxy_state));

  return 0;
}

/** Read conn's inbuf. If the http response from the proxy is all
 * here, make sure it's good news, then return 1. If it's bad news,
 * return -1. Else return 0 and hope for better luck next time.
 */
static int
connection_read_https_proxy_response(connection_t *conn)
{
  char *headers;
  char *reason=NULL;
  int status_code;
  time_t date_header;

  switch (fetch_from_buf_http(conn->inbuf,
                              &headers, MAX_HEADERS_SIZE,
                              NULL, NULL, 10000, 0)) {
    case -1: /* overflow */
      log_warn(LD_PROTOCOL,
               "Your https proxy sent back an oversized response. Closing.");
      return -1;
    case 0:
      log_info(LD_NET,"https proxy response not all here yet. Waiting.");
      return 0;
    /* case 1, fall through */
  }

  if (parse_http_response(headers, &status_code, &date_header,
                          NULL, &reason) < 0) {
    log_warn(LD_NET,
             "Unparseable headers from proxy (connecting to '%s'). Closing.",
             conn->address);
    tor_free(headers);
    return -1;
  }
  if (!reason) reason = tor_strdup("[no reason given]");

  if (status_code == 200) {
    log_info(LD_NET,
             "HTTPS connect to '%s' successful! (200 %s) Starting TLS.",
             conn->address, escaped(reason));
    tor_free(reason);
    return 1;
  }
  /* else, bad news on the status code */
  switch (status_code) {
    case 403:
      log_warn(LD_NET,
             "The https proxy refused to allow connection to %s "
             "(status code %d, %s). Closing.",
             conn->address, status_code, escaped(reason));
      break;
    default:
      log_warn(LD_NET,
             "The https proxy sent back an unexpected status code %d (%s). "
             "Closing.",
             status_code, escaped(reason));
      break;
  }
  tor_free(reason);
  return -1;
}

/** Send SOCKS5 CONNECT command to <b>conn</b>, copying <b>conn->addr</b>
 * and <b>conn->port</b> into the request.
 */
static void
connection_send_socks5_connect(connection_t *conn)
{
  unsigned char buf[1024];
  size_t reqsize = 6;
  uint16_t port = htons(conn->port);

  buf[0] = 5; /* version */
  buf[1] = SOCKS_COMMAND_CONNECT; /* command */
  buf[2] = 0; /* reserved */

  if (tor_addr_family(&conn->addr) == AF_INET) {
    uint32_t addr = tor_addr_to_ipv4n(&conn->addr);

    buf[3] = 1;
    reqsize += 4;
    memcpy(buf + 4, &addr, 4);
    memcpy(buf + 8, &port, 2);
  } else { /* AF_INET6 */
    buf[3] = 4;
    reqsize += 16;
    memcpy(buf + 4, tor_addr_to_in6(&conn->addr), 16);
    memcpy(buf + 20, &port, 2);
  }

  connection_write_to_buf((char *)buf, reqsize, conn);

  conn->proxy_state = PROXY_SOCKS5_WANT_CONNECT_OK;
}

/** DOCDOC */
static int
connection_fetch_from_buf_socks_client(connection_t *conn,
                                       int state, char **reason)
{
  IF_HAS_BUFFEREVENT(conn, {
    struct evbuffer *input = bufferevent_get_input(conn->bufev);
    return fetch_from_evbuffer_socks_client(input, state, reason);
  }) ELSE_IF_NO_BUFFEREVENT {
    return fetch_from_buf_socks_client(conn->inbuf, state, reason);
  }
}

/** Call this from connection_*_process_inbuf() to advance the proxy
 * handshake.
 *
 * No matter what proxy protocol is used, if this function returns 1, the
 * handshake is complete, and the data remaining on inbuf may contain the
 * start of the communication with the requested server.
 *
 * Returns 0 if the current buffer contains an incomplete response, and -1
 * on error.
 */
int
connection_read_proxy_handshake(connection_t *conn)
{
  int ret = 0;
  char *reason = NULL;

  log_debug(LD_NET, "enter state %s",
            connection_proxy_state_to_string(conn->proxy_state));

  switch (conn->proxy_state) {
    case PROXY_HTTPS_WANT_CONNECT_OK:
      ret = connection_read_https_proxy_response(conn);
      if (ret == 1)
        conn->proxy_state = PROXY_CONNECTED;
      break;

    case PROXY_SOCKS4_WANT_CONNECT_OK:
      ret = connection_fetch_from_buf_socks_client(conn,
                                                   conn->proxy_state,
                                                   &reason);
      if (ret == 1)
        conn->proxy_state = PROXY_CONNECTED;
      break;

    case PROXY_SOCKS5_WANT_AUTH_METHOD_NONE:
      ret = connection_fetch_from_buf_socks_client(conn,
                                                   conn->proxy_state,
                                                   &reason);
      /* no auth needed, do connect */
      if (ret == 1) {
        connection_send_socks5_connect(conn);
        ret = 0;
      }
      break;

    case PROXY_SOCKS5_WANT_AUTH_METHOD_RFC1929:
      ret = connection_fetch_from_buf_socks_client(conn,
                                                   conn->proxy_state,
                                                   &reason);

      /* send auth if needed, otherwise do connect */
      if (ret == 1) {
        connection_send_socks5_connect(conn);
        ret = 0;
      } else if (ret == 2) {
        unsigned char buf[1024];
        size_t reqsize, usize, psize;
        const char *user, *pass;

        user = get_options()->Socks5ProxyUsername;
        pass = get_options()->Socks5ProxyPassword;
        tor_assert(user && pass);

        /* XXX len of user and pass must be <= 255 !!! */
        usize = strlen(user);
        psize = strlen(pass);
        tor_assert(usize <= 255 && psize <= 255);
        reqsize = 3 + usize + psize;

        buf[0] = 1; /* negotiation version */
        buf[1] = usize;
        memcpy(buf + 2, user, usize);
        buf[2 + usize] = psize;
        memcpy(buf + 3 + usize, pass, psize);

        connection_write_to_buf((char *)buf, reqsize, conn);

        conn->proxy_state = PROXY_SOCKS5_WANT_AUTH_RFC1929_OK;
        ret = 0;
      }
      break;

    case PROXY_SOCKS5_WANT_AUTH_RFC1929_OK:
      ret = connection_fetch_from_buf_socks_client(conn,
                                                   conn->proxy_state,
                                                   &reason);
      /* send the connect request */
      if (ret == 1) {
        connection_send_socks5_connect(conn);
        ret = 0;
      }
      break;

    case PROXY_SOCKS5_WANT_CONNECT_OK:
      ret = connection_fetch_from_buf_socks_client(conn,
                                                   conn->proxy_state,
                                                   &reason);
      if (ret == 1)
        conn->proxy_state = PROXY_CONNECTED;
      break;

    default:
      log_err(LD_BUG, "Invalid proxy_state for reading, %d",
              conn->proxy_state);
      tor_fragile_assert();
      ret = -1;
      break;
  }

  log_debug(LD_NET, "leaving state %s",
            connection_proxy_state_to_string(conn->proxy_state));

  if (ret < 0) {
    if (reason) {
      log_warn(LD_NET, "Proxy Client: unable to connect to %s:%d (%s)",
                conn->address, conn->port, escaped(reason));
      tor_free(reason);
    } else {
      log_warn(LD_NET, "Proxy Client: unable to connect to %s:%d",
                conn->address, conn->port);
    }
  } else if (ret == 1) {
    log_info(LD_NET, "Proxy Client: connection to %s:%d successful",
              conn->address, conn->port);
  }

  return ret;
}

/**
 * Launch any configured listener connections of type <b>type</b>.  (A
 * listener is configured if <b>port_option</b> is non-zero.  If any
 * ListenAddress configuration options are given in <b>cfg</b>, create a
 * connection binding to each one.  Otherwise, create a single
 * connection binding to the address <b>default_addr</b>.)
 *
 * Only launch the listeners of this type that are not already open, and
 * only close listeners that are no longer wanted.  Existing listeners
 * that are still configured are not touched.
 *
 * If <b>disable_all_conns</b> is set, then never open new conns, and
 * close the existing ones.
 *
 * Add all old conns that should be closed to <b>replaced_conns</b>.
 * Add all new connections to <b>new_conns</b>.
 */
static int
retry_listeners(int type, config_line_t *cfg,
                int port_option, const char *default_addr,
                smartlist_t *replaced_conns,
                smartlist_t *new_conns,
                int disable_all_conns,
                int socket_family)
{
  smartlist_t *launch = smartlist_create(), *conns;
  int free_launch_elts = 1;
  int r;
  config_line_t *c;
  connection_t *conn;
  config_line_t *line;

  tor_assert(socket_family == AF_INET || socket_family == AF_UNIX);

  if (cfg && port_option) {
    for (c = cfg; c; c = c->next) {
      smartlist_add(launch, c);
    }
    free_launch_elts = 0;
  } else if (port_option) {
    line = tor_malloc_zero(sizeof(config_line_t));
    line->key = tor_strdup("");
    line->value = tor_strdup(default_addr);
    smartlist_add(launch, line);
  }

  /*
  SMARTLIST_FOREACH(launch, config_line_t *, l,
                    log_fn(LOG_NOTICE, "#%s#%s", l->key, l->value));
  */

  conns = get_connection_array();
  SMARTLIST_FOREACH(conns, connection_t *, conn,
  {
    if (conn->type != type ||
        conn->socket_family != socket_family ||
        conn->marked_for_close)
      continue;
    /* Okay, so this is a listener.  Is it configured? */
    line = NULL;
    SMARTLIST_FOREACH(launch, config_line_t *, wanted,
      {
        char *address=NULL;
        uint16_t port;
        switch (socket_family) {
          case AF_INET:
            if (!parse_addr_port(LOG_WARN,
                                 wanted->value, &address, NULL, &port)) {
              int addr_matches = !strcasecmp(address, conn->address);
              int port_matches;
              tor_free(address);
              if (port) {
                /* The Listener line has a port */
                port_matches = (port == conn->port);
              } else if (port_option == CFG_AUTO_PORT) {
                /* The Listener line has no port, and the Port line is "auto".
                 * "auto" matches anything; transitions from any port to
                 * "auto" succeed. */
                port_matches = 1;
              } else {
                /*  The Listener line has no port, and the Port line is "auto".
                 * "auto" matches anything; transitions from any port to
                 * "auto" succeed. */
                port_matches = (port_option == conn->port);
              }
              if (port_matches  && addr_matches) {
                line = wanted;
                break;
              }
            }
            break;
          case AF_UNIX:
            if (!strcasecmp(wanted->value, conn->address)) {
              line = wanted;
              break;
            }
            break;
          default:
            tor_assert(0);
        }
      });
    if (!line || disable_all_conns) {
      /* This one isn't configured. Close it. */
      log_notice(LD_NET, "Closing no-longer-configured %s on %s:%d",
                 conn_type_to_string(type), conn->address, conn->port);
      if (replaced_conns) {
        smartlist_add(replaced_conns, conn);
      } else {
        connection_close_immediate(conn);
        connection_mark_for_close(conn);
      }
    } else {
      /* It's configured; we don't need to launch it. */
//      log_debug(LD_NET, "Already have %s on %s:%d",
//                conn_type_to_string(type), conn->address, conn->port);
      smartlist_remove(launch, line);
      if (free_launch_elts)
        config_free_lines(line);
    }
  });

  /* Now open all the listeners that are configured but not opened. */
  r = 0;
  if (!disable_all_conns) {
    SMARTLIST_FOREACH_BEGIN(launch, config_line_t *, cfg_line) {
        char *address = NULL;
        struct sockaddr *listensockaddr;
        socklen_t listensocklen = 0;

        switch (socket_family) {
          case AF_INET:
            listensockaddr = (struct sockaddr *)
                             create_inet_sockaddr(cfg_line->value,
                                                  port_option,
                                                  &address, &listensocklen);
            break;
          case AF_UNIX:
            listensockaddr = (struct sockaddr *)
                             create_unix_sockaddr(cfg_line->value,
                                                  &address, &listensocklen);
            break;
          default:
            tor_assert(0);
        }

        if (listensockaddr) {
          conn = connection_create_listener(listensockaddr, listensocklen,
                                            type, address);
          tor_free(listensockaddr);
          tor_free(address);
        } else
          conn = NULL;

        if (!conn) {
          r = -1;
        } else {
          if (new_conns)
            smartlist_add(new_conns, conn);
        }
    } SMARTLIST_FOREACH_END(cfg_line);
  }

  if (free_launch_elts) {
    SMARTLIST_FOREACH(launch, config_line_t *, cfg_line,
                      config_free_lines(cfg_line));
  }
  smartlist_free(launch);

  return r;
}

/** Launch listeners for each port you should have open.  Only launch
 * listeners who are not already open, and only close listeners we no longer
 * want.
 *
 * Add all old conns that should be closed to <b>replaced_conns</b>.
 * Add all new connections to <b>new_conns</b>.
 */
int
retry_all_listeners(smartlist_t *replaced_conns,
                    smartlist_t *new_conns)
{
  or_options_t *options = get_options();

  if (retry_listeners(CONN_TYPE_OR_LISTENER, options->ORListenAddress,
                      options->ORPort, "0.0.0.0",
                      replaced_conns, new_conns, options->ClientOnly,
                      AF_INET)<0)
    return -1;
  if (retry_listeners(CONN_TYPE_DIR_LISTENER, options->DirListenAddress,
                      options->DirPort, "0.0.0.0",
                      replaced_conns, new_conns, options->ClientOnly,
                      AF_INET)<0)
    return -1;
  if (retry_listeners(CONN_TYPE_AP_LISTENER, options->SocksListenAddress,
                      options->SocksPort, "127.0.0.1",
                      replaced_conns, new_conns, 0,
                      AF_INET)<0)
    return -1;
  if (retry_listeners(CONN_TYPE_AP_TRANS_LISTENER, options->TransListenAddress,
                      options->TransPort, "127.0.0.1",
                      replaced_conns, new_conns, 0,
                      AF_INET)<0)
    return -1;
  if (retry_listeners(CONN_TYPE_AP_NATD_LISTENER, options->NATDListenAddress,
                      options->NATDPort, "127.0.0.1",
                      replaced_conns, new_conns, 0,
                      AF_INET)<0)
    return -1;
  if (retry_listeners(CONN_TYPE_AP_DNS_LISTENER, options->DNSListenAddress,
                      options->DNSPort, "127.0.0.1",
                      replaced_conns, new_conns, 0,
                      AF_INET)<0)
    return -1;
  if (retry_listeners(CONN_TYPE_CONTROL_LISTENER,
                      options->ControlListenAddress,
                      options->ControlPort, "127.0.0.1",
                      replaced_conns, new_conns, 0,
                      AF_INET)<0)
    return -1;
  if (retry_listeners(CONN_TYPE_CONTROL_LISTENER,
                      options->ControlSocket,
                      options->ControlSocket ? 1 : 0, NULL,
                      replaced_conns, new_conns, 0,
                      AF_UNIX)<0)
    return -1;

  return 0;
}

/** Return 1 if we should apply rate limiting to <b>conn</b>,
 * and 0 otherwise. Right now this just checks if it's an internal
 * IP address or an internal connection. */
static int
connection_is_rate_limited(connection_t *conn)
{
  or_options_t *options = get_options();
  if (conn->linked)
    return 0; /* Internal connection */
  else if (! options->CountPrivateBandwidth &&
           (tor_addr_family(&conn->addr) == AF_UNSPEC || /* no address */
            tor_addr_is_internal(&conn->addr, 0)))
    return 0; /* Internal address */
  else
    return 1;
}

#ifdef USE_BUFFEREVENTS
static struct bufferevent_rate_limit_group *global_rate_limit = NULL;
#else
extern int global_read_bucket, global_write_bucket;
extern int global_relayed_read_bucket, global_relayed_write_bucket;

/** Did either global write bucket run dry last second? If so,
 * we are likely to run dry again this second, so be stingy with the
 * tokens we just put in. */
static int write_buckets_empty_last_second = 0;
#endif

/** How many seconds of no active local circuits will make the
 * connection revert to the "relayed" bandwidth class? */
#define CLIENT_IDLE_TIME_FOR_PRIORITY 30

#ifndef USE_BUFFEREVENTS
/** Return 1 if <b>conn</b> should use tokens from the "relayed"
 * bandwidth rates, else 0. Currently, only OR conns with bandwidth
 * class 1, and directory conns that are serving data out, count.
 */
static int
connection_counts_as_relayed_traffic(connection_t *conn, time_t now)
{
  if (conn->type == CONN_TYPE_OR &&
      TO_OR_CONN(conn)->client_used + CLIENT_IDLE_TIME_FOR_PRIORITY < now)
    return 1;
  if (conn->type == CONN_TYPE_DIR && DIR_CONN_IS_SERVER(conn))
    return 1;
  return 0;
}

/** Helper function to decide how many bytes out of <b>global_bucket</b>
 * we're willing to use for this transaction. <b>base</b> is the size
 * of a cell on the network; <b>priority</b> says whether we should
 * write many of them or just a few; and <b>conn_bucket</b> (if
 * non-negative) provides an upper limit for our answer. */
static ssize_t
connection_bucket_round_robin(int base, int priority,
                              ssize_t global_bucket, ssize_t conn_bucket)
{
  ssize_t at_most;
  ssize_t num_bytes_high = (priority ? 32 : 16) * base;
  ssize_t num_bytes_low = (priority ? 4 : 2) * base;

  /* Do a rudimentary round-robin so one circuit can't hog a connection.
   * Pick at most 32 cells, at least 4 cells if possible, and if we're in
   * the middle pick 1/8 of the available bandwidth. */
  at_most = global_bucket / 8;
  at_most -= (at_most % base); /* round down */
  if (at_most > num_bytes_high) /* 16 KB, or 8 KB for low-priority */
    at_most = num_bytes_high;
  else if (at_most < num_bytes_low) /* 2 KB, or 1 KB for low-priority */
    at_most = num_bytes_low;

  if (at_most > global_bucket)
    at_most = global_bucket;

  if (conn_bucket >= 0 && at_most > conn_bucket)
    at_most = conn_bucket;

  if (at_most < 0)
    return 0;
  return at_most;
}

/** How many bytes at most can we read onto this connection? */
static ssize_t
connection_bucket_read_limit(connection_t *conn, time_t now)
{
  int base = connection_speaks_cells(conn) ?
               CELL_NETWORK_SIZE : RELAY_PAYLOAD_SIZE;
  int priority = conn->type != CONN_TYPE_DIR;
  int conn_bucket = -1;
  int global_bucket = global_read_bucket;

  if (connection_speaks_cells(conn)) {
    or_connection_t *or_conn = TO_OR_CONN(conn);
    if (conn->state == OR_CONN_STATE_OPEN)
      conn_bucket = or_conn->read_bucket;
  }

  if (!connection_is_rate_limited(conn)) {
    /* be willing to read on local conns even if our buckets are empty */
    return conn_bucket>=0 ? conn_bucket : 1<<14;
  }

  if (connection_counts_as_relayed_traffic(conn, now) &&
      global_relayed_read_bucket <= global_read_bucket)
    global_bucket = global_relayed_read_bucket;

  return connection_bucket_round_robin(base, priority,
                                       global_bucket, conn_bucket);
}

/** How many bytes at most can we write onto this connection? */
ssize_t
connection_bucket_write_limit(connection_t *conn, time_t now)
{
  int base = connection_speaks_cells(conn) ?
               CELL_NETWORK_SIZE : RELAY_PAYLOAD_SIZE;
  int priority = conn->type != CONN_TYPE_DIR;
  int conn_bucket = (int)conn->outbuf_flushlen;
  int global_bucket = global_write_bucket;

  if (!connection_is_rate_limited(conn)) {
    /* be willing to write to local conns even if our buckets are empty */
    return conn->outbuf_flushlen;
  }

  if (connection_speaks_cells(conn)) {
    /* use the per-conn write limit if it's lower, but if it's less
     * than zero just use zero */
    or_connection_t *or_conn = TO_OR_CONN(conn);
    if (conn->state == OR_CONN_STATE_OPEN)
      if (or_conn->write_bucket < conn_bucket)
        conn_bucket = or_conn->write_bucket >= 0 ?
                        or_conn->write_bucket : 0;
  }

  if (connection_counts_as_relayed_traffic(conn, now) &&
      global_relayed_write_bucket <= global_write_bucket)
    global_bucket = global_relayed_write_bucket;

  return connection_bucket_round_robin(base, priority,
                                       global_bucket, conn_bucket);
}
#else
static ssize_t
connection_bucket_read_limit(connection_t *conn, time_t now)
{
  (void) now;
  return bufferevent_get_max_to_read(conn->bufev);
}
ssize_t
connection_bucket_write_limit(connection_t *conn, time_t now)
{
  (void) now;
  return bufferevent_get_max_to_write(conn->bufev);
}
#endif

/** Return 1 if the global write buckets are low enough that we
 * shouldn't send <b>attempt</b> bytes of low-priority directory stuff
 * out to <b>conn</b>. Else return 0.

 * Priority is 1 for v1 requests (directories and running-routers),
 * and 2 for v2 requests (statuses and descriptors). But see FFFF in
 * directory_handle_command_get() for why we don't use priority 2 yet.
 *
 * There are a lot of parameters we could use here:
 * - global_relayed_write_bucket. Low is bad.
 * - global_write_bucket. Low is bad.
 * - bandwidthrate. Low is bad.
 * - bandwidthburst. Not a big factor?
 * - attempt. High is bad.
 * - total bytes queued on outbufs. High is bad. But I'm wary of
 *   using this, since a few slow-flushing queues will pump up the
 *   number without meaning what we meant to mean. What we really
 *   mean is "total directory bytes added to outbufs recently", but
 *   that's harder to quantify and harder to keep track of.
 */
int
global_write_bucket_low(connection_t *conn, size_t attempt, int priority)
{
#ifdef USE_BUFFEREVENTS
  ssize_t smaller_bucket = bufferevent_get_max_to_write(conn->bufev);
#else
  int smaller_bucket = global_write_bucket < global_relayed_write_bucket ?
                       global_write_bucket : global_relayed_write_bucket;
#endif
  if (authdir_mode(get_options()) && priority>1)
    return 0; /* there's always room to answer v2 if we're an auth dir */

  if (!connection_is_rate_limited(conn))
    return 0; /* local conns don't get limited */

  if (smaller_bucket < (int)attempt)
    return 1; /* not enough space no matter the priority */

#ifndef USE_BUFFEREVENTS
  if (write_buckets_empty_last_second)
    return 1; /* we're already hitting our limits, no more please */
#endif

  if (priority == 1) { /* old-style v1 query */
    /* Could we handle *two* of these requests within the next two seconds? */
    or_options_t *options = get_options();
    int64_t can_write = (int64_t)smaller_bucket
      + 2*(options->RelayBandwidthRate ? options->RelayBandwidthRate :
                                         options->BandwidthRate);
    if (can_write < 2*(int64_t)attempt)
      return 1;
  } else { /* v2 query */
    /* no further constraints yet */
  }
  return 0;
}

#ifndef USE_BUFFEREVENTS
/** We just read <b>num_read</b> and wrote <b>num_written</b> bytes
 * onto <b>conn</b>. Decrement buckets appropriately. */
static void
connection_buckets_decrement(connection_t *conn, time_t now,
                             size_t num_read, size_t num_written)
{
  if (num_written >= INT_MAX || num_read >= INT_MAX) {
    log_err(LD_BUG, "Value out of range. num_read=%lu, num_written=%lu, "
             "connection type=%s, state=%s",
             (unsigned long)num_read, (unsigned long)num_written,
             conn_type_to_string(conn->type),
             conn_state_to_string(conn->type, conn->state));
    if (num_written >= INT_MAX) num_written = 1;
    if (num_read >= INT_MAX) num_read = 1;
    tor_fragile_assert();
  }

  /* Count bytes of answering direct and tunneled directory requests */
  if (conn->type == CONN_TYPE_DIR && conn->purpose == DIR_PURPOSE_SERVER) {
    if (num_read > 0)
      rep_hist_note_dir_bytes_read(num_read, now);
    if (num_written > 0)
      rep_hist_note_dir_bytes_written(num_written, now);
  }

  if (!connection_is_rate_limited(conn))
    return; /* local IPs are free */

  if (conn->type == CONN_TYPE_OR)
    rep_hist_note_or_conn_bytes(conn->global_identifier, num_read,
                                num_written, now);

  if (num_read > 0) {
    rep_hist_note_bytes_read(num_read, now);
  }
  if (num_written > 0) {
    rep_hist_note_bytes_written(num_written, now);
  }
  if (conn->type == CONN_TYPE_EXIT)
    rep_hist_note_exit_bytes(conn->port, num_written, num_read);

  if (connection_counts_as_relayed_traffic(conn, now)) {
    global_relayed_read_bucket -= (int)num_read;
    global_relayed_write_bucket -= (int)num_written;
  }
  global_read_bucket -= (int)num_read;
  global_write_bucket -= (int)num_written;
  if (connection_speaks_cells(conn) && conn->state == OR_CONN_STATE_OPEN) {
    TO_OR_CONN(conn)->read_bucket -= (int)num_read;
    TO_OR_CONN(conn)->write_bucket -= (int)num_written;
  }
}

/** If we have exhausted our global buckets, or the buckets for conn,
 * stop reading. */
static void
connection_consider_empty_read_buckets(connection_t *conn)
{
  const char *reason;

  if (global_read_bucket <= 0) {
    reason = "global read bucket exhausted. Pausing.";
  } else if (connection_counts_as_relayed_traffic(conn, approx_time()) &&
             global_relayed_read_bucket <= 0) {
    reason = "global relayed read bucket exhausted. Pausing.";
  } else if (connection_speaks_cells(conn) &&
             conn->state == OR_CONN_STATE_OPEN &&
             TO_OR_CONN(conn)->read_bucket <= 0) {
    reason = "connection read bucket exhausted. Pausing.";
  } else
    return; /* all good, no need to stop it */

  LOG_FN_CONN(conn, (LOG_DEBUG, LD_NET, "%s", reason));
  conn->read_blocked_on_bw = 1;
  connection_stop_reading(conn);
}

/** If we have exhausted our global buckets, or the buckets for conn,
 * stop writing. */
static void
connection_consider_empty_write_buckets(connection_t *conn)
{
  const char *reason;

  if (global_write_bucket <= 0) {
    reason = "global write bucket exhausted. Pausing.";
  } else if (connection_counts_as_relayed_traffic(conn, approx_time()) &&
             global_relayed_write_bucket <= 0) {
    reason = "global relayed write bucket exhausted. Pausing.";
  } else if (connection_speaks_cells(conn) &&
             conn->state == OR_CONN_STATE_OPEN &&
             TO_OR_CONN(conn)->write_bucket <= 0) {
    reason = "connection write bucket exhausted. Pausing.";
  } else
    return; /* all good, no need to stop it */

  LOG_FN_CONN(conn, (LOG_DEBUG, LD_NET, "%s", reason));
  conn->write_blocked_on_bw = 1;
  connection_stop_writing(conn);
}

/** Initialize the global read bucket to options-\>BandwidthBurst. */
void
connection_bucket_init(void)
{
  or_options_t *options = get_options();
  /* start it at max traffic */
  global_read_bucket = (int)options->BandwidthBurst;
  global_write_bucket = (int)options->BandwidthBurst;
  if (options->RelayBandwidthRate) {
    global_relayed_read_bucket = (int)options->RelayBandwidthBurst;
    global_relayed_write_bucket = (int)options->RelayBandwidthBurst;
  } else {
    global_relayed_read_bucket = (int)options->BandwidthBurst;
    global_relayed_write_bucket = (int)options->BandwidthBurst;
  }
}

/** Refill a single <b>bucket</b> called <b>name</b> with bandwidth rate
 * <b>rate</b> and bandwidth burst <b>burst</b>, assuming that
 * <b>seconds_elapsed</b> seconds have passed since the last call.
 **/
static void
connection_bucket_refill_helper(int *bucket, int rate, int burst,
                                int seconds_elapsed, const char *name)
{
  int starting_bucket = *bucket;
  if (starting_bucket < burst && seconds_elapsed) {
    if (((burst - starting_bucket)/seconds_elapsed) < rate) {
      *bucket = burst;  /* We would overflow the bucket; just set it to
                         * the maximum. */
    } else {
      int incr = rate*seconds_elapsed;
      *bucket += incr;
      if (*bucket > burst || *bucket < starting_bucket) {
        /* If we overflow the burst, or underflow our starting bucket,
         * cap the bucket value to burst. */
        /* XXXX this might be redundant now, but it doesn't show up
         * in profiles.  Remove it after analysis. */
        *bucket = burst;
      }
    }
    log(LOG_DEBUG, LD_NET,"%s now %d.", name, *bucket);
  }
}

/** A second has rolled over; increment buckets appropriately. */
void
connection_bucket_refill(int seconds_elapsed, time_t now)
{
  or_options_t *options = get_options();
  smartlist_t *conns = get_connection_array();
  int relayrate, relayburst;

  if (options->RelayBandwidthRate) {
    relayrate = (int)options->RelayBandwidthRate;
    relayburst = (int)options->RelayBandwidthBurst;
  } else {
    relayrate = (int)options->BandwidthRate;
    relayburst = (int)options->BandwidthBurst;
  }

  tor_assert(seconds_elapsed >= 0);

  write_buckets_empty_last_second =
    global_relayed_write_bucket <= 0 || global_write_bucket <= 0;

  /* refill the global buckets */
  connection_bucket_refill_helper(&global_read_bucket,
                                  (int)options->BandwidthRate,
                                  (int)options->BandwidthBurst,
                                  seconds_elapsed, "global_read_bucket");
  connection_bucket_refill_helper(&global_write_bucket,
                                  (int)options->BandwidthRate,
                                  (int)options->BandwidthBurst,
                                  seconds_elapsed, "global_write_bucket");
  connection_bucket_refill_helper(&global_relayed_read_bucket,
                                  relayrate, relayburst, seconds_elapsed,
                                  "global_relayed_read_bucket");
  connection_bucket_refill_helper(&global_relayed_write_bucket,
                                  relayrate, relayburst, seconds_elapsed,
                                  "global_relayed_write_bucket");

  /* refill the per-connection buckets */
  SMARTLIST_FOREACH(conns, connection_t *, conn,
  {
    if (connection_speaks_cells(conn)) {
      or_connection_t *or_conn = TO_OR_CONN(conn);
      if (connection_bucket_should_increase(or_conn->read_bucket, or_conn)) {
        connection_bucket_refill_helper(&or_conn->read_bucket,
                                        or_conn->bandwidthrate,
                                        or_conn->bandwidthburst,
                                        seconds_elapsed,
                                        "or_conn->read_bucket");
      }
      if (connection_bucket_should_increase(or_conn->write_bucket, or_conn)) {
        connection_bucket_refill_helper(&or_conn->write_bucket,
                                        or_conn->bandwidthrate,
                                        or_conn->bandwidthburst,
                                        seconds_elapsed,
                                        "or_conn->write_bucket");
      }
    }

    if (conn->read_blocked_on_bw == 1 /* marked to turn reading back on now */
        && global_read_bucket > 0 /* and we're allowed to read */
        && (!connection_counts_as_relayed_traffic(conn, now) ||
            global_relayed_read_bucket > 0) /* even if we're relayed traffic */
        && (!connection_speaks_cells(conn) ||
            conn->state != OR_CONN_STATE_OPEN ||
            TO_OR_CONN(conn)->read_bucket > 0)) {
        /* and either a non-cell conn or a cell conn with non-empty bucket */
      LOG_FN_CONN(conn, (LOG_DEBUG,LD_NET,
                         "waking up conn (fd %d) for read", conn->s));
      conn->read_blocked_on_bw = 0;
      connection_start_reading(conn);
    }

    if (conn->write_blocked_on_bw == 1
        && global_write_bucket > 0 /* and we're allowed to write */
        && (!connection_counts_as_relayed_traffic(conn, now) ||
            global_relayed_write_bucket > 0) /* even if it's relayed traffic */
        && (!connection_speaks_cells(conn) ||
            conn->state != OR_CONN_STATE_OPEN ||
            TO_OR_CONN(conn)->write_bucket > 0)) {
      LOG_FN_CONN(conn, (LOG_DEBUG,LD_NET,
                         "waking up conn (fd %d) for write", conn->s));
      conn->write_blocked_on_bw = 0;
      connection_start_writing(conn);
    }
  });
}

/** Is the <b>bucket</b> for connection <b>conn</b> low enough that we
 * should add another pile of tokens to it?
 */
static int
connection_bucket_should_increase(int bucket, or_connection_t *conn)
{
  tor_assert(conn);

  if (conn->_base.state != OR_CONN_STATE_OPEN)
    return 0; /* only open connections play the rate limiting game */
  if (bucket >= conn->bandwidthburst)
    return 0;

  return 1;
}
#else

static void
connection_buckets_decrement(connection_t *conn, time_t now,
                             size_t num_read, size_t num_written)
{
  (void) conn;
  (void) now;
  (void) num_read;
  (void) num_written;
  /* Libevent does this for us. */
}
void
connection_bucket_refill(int seconds_elapsed, time_t now)
{
  (void) seconds_elapsed;
  (void) now;
  /* Libevent does this for us. */
}
void
connection_bucket_init(void)
{
  or_options_t *options = get_options();
  const struct timeval *tick = tor_libevent_get_one_tick_timeout();
  struct ev_token_bucket_cfg *bucket_cfg;

  uint64_t rate, burst;
  if (options->RelayBandwidthRate) {
    rate = options->RelayBandwidthRate;
    burst = options->RelayBandwidthBurst;
  } else {
    rate = options->BandwidthRate;
    burst = options->BandwidthBurst;
  }

  rate /= TOR_LIBEVENT_TICKS_PER_SECOND;
  bucket_cfg = ev_token_bucket_cfg_new((uint32_t)rate, (uint32_t)burst,
                                       (uint32_t)rate, (uint32_t)burst,
                                       tick);

  if (!global_rate_limit) {
    global_rate_limit =
      bufferevent_rate_limit_group_new(tor_libevent_get_base(), bucket_cfg);
  } else {
    bufferevent_rate_limit_group_set_cfg(global_rate_limit, bucket_cfg);
  }
  ev_token_bucket_cfg_free(bucket_cfg);
}

void
connection_get_rate_limit_totals(uint64_t *read_out, uint64_t *written_out)
{
  if (global_rate_limit == NULL) {
    *read_out = *written_out = 0;
  } else {
    bufferevent_rate_limit_group_get_totals(
      global_rate_limit, read_out, written_out);
  }
}

/** DOCDOC */
void
connection_enable_rate_limiting(connection_t *conn)
{
  if (conn->bufev) {
    if (!global_rate_limit)
      connection_bucket_init();
    bufferevent_add_to_rate_limit_group(conn->bufev, global_rate_limit);
  }
}

static void
connection_consider_empty_write_buckets(connection_t *conn)
{
  (void) conn;
}
static void
connection_consider_empty_read_buckets(connection_t *conn)
{
  (void) conn;
}
#endif

/** Read bytes from conn-\>s and process them.
 *
 * This function gets called from conn_read() in main.c, either
 * when poll() has declared that conn wants to read, or (for OR conns)
 * when there are pending TLS bytes.
 *
 * It calls connection_read_to_buf() to bring in any new bytes,
 * and then calls connection_process_inbuf() to process them.
 *
 * Mark the connection and return -1 if you want to close it, else
 * return 0.
 */
static int
connection_handle_read_impl(connection_t *conn)
{
  ssize_t max_to_read=-1, try_to_read;
  size_t before, n_read = 0;
  int socket_error = 0;

  if (conn->marked_for_close)
    return 0; /* do nothing */

  conn->timestamp_lastread = approx_time();

  switch (conn->type) {
    case CONN_TYPE_OR_LISTENER:
      return connection_handle_listener_read(conn, CONN_TYPE_OR);
    case CONN_TYPE_AP_LISTENER:
    case CONN_TYPE_AP_TRANS_LISTENER:
    case CONN_TYPE_AP_NATD_LISTENER:
      return connection_handle_listener_read(conn, CONN_TYPE_AP);
    case CONN_TYPE_DIR_LISTENER:
      return connection_handle_listener_read(conn, CONN_TYPE_DIR);
    case CONN_TYPE_CONTROL_LISTENER:
      return connection_handle_listener_read(conn, CONN_TYPE_CONTROL);
    case CONN_TYPE_AP_DNS_LISTENER:
      /* This should never happen; eventdns.c handles the reads here. */
      tor_fragile_assert();
      return 0;
  }

 loop_again:
  try_to_read = max_to_read;
  tor_assert(!conn->marked_for_close);

  before = buf_datalen(conn->inbuf);
  if (connection_read_to_buf(conn, &max_to_read, &socket_error) < 0) {
    /* There's a read error; kill the connection.*/
    if (conn->type == CONN_TYPE_OR &&
        conn->state == OR_CONN_STATE_CONNECTING) {
      connection_or_connect_failed(TO_OR_CONN(conn),
                                   errno_to_orconn_end_reason(socket_error),
                                   tor_socket_strerror(socket_error));
    }
    if (CONN_IS_EDGE(conn)) {
      edge_connection_t *edge_conn = TO_EDGE_CONN(conn);
      connection_edge_end_errno(edge_conn);
      if (edge_conn->socks_request) /* broken, don't send a socks reply back */
        edge_conn->socks_request->has_finished = 1;
    }
    connection_close_immediate(conn); /* Don't flush; connection is dead. */
    connection_mark_for_close(conn);
    return -1;
  }
  n_read += buf_datalen(conn->inbuf) - before;
  if (CONN_IS_EDGE(conn) && try_to_read != max_to_read) {
    /* instruct it not to try to package partial cells. */
    if (connection_process_inbuf(conn, 0) < 0) {
      return -1;
    }
    if (!conn->marked_for_close &&
        connection_is_reading(conn) &&
        !conn->inbuf_reached_eof &&
        max_to_read > 0)
      goto loop_again; /* try reading again, in case more is here now */
  }
  /* one last try, packaging partial cells and all. */
  if (!conn->marked_for_close &&
      connection_process_inbuf(conn, 1) < 0) {
    return -1;
  }
  if (conn->linked_conn) {
    /* The other side's handle_write() will never actually get called, so
     * we need to invoke the appropriate callbacks ourself. */
    connection_t *linked = conn->linked_conn;

    if (n_read) {
      /* Probably a no-op, since linked conns typically don't count for
       * bandwidth rate limiting. But do it anyway so we can keep stats
       * accurately. Note that since we read the bytes from conn, and
       * we're writing the bytes onto the linked connection, we count
       * these as <i>written</i> bytes. */
      connection_buckets_decrement(linked, approx_time(), 0, n_read);

      if (connection_flushed_some(linked) < 0)
        connection_mark_for_close(linked);
      if (!connection_wants_to_flush(linked))
        connection_finished_flushing(linked);
    }

    if (!buf_datalen(linked->outbuf) && conn->active_on_link)
      connection_stop_reading_from_linked_conn(conn);
  }
  /* If we hit the EOF, call connection_reached_eof(). */
  if (!conn->marked_for_close &&
      conn->inbuf_reached_eof &&
      connection_reached_eof(conn) < 0) {
    return -1;
  }
  return 0;
}

int
connection_handle_read(connection_t *conn)
{
  int res;

  tor_gettimeofday_cache_clear();
  res = connection_handle_read_impl(conn);
  return res;
}

/** Pull in new bytes from conn-\>s or conn-\>linked_conn onto conn-\>inbuf,
 * either directly or via TLS. Reduce the token buckets by the number of bytes
 * read.
 *
 * If *max_to_read is -1, then decide it ourselves, else go with the
 * value passed to us. When returning, if it's changed, subtract the
 * number of bytes we read from *max_to_read.
 *
 * Return -1 if we want to break conn, else return 0.
 */
static int
connection_read_to_buf(connection_t *conn, ssize_t *max_to_read,
                       int *socket_error)
{
  int result;
  ssize_t at_most = *max_to_read;
  size_t slack_in_buf, more_to_read;
  size_t n_read = 0, n_written = 0;

  if (at_most == -1) { /* we need to initialize it */
    /* how many bytes are we allowed to read? */
    at_most = connection_bucket_read_limit(conn, approx_time());
  }

  slack_in_buf = buf_slack(conn->inbuf);
 again:
  if ((size_t)at_most > slack_in_buf && slack_in_buf >= 1024) {
    more_to_read = at_most - slack_in_buf;
    at_most = slack_in_buf;
  } else {
    more_to_read = 0;
  }

  if (connection_speaks_cells(conn) &&
      conn->state > OR_CONN_STATE_PROXY_HANDSHAKING) {
    int pending;
    or_connection_t *or_conn = TO_OR_CONN(conn);
    size_t initial_size;
    if (conn->state == OR_CONN_STATE_TLS_HANDSHAKING ||
        conn->state == OR_CONN_STATE_TLS_CLIENT_RENEGOTIATING) {
      /* continue handshaking even if global token bucket is empty */
      return connection_tls_continue_handshake(or_conn);
    }

    log_debug(LD_NET,
              "%d: starting, inbuf_datalen %ld (%d pending in tls object)."
              " at_most %ld.",
              conn->s,(long)buf_datalen(conn->inbuf),
              tor_tls_get_pending_bytes(or_conn->tls), (long)at_most);

    initial_size = buf_datalen(conn->inbuf);
    /* else open, or closing */
    result = read_to_buf_tls(or_conn->tls, at_most, conn->inbuf);
    if (TOR_TLS_IS_ERROR(result) || result == TOR_TLS_CLOSE)
      or_conn->tls_error = result;
    else
      or_conn->tls_error = 0;

    switch (result) {
      case TOR_TLS_CLOSE:
      case TOR_TLS_ERROR_IO:
        log_debug(LD_NET,"TLS connection closed %son read. Closing. "
                 "(Nickname %s, address %s)",
                 result == TOR_TLS_CLOSE ? "cleanly " : "",
                 or_conn->nickname ? or_conn->nickname : "not set",
                 conn->address);
        return result;
      CASE_TOR_TLS_ERROR_ANY_NONIO:
        log_debug(LD_NET,"tls error [%s]. breaking (nickname %s, address %s).",
                 tor_tls_err_to_string(result),
                 or_conn->nickname ? or_conn->nickname : "not set",
                 conn->address);
        return result;
      case TOR_TLS_WANTWRITE:
        connection_start_writing(conn);
        return 0;
      case TOR_TLS_WANTREAD: /* we're already reading */
      case TOR_TLS_DONE: /* no data read, so nothing to process */
        result = 0;
        break; /* so we call bucket_decrement below */
      default:
        break;
    }
    pending = tor_tls_get_pending_bytes(or_conn->tls);
    if (pending) {
      /* If we have any pending bytes, we read them now.  This *can*
       * take us over our read allotment, but really we shouldn't be
       * believing that SSL bytes are the same as TCP bytes anyway. */
      int r2 = read_to_buf_tls(or_conn->tls, pending, conn->inbuf);
      if (r2<0) {
        log_warn(LD_BUG, "apparently, reading pending bytes can fail.");
        return -1;
      }
    }
    result = (int)(buf_datalen(conn->inbuf)-initial_size);
    tor_tls_get_n_raw_bytes(or_conn->tls, &n_read, &n_written);
    log_debug(LD_GENERAL, "After TLS read of %d: %ld read, %ld written",
              result, (long)n_read, (long)n_written);
  } else if (conn->linked) {
    if (conn->linked_conn) {
      result = move_buf_to_buf(conn->inbuf, conn->linked_conn->outbuf,
                               &conn->linked_conn->outbuf_flushlen);
    } else {
      result = 0;
    }
    //log_notice(LD_GENERAL, "Moved %d bytes on an internal link!", result);
    /* If the other side has disappeared, or if it's been marked for close and
     * we flushed its outbuf, then we should set our inbuf_reached_eof. */
    if (!conn->linked_conn ||
        (conn->linked_conn->marked_for_close &&
         buf_datalen(conn->linked_conn->outbuf) == 0))
      conn->inbuf_reached_eof = 1;

    n_read = (size_t) result;
  } else {
    /* !connection_speaks_cells, !conn->linked_conn. */
    int reached_eof = 0;
    CONN_LOG_PROTECT(conn,
        result = read_to_buf(conn->s, at_most, conn->inbuf, &reached_eof,
                             socket_error));
    if (reached_eof)
      conn->inbuf_reached_eof = 1;

//  log_fn(LOG_DEBUG,"read_to_buf returned %d.",read_result);

    if (result < 0)
      return -1;
    n_read = (size_t) result;
  }

  if (n_read > 0) {
     /* change *max_to_read */
    *max_to_read = at_most - n_read;

    /* Update edge_conn->n_read */
    if (conn->type == CONN_TYPE_AP) {
      edge_connection_t *edge_conn = TO_EDGE_CONN(conn);
      /* Check for overflow: */
      if (PREDICT_LIKELY(UINT32_MAX - edge_conn->n_read > n_read))
        edge_conn->n_read += (int)n_read;
      else
        edge_conn->n_read = UINT32_MAX;
    }
  }

  connection_buckets_decrement(conn, approx_time(), n_read, n_written);

  if (more_to_read && result == at_most) {
    slack_in_buf = buf_slack(conn->inbuf);
    at_most = more_to_read;
    goto again;
  }

  /* Call even if result is 0, since the global read bucket may
   * have reached 0 on a different conn, and this guy needs to
   * know to stop reading. */
  connection_consider_empty_read_buckets(conn);
  if (n_written > 0 && connection_is_writing(conn))
    connection_consider_empty_write_buckets(conn);

  return 0;
}

#ifdef USE_BUFFEREVENTS
/* XXXX These generic versions could be simplified by making them
   type-specific */

/** Callback: Invoked whenever bytes are added to or drained from an input
 * evbuffer.  Used to track the number of bytes read. */
static void
evbuffer_inbuf_callback(struct evbuffer *buf,
                        const struct evbuffer_cb_info *info, void *arg)
{
  connection_t *conn = arg;
  (void) buf;
  /* XXXX These need to get real counts on the non-nested TLS case. - NM */
  if (info->n_added) {
    time_t now = approx_time();
    conn->timestamp_lastread = now;
    connection_buckets_decrement(conn, now, info->n_added, 0);
    connection_consider_empty_read_buckets(conn);
    if (conn->type == CONN_TYPE_AP) {
      edge_connection_t *edge_conn = TO_EDGE_CONN(conn);
      /*XXXX022 check for overflow*/
      edge_conn->n_read += (int)info->n_added;
    }
  }
}

/** Callback: Invoked whenever bytes are added to or drained from an output
 * evbuffer.  Used to track the number of bytes written. */
static void
evbuffer_outbuf_callback(struct evbuffer *buf,
                         const struct evbuffer_cb_info *info, void *arg)
{
  connection_t *conn = arg;
  (void)buf;
  if (info->n_deleted) {
    time_t now = approx_time();
    conn->timestamp_lastwritten = now;
    connection_buckets_decrement(conn, now, 0, info->n_deleted);
    connection_consider_empty_write_buckets(conn);
    if (conn->type == CONN_TYPE_AP) {
      edge_connection_t *edge_conn = TO_EDGE_CONN(conn);
      /*XXXX022 check for overflow*/
      edge_conn->n_written += (int)info->n_deleted;
    }
  }
}

/** Callback: invoked whenever a bufferevent has read data. */
void
connection_handle_read_cb(struct bufferevent *bufev, void *arg)
{
  connection_t *conn = arg;
  (void) bufev;
  if (!conn->marked_for_close)
    if (connection_process_inbuf(conn, 1)<0) /* XXXX Always 1? */
      connection_mark_for_close(conn);
}

/** Callback: invoked whenever a bufferevent has written data. */
void
connection_handle_write_cb(struct bufferevent *bufev, void *arg)
{
  connection_t *conn = arg;
  struct evbuffer *output;
  if (connection_flushed_some(conn)<0) {
    connection_mark_for_close(conn);
    return;
  }

  output = bufferevent_get_output(bufev);
  if (!evbuffer_get_length(output)) {
    connection_finished_flushing(conn);
    if (conn->marked_for_close && conn->hold_open_until_flushed) {
      conn->hold_open_until_flushed = 0;
      if (conn->linked) {
        /* send eof */
        bufferevent_flush(conn->bufev, EV_WRITE, BEV_FINISHED);
      }
    }
  }
}

/** Callback: invoked whenever a bufferevent has had an event (like a
 * connection, or an eof, or an error) occur. */
void
connection_handle_event_cb(struct bufferevent *bufev, short event, void *arg)
{
  connection_t *conn = arg;
  (void) bufev;
  if (event & BEV_EVENT_CONNECTED) {
    tor_assert(connection_state_is_connecting(conn));
    if (connection_finished_connecting(conn)<0)
      return;
  }
  if (event & BEV_EVENT_EOF) {
    if (!conn->marked_for_close) {
      conn->inbuf_reached_eof = 1;
      if (connection_reached_eof(conn)<0)
        return;
    }
  }
  if (event & BEV_EVENT_ERROR) {
    int socket_error = evutil_socket_geterror(conn->s);
    if (conn->type == CONN_TYPE_OR &&
        conn->state == OR_CONN_STATE_CONNECTING) {
      connection_or_connect_failed(TO_OR_CONN(conn),
                                   errno_to_orconn_end_reason(socket_error),
                                   tor_socket_strerror(socket_error));
    } else if (CONN_IS_EDGE(conn)) {
      edge_connection_t *edge_conn = TO_EDGE_CONN(conn);
      if (!edge_conn->edge_has_sent_end)
        connection_edge_end_errno(edge_conn);
      if (edge_conn->socks_request) /* broken, don't send a socks reply back */
        edge_conn->socks_request->has_finished = 1;
    }
    connection_close_immediate(conn); /* Connection is dead. */
    if (!conn->marked_for_close)
      connection_mark_for_close(conn);
  }
}

/** Set up the generic callbacks for the bufferevent on <b>conn</b>. */
void
connection_configure_bufferevent_callbacks(connection_t *conn)
{
  struct bufferevent *bufev;
  struct evbuffer *input, *output;
  tor_assert(conn->bufev);
  bufev = conn->bufev;
  bufferevent_setcb(bufev,
                    connection_handle_read_cb,
                    connection_handle_write_cb,
                    connection_handle_event_cb,
                    conn);

  input = bufferevent_get_input(bufev);
  output = bufferevent_get_output(bufev);
  evbuffer_add_cb(input, evbuffer_inbuf_callback, conn);
  evbuffer_add_cb(output, evbuffer_outbuf_callback, conn);
}
#endif

/** A pass-through to fetch_from_buf. */
int
connection_fetch_from_buf(char *string, size_t len, connection_t *conn)
{
  IF_HAS_BUFFEREVENT(conn, {
    /* XXX overflow -seb */
    return (int)bufferevent_read(conn->bufev, string, len);
  }) ELSE_IF_NO_BUFFEREVENT {
    return fetch_from_buf(string, len, conn->inbuf);
  }
}

/** As fetch_from_buf_line(), but read from a connection's input buffer. */
int
connection_fetch_from_buf_line(connection_t *conn, char *data,
                               size_t *data_len)
{
  IF_HAS_BUFFEREVENT(conn, {
    int r;
    size_t eol_len=0;
    struct evbuffer *input = bufferevent_get_input(conn->bufev);
    struct evbuffer_ptr ptr =
      evbuffer_search_eol(input, NULL, &eol_len, EVBUFFER_EOL_LF);
    if (ptr.pos == -1)
      return 0; /* No EOL found. */
    if ((size_t)ptr.pos+eol_len >= *data_len) {
      return -1; /* Too long */
    }
    *data_len = ptr.pos+eol_len;
    r = evbuffer_remove(input, data, ptr.pos+eol_len);
    tor_assert(r >= 0);
    data[ptr.pos+eol_len] = '\0';
    return 1;
  }) ELSE_IF_NO_BUFFEREVENT {
    return fetch_from_buf_line(conn->inbuf, data, data_len);
  }
}

/** As fetch_from_buf_http, but fetches from a conncetion's input buffer_t or
 * its bufferevent as appropriate. */
int
connection_fetch_from_buf_http(connection_t *conn,
                               char **headers_out, size_t max_headerlen,
                               char **body_out, size_t *body_used,
                               size_t max_bodylen, int force_complete)
{
  IF_HAS_BUFFEREVENT(conn, {
    struct evbuffer *input = bufferevent_get_input(conn->bufev);
    return fetch_from_evbuffer_http(input, headers_out, max_headerlen,
                            body_out, body_used, max_bodylen, force_complete);
  }) ELSE_IF_NO_BUFFEREVENT {
    return fetch_from_buf_http(conn->inbuf, headers_out, max_headerlen,
                            body_out, body_used, max_bodylen, force_complete);
  }
}

/** Return conn-\>outbuf_flushlen: how many bytes conn wants to flush
 * from its outbuf. */
int
connection_wants_to_flush(connection_t *conn)
{
  return conn->outbuf_flushlen > 0;
}

/** Are there too many bytes on edge connection <b>conn</b>'s outbuf to
 * send back a relay-level sendme yet? Return 1 if so, 0 if not. Used by
 * connection_edge_consider_sending_sendme().
 */
int
connection_outbuf_too_full(connection_t *conn)
{
  return (conn->outbuf_flushlen > 10*CELL_PAYLOAD_SIZE);
}

/** Try to flush more bytes onto conn-\>s.
 *
 * This function gets called either from conn_write() in main.c
 * when poll() has declared that conn wants to write, or below
 * from connection_write_to_buf() when an entire TLS record is ready.
 *
 * Update conn-\>timestamp_lastwritten to now, and call flush_buf
 * or flush_buf_tls appropriately. If it succeeds and there are no more
 * more bytes on conn->outbuf, then call connection_finished_flushing
 * on it too.
 *
 * If <b>force</b>, then write as many bytes as possible, ignoring bandwidth
 * limits.  (Used for flushing messages to controller connections on fatal
 * errors.)
 *
 * Mark the connection and return -1 if you want to close it, else
 * return 0.
 */
static int
connection_handle_write_impl(connection_t *conn, int force)
{
  int e;
  socklen_t len=(socklen_t)sizeof(e);
  int result;
  ssize_t max_to_write;
  time_t now = approx_time();
  size_t n_read = 0, n_written = 0;

  tor_assert(!connection_is_listener(conn));

  if (conn->marked_for_close || conn->s < 0)
    return 0; /* do nothing */

  if (conn->in_flushed_some) {
    log_warn(LD_BUG, "called recursively from inside conn->in_flushed_some");
    return 0;
  }

  conn->timestamp_lastwritten = now;

  /* Sometimes, "writable" means "connected". */
  if (connection_state_is_connecting(conn)) {
    if (getsockopt(conn->s, SOL_SOCKET, SO_ERROR, (void*)&e, &len) < 0) {
      log_warn(LD_BUG,
               "getsockopt() syscall failed?! Please report to tor-ops.");
      if (CONN_IS_EDGE(conn))
        connection_edge_end_errno(TO_EDGE_CONN(conn));
      connection_mark_for_close(conn);
      return -1;
    }
    if (e) {
      /* some sort of error, but maybe just inprogress still */
      if (!ERRNO_IS_CONN_EINPROGRESS(e)) {
        log_info(LD_NET,"in-progress connect failed. Removing. (%s)",
                 tor_socket_strerror(e));
        if (CONN_IS_EDGE(conn))
          connection_edge_end_errno(TO_EDGE_CONN(conn));
        if (conn->type == CONN_TYPE_OR)
          connection_or_connect_failed(TO_OR_CONN(conn),
                                       errno_to_orconn_end_reason(e),
                                       tor_socket_strerror(e));

        connection_close_immediate(conn);
        connection_mark_for_close(conn);
        return -1;
      } else {
        return 0; /* no change, see if next time is better */
      }
    }
    /* The connection is successful. */
    if (connection_finished_connecting(conn)<0)
      return -1;
  }

  max_to_write = force ? (ssize_t)conn->outbuf_flushlen
    : connection_bucket_write_limit(conn, now);

  if (connection_speaks_cells(conn) &&
      conn->state > OR_CONN_STATE_PROXY_HANDSHAKING) {
    or_connection_t *or_conn = TO_OR_CONN(conn);
    if (conn->state == OR_CONN_STATE_TLS_HANDSHAKING ||
        conn->state == OR_CONN_STATE_TLS_CLIENT_RENEGOTIATING) {
      connection_stop_writing(conn);
      if (connection_tls_continue_handshake(or_conn) < 0) {
        /* Don't flush; connection is dead. */
        connection_close_immediate(conn);
        connection_mark_for_close(conn);
        return -1;
      }
      return 0;
    } else if (conn->state == OR_CONN_STATE_TLS_SERVER_RENEGOTIATING) {
      return connection_handle_read(conn);
    }

    /* else open, or closing */
    result = flush_buf_tls(or_conn->tls, conn->outbuf,
                           max_to_write, &conn->outbuf_flushlen);

    /* If we just flushed the last bytes, check if this tunneled dir
     * request is done. */
    /* XXXX move this to flushed_some or finished_flushing -NM */
    if (buf_datalen(conn->outbuf) == 0 && conn->dirreq_id)
      geoip_change_dirreq_state(conn->dirreq_id, DIRREQ_TUNNELED,
                                DIRREQ_OR_CONN_BUFFER_FLUSHED);

    switch (result) {
      CASE_TOR_TLS_ERROR_ANY:
      case TOR_TLS_CLOSE:
        log_info(LD_NET,result!=TOR_TLS_CLOSE?
                 "tls error. breaking.":"TLS connection closed on flush");
        /* Don't flush; connection is dead. */
        connection_close_immediate(conn);
        connection_mark_for_close(conn);
        return -1;
      case TOR_TLS_WANTWRITE:
        log_debug(LD_NET,"wanted write.");
        /* we're already writing */
        return 0;
      case TOR_TLS_WANTREAD:
        /* Make sure to avoid a loop if the receive buckets are empty. */
        log_debug(LD_NET,"wanted read.");
        if (!connection_is_reading(conn)) {
          connection_stop_writing(conn);
          conn->write_blocked_on_bw = 1;
          /* we'll start reading again when we get more tokens in our
           * read bucket; then we'll start writing again too.
           */
        }
        /* else no problem, we're already reading */
        return 0;
      /* case TOR_TLS_DONE:
       * for TOR_TLS_DONE, fall through to check if the flushlen
       * is empty, so we can stop writing.
       */
    }

    tor_tls_get_n_raw_bytes(or_conn->tls, &n_read, &n_written);
    log_debug(LD_GENERAL, "After TLS write of %d: %ld read, %ld written",
              result, (long)n_read, (long)n_written);
  } else {
    CONN_LOG_PROTECT(conn,
             result = flush_buf(conn->s, conn->outbuf,
                                max_to_write, &conn->outbuf_flushlen));
    if (result < 0) {
      if (CONN_IS_EDGE(conn))
        connection_edge_end_errno(TO_EDGE_CONN(conn));

      connection_close_immediate(conn); /* Don't flush; connection is dead. */
      connection_mark_for_close(conn);
      return -1;
    }
    n_written = (size_t) result;
  }

  if (n_written && conn->type == CONN_TYPE_AP) {
    edge_connection_t *edge_conn = TO_EDGE_CONN(conn);

    /* Check for overflow: */
    if (PREDICT_LIKELY(UINT32_MAX - edge_conn->n_written > n_written))
      edge_conn->n_written += (int)n_written;
    else
      edge_conn->n_written = UINT32_MAX;
  }

  connection_buckets_decrement(conn, approx_time(), n_read, n_written);

  if (result > 0) {
    /* If we wrote any bytes from our buffer, then call the appropriate
     * functions. */
    if (connection_flushed_some(conn) < 0)
      connection_mark_for_close(conn);
  }

  if (!connection_wants_to_flush(conn)) { /* it's done flushing */
    if (connection_finished_flushing(conn) < 0) {
      /* already marked */
      return -1;
    }
    return 0;
  }

  /* Call even if result is 0, since the global write bucket may
   * have reached 0 on a different conn, and this guy needs to
   * know to stop writing. */
  connection_consider_empty_write_buckets(conn);
  if (n_read > 0 && connection_is_reading(conn))
    connection_consider_empty_read_buckets(conn);

  return 0;
}

int
connection_handle_write(connection_t *conn, int force)
{
    int res;
    tor_gettimeofday_cache_clear();
    res = connection_handle_write_impl(conn, force);
    return res;
}

/** OpenSSL TLS record size is 16383; this is close. The goal here is to
 * push data out as soon as we know there's enough for a TLS record, so
 * during periods of high load we won't read entire megabytes from
 * input before pushing any data out. It also has the feature of not
 * growing huge outbufs unless something is slow. */
#define MIN_TLS_FLUSHLEN 15872

/** Append <b>len</b> bytes of <b>string</b> onto <b>conn</b>'s
 * outbuf, and ask it to start writing.
 *
 * If <b>zlib</b> is nonzero, this is a directory connection that should get
 * its contents compressed or decompressed as they're written.  If zlib is
 * negative, this is the last data to be compressed, and the connection's zlib
 * state should be flushed.
 *
 * If it's an OR conn and an entire TLS record is ready, then try to
 * flush the record now. Similarly, if it's a local control connection
 * and a 64k chunk is ready, try to flush it all, so we don't end up with
 * many megabytes of controller info queued at once.
 */
void
_connection_write_to_buf_impl(const char *string, size_t len,
                              connection_t *conn, int zlib)
{
  /* XXXX This function really needs to return -1 on failure. */
  int r;
  size_t old_datalen;
  if (!len && !(zlib<0))
    return;
  /* if it's marked for close, only allow write if we mean to flush it */
  if (conn->marked_for_close && !conn->hold_open_until_flushed)
    return;

  IF_HAS_BUFFEREVENT(conn, {
    if (zlib) {
      int done = zlib < 0;
      r = write_to_evbuffer_zlib(bufferevent_get_output(conn->bufev),
                                 TO_DIR_CONN(conn)->zlib_state,
                                 string, len, done);
    } else {
      r = bufferevent_write(conn->bufev, string, len);
    }
    if (r < 0) {
      /* XXXX mark for close? */
      log_warn(LD_NET, "bufferevent_write failed! That shouldn't happen.");
    }
    return;
  });

  old_datalen = buf_datalen(conn->outbuf);
  if (zlib) {
    dir_connection_t *dir_conn = TO_DIR_CONN(conn);
    int done = zlib < 0;
    CONN_LOG_PROTECT(conn, r = write_to_buf_zlib(conn->outbuf,
                                                 dir_conn->zlib_state,
                                                 string, len, done));
  } else {
    CONN_LOG_PROTECT(conn, r = write_to_buf(string, len, conn->outbuf));
  }
  if (r < 0) {
    if (CONN_IS_EDGE(conn)) {
      /* if it failed, it means we have our package/delivery windows set
         wrong compared to our max outbuf size. close the whole circuit. */
      log_warn(LD_NET,
               "write_to_buf failed. Closing circuit (fd %d).", conn->s);
      circuit_mark_for_close(circuit_get_by_edge_conn(TO_EDGE_CONN(conn)),
                             END_CIRC_REASON_INTERNAL);
    } else {
      log_warn(LD_NET,
               "write_to_buf failed. Closing connection (fd %d).", conn->s);
      connection_mark_for_close(conn);
    }
    return;
  }

  /* If we receive optimistic data in the EXIT_CONN_STATE_RESOLVING
   * state, we don't want to try to write it right away, since
   * conn->write_event won't be set yet.  Otherwise, write data from
   * this conn as the socket is available. */
  if (conn->write_event) {
    connection_start_writing(conn);
  }
  if (zlib) {
    conn->outbuf_flushlen += buf_datalen(conn->outbuf) - old_datalen;
  } else {
    ssize_t extra = 0;
    conn->outbuf_flushlen += len;

    /* Should we try flushing the outbuf now? */
    if (conn->in_flushed_some) {
      /* Don't flush the outbuf when the reason we're writing more stuff is
       * _because_ we flushed the outbuf.  That's unfair. */
      return;
    }

    if (conn->type == CONN_TYPE_OR &&
        conn->outbuf_flushlen-len < MIN_TLS_FLUSHLEN &&
        conn->outbuf_flushlen >= MIN_TLS_FLUSHLEN) {
      /* We just pushed outbuf_flushlen to MIN_TLS_FLUSHLEN or above;
       * we can send out a full TLS frame now if we like. */
      extra = conn->outbuf_flushlen - MIN_TLS_FLUSHLEN;
      conn->outbuf_flushlen = MIN_TLS_FLUSHLEN;
    } else if (conn->type == CONN_TYPE_CONTROL &&
               !connection_is_rate_limited(conn) &&
               conn->outbuf_flushlen-len < 1<<16 &&
               conn->outbuf_flushlen >= 1<<16) {
      /* just try to flush all of it */
    } else
      return; /* no need to try flushing */

    if (connection_handle_write(conn, 0) < 0) {
      if (!conn->marked_for_close) {
        /* this connection is broken. remove it. */
        log_warn(LD_BUG, "unhandled error on write for "
                 "conn (type %d, fd %d); removing",
                 conn->type, conn->s);
        tor_fragile_assert();
        /* do a close-immediate here, so we don't try to flush */
        connection_close_immediate(conn);
      }
      return;
    }
    if (extra) {
      conn->outbuf_flushlen += extra;
      connection_start_writing(conn);
    }
  }
}

/** Return a connection with given type, address, port, and purpose;
 * or NULL if no such connection exists. */
connection_t *
connection_get_by_type_addr_port_purpose(int type,
                                         const tor_addr_t *addr, uint16_t port,
                                         int purpose)
{
  smartlist_t *conns = get_connection_array();
  SMARTLIST_FOREACH(conns, connection_t *, conn,
  {
    if (conn->type == type &&
        tor_addr_eq(&conn->addr, addr) &&
        conn->port == port &&
        conn->purpose == purpose &&
        !conn->marked_for_close)
      return conn;
  });
  return NULL;
}

/** Return the stream with id <b>id</b> if it is not already marked for
 * close.
 */
connection_t *
connection_get_by_global_id(uint64_t id)
{
  smartlist_t *conns = get_connection_array();
  SMARTLIST_FOREACH(conns, connection_t *, conn,
  {
    if (conn->global_identifier == id)
      return conn;
  });
  return NULL;
}

/** Return a connection of type <b>type</b> that is not marked for close.
 */
connection_t *
connection_get_by_type(int type)
{
  smartlist_t *conns = get_connection_array();
  SMARTLIST_FOREACH(conns, connection_t *, conn,
  {
    if (conn->type == type && !conn->marked_for_close)
      return conn;
  });
  return NULL;
}

/** Return a connection of type <b>type</b> that is in state <b>state</b>,
 * and that is not marked for close.
 */
connection_t *
connection_get_by_type_state(int type, int state)
{
  smartlist_t *conns = get_connection_array();
  SMARTLIST_FOREACH(conns, connection_t *, conn,
  {
    if (conn->type == type && conn->state == state && !conn->marked_for_close)
      return conn;
  });
  return NULL;
}

/** Return a connection of type <b>type</b> that has rendquery equal
 * to <b>rendquery</b>, and that is not marked for close. If state
 * is non-zero, conn must be of that state too.
 */
connection_t *
connection_get_by_type_state_rendquery(int type, int state,
                                       const char *rendquery)
{
  smartlist_t *conns = get_connection_array();

  tor_assert(type == CONN_TYPE_DIR ||
             type == CONN_TYPE_AP || type == CONN_TYPE_EXIT);
  tor_assert(rendquery);

  SMARTLIST_FOREACH(conns, connection_t *, conn,
  {
    if (conn->type == type &&
        !conn->marked_for_close &&
        (!state || state == conn->state)) {
      if (type == CONN_TYPE_DIR &&
          TO_DIR_CONN(conn)->rend_data &&
          !rend_cmp_service_ids(rendquery,
                                TO_DIR_CONN(conn)->rend_data->onion_address))
        return conn;
      else if (CONN_IS_EDGE(conn) &&
               TO_EDGE_CONN(conn)->rend_data &&
               !rend_cmp_service_ids(rendquery,
                            TO_EDGE_CONN(conn)->rend_data->onion_address))
        return conn;
    }
  });
  return NULL;
}

/** Return a directory connection (if any one exists) that is fetching
 * the item described by <b>state</b>/<b>resource</b> */
dir_connection_t *
connection_dir_get_by_purpose_and_resource(int purpose,
                                           const char *resource)
{
  smartlist_t *conns = get_connection_array();

  SMARTLIST_FOREACH_BEGIN(conns, connection_t *, conn) {
    dir_connection_t *dirconn;
    if (conn->type != CONN_TYPE_DIR || conn->marked_for_close ||
        conn->purpose != purpose)
      continue;
    dirconn = TO_DIR_CONN(conn);
    if (dirconn->requested_resource == NULL) {
      if (resource == NULL)
        return dirconn;
    } else if (resource) {
      if (0 == strcmp(resource, dirconn->requested_resource))
        return dirconn;
    }
  } SMARTLIST_FOREACH_END(conn);

  return NULL;
}

/** Return an open, non-marked connection of a given type and purpose, or NULL
 * if no such connection exists. */
connection_t *
connection_get_by_type_purpose(int type, int purpose)
{
  smartlist_t *conns = get_connection_array();
  SMARTLIST_FOREACH(conns, connection_t *, conn,
  {
    if (conn->type == type &&
        !conn->marked_for_close &&
        (purpose == conn->purpose))
      return conn;
  });
  return NULL;
}

/** Return 1 if <b>conn</b> is a listener conn, else return 0. */
int
connection_is_listener(connection_t *conn)
{
  if (conn->type == CONN_TYPE_OR_LISTENER ||
      conn->type == CONN_TYPE_AP_LISTENER ||
      conn->type == CONN_TYPE_AP_TRANS_LISTENER ||
      conn->type == CONN_TYPE_AP_DNS_LISTENER ||
      conn->type == CONN_TYPE_AP_NATD_LISTENER ||
      conn->type == CONN_TYPE_DIR_LISTENER ||
      conn->type == CONN_TYPE_CONTROL_LISTENER)
    return 1;
  return 0;
}

/** Return 1 if <b>conn</b> is in state "open" and is not marked
 * for close, else return 0.
 */
int
connection_state_is_open(connection_t *conn)
{
  tor_assert(conn);

  if (conn->marked_for_close)
    return 0;

  if ((conn->type == CONN_TYPE_OR && conn->state == OR_CONN_STATE_OPEN) ||
      (conn->type == CONN_TYPE_AP && conn->state == AP_CONN_STATE_OPEN) ||
      (conn->type == CONN_TYPE_EXIT && conn->state == EXIT_CONN_STATE_OPEN) ||
      (conn->type == CONN_TYPE_CONTROL &&
       conn->state == CONTROL_CONN_STATE_OPEN))
    return 1;

  return 0;
}

/** Return 1 if conn is in 'connecting' state, else return 0. */
int
connection_state_is_connecting(connection_t *conn)
{
  tor_assert(conn);

  if (conn->marked_for_close)
    return 0;
  switch (conn->type)
    {
    case CONN_TYPE_OR:
      return conn->state == OR_CONN_STATE_CONNECTING;
    case CONN_TYPE_EXIT:
      return conn->state == EXIT_CONN_STATE_CONNECTING;
    case CONN_TYPE_DIR:
      return conn->state == DIR_CONN_STATE_CONNECTING;
    }

  return 0;
}

/** Allocates a base64'ed authenticator for use in http or https
 * auth, based on the input string <b>authenticator</b>. Returns it
 * if success, else returns NULL. */
char *
alloc_http_authenticator(const char *authenticator)
{
  /* an authenticator in Basic authentication
   * is just the string "username:password" */
  const size_t authenticator_length = strlen(authenticator);
  /* The base64_encode function needs a minimum buffer length
   * of 66 bytes. */
  const size_t base64_authenticator_length = (authenticator_length/48+1)*66;
  char *base64_authenticator = tor_malloc(base64_authenticator_length);
  if (base64_encode(base64_authenticator, base64_authenticator_length,
                    authenticator, authenticator_length) < 0) {
    tor_free(base64_authenticator); /* free and set to null */
  } else {
    /* remove extra \n at end of encoding */
    base64_authenticator[strlen(base64_authenticator) - 1] = 0;
  }
  return base64_authenticator;
}

/** Given a socket handle, check whether the local address (sockname) of the
 * socket is one that we've connected from before.  If so, double-check
 * whether our address has changed and we need to generate keys.  If we do,
 * call init_keys().
 */
static void
client_check_address_changed(int sock)
{
  uint32_t iface_ip, ip_out; /* host order */
  struct sockaddr_in out_addr;
  socklen_t out_addr_len = (socklen_t) sizeof(out_addr);
  uint32_t *ip; /* host order */

  if (!last_interface_ip)
    get_interface_address(LOG_INFO, &last_interface_ip);
  if (!outgoing_addrs)
    outgoing_addrs = smartlist_create();

  if (getsockname(sock, (struct sockaddr*)&out_addr, &out_addr_len)<0) {
    int e = tor_socket_errno(sock);
    log_warn(LD_NET, "getsockname() to check for address change failed: %s",
             tor_socket_strerror(e));
    return;
  }

  /* If we've used this address previously, we're okay. */
  ip_out = ntohl(out_addr.sin_addr.s_addr);
  SMARTLIST_FOREACH(outgoing_addrs, uint32_t*, ip_ptr,
                    if (*ip_ptr == ip_out) return;
                    );

  /* Uh-oh.  We haven't connected from this address before. Has the interface
   * address changed? */
  if (get_interface_address(LOG_INFO, &iface_ip)<0)
    return;
  ip = tor_malloc(sizeof(uint32_t));
  *ip = ip_out;

  if (iface_ip == last_interface_ip) {
    /* Nope, it hasn't changed.  Add this address to the list. */
    smartlist_add(outgoing_addrs, ip);
  } else {
    /* The interface changed.  We're a client, so we need to regenerate our
     * keys.  First, reset the state. */
    log(LOG_NOTICE, LD_NET, "Our IP address has changed.  Rotating keys...");
    last_interface_ip = iface_ip;
    SMARTLIST_FOREACH(outgoing_addrs, void*, ip_ptr, tor_free(ip_ptr));
    smartlist_clear(outgoing_addrs);
    smartlist_add(outgoing_addrs, ip);
    /* Okay, now change our keys. */
    ip_address_changed(1);
  }
}

/** Some systems have limited system buffers for recv and xmit on
 * sockets allocated in a virtual server or similar environment. For a Tor
 * server this can produce the "Error creating network socket: No buffer
 * space available" error once all available TCP buffer space is consumed.
 * This method will attempt to constrain the buffers allocated for the socket
 * to the desired size to stay below system TCP buffer limits.
 */
static void
set_constrained_socket_buffers(int sock, int size)
{
  void *sz = (void*)&size;
  socklen_t sz_sz = (socklen_t) sizeof(size);
  if (setsockopt(sock, SOL_SOCKET, SO_SNDBUF, sz, sz_sz) < 0) {
    int e = tor_socket_errno(sock);
    log_warn(LD_NET, "setsockopt() to constrain send "
             "buffer to %d bytes failed: %s", size, tor_socket_strerror(e));
  }
  if (setsockopt(sock, SOL_SOCKET, SO_RCVBUF, sz, sz_sz) < 0) {
    int e = tor_socket_errno(sock);
    log_warn(LD_NET, "setsockopt() to constrain recv "
             "buffer to %d bytes failed: %s", size, tor_socket_strerror(e));
  }
}

/** Process new bytes that have arrived on conn-\>inbuf.
 *
 * This function just passes conn to the connection-specific
 * connection_*_process_inbuf() function. It also passes in
 * package_partial if wanted.
 */
static int
connection_process_inbuf(connection_t *conn, int package_partial)
{
  tor_assert(conn);

  switch (conn->type) {
    case CONN_TYPE_OR:
      return connection_or_process_inbuf(TO_OR_CONN(conn));
    case CONN_TYPE_EXIT:
    case CONN_TYPE_AP:
      return connection_edge_process_inbuf(TO_EDGE_CONN(conn),
                                           package_partial);
    case CONN_TYPE_DIR:
      return connection_dir_process_inbuf(TO_DIR_CONN(conn));
    case CONN_TYPE_CPUWORKER:
      return connection_cpu_process_inbuf(conn);
    case CONN_TYPE_CONTROL:
      return connection_control_process_inbuf(TO_CONTROL_CONN(conn));
    default:
      log_err(LD_BUG,"got unexpected conn type %d.", conn->type);
      tor_fragile_assert();
      return -1;
  }
}

/** Called whenever we've written data on a connection. */
static int
connection_flushed_some(connection_t *conn)
{
  int r = 0;
  tor_assert(!conn->in_flushed_some);
  conn->in_flushed_some = 1;
  if (conn->type == CONN_TYPE_DIR &&
      conn->state == DIR_CONN_STATE_SERVER_WRITING) {
    r = connection_dirserv_flushed_some(TO_DIR_CONN(conn));
  } else if (conn->type == CONN_TYPE_OR) {
    r = connection_or_flushed_some(TO_OR_CONN(conn));
  } else if (CONN_IS_EDGE(conn)) {
    r = connection_edge_flushed_some(TO_EDGE_CONN(conn));
  }
  conn->in_flushed_some = 0;
  return r;
}

/** We just finished flushing bytes from conn-\>outbuf, and there
 * are no more bytes remaining.
 *
 * This function just passes conn to the connection-specific
 * connection_*_finished_flushing() function.
 */
static int
connection_finished_flushing(connection_t *conn)
{
  tor_assert(conn);

  /* If the connection is closed, don't try to do anything more here. */
  if (CONN_IS_CLOSED(conn))
    return 0;

//  log_fn(LOG_DEBUG,"entered. Socket %u.", conn->s);

  IF_HAS_NO_BUFFEREVENT(conn)
    connection_stop_writing(conn);

  switch (conn->type) {
    case CONN_TYPE_OR:
      return connection_or_finished_flushing(TO_OR_CONN(conn));
    case CONN_TYPE_AP:
    case CONN_TYPE_EXIT:
      return connection_edge_finished_flushing(TO_EDGE_CONN(conn));
    case CONN_TYPE_DIR:
      return connection_dir_finished_flushing(TO_DIR_CONN(conn));
    case CONN_TYPE_CPUWORKER:
      return connection_cpu_finished_flushing(conn);
    case CONN_TYPE_CONTROL:
      return connection_control_finished_flushing(TO_CONTROL_CONN(conn));
    default:
      log_err(LD_BUG,"got unexpected conn type %d.", conn->type);
      tor_fragile_assert();
      return -1;
  }
}

/** Called when our attempt to connect() to another server has just
 * succeeded.
 *
 * This function just passes conn to the connection-specific
 * connection_*_finished_connecting() function.
 */
static int
connection_finished_connecting(connection_t *conn)
{
  tor_assert(conn);
  switch (conn->type)
    {
    case CONN_TYPE_OR:
      return connection_or_finished_connecting(TO_OR_CONN(conn));
    case CONN_TYPE_EXIT:
      return connection_edge_finished_connecting(TO_EDGE_CONN(conn));
    case CONN_TYPE_DIR:
      return connection_dir_finished_connecting(TO_DIR_CONN(conn));
    default:
      log_err(LD_BUG,"got unexpected conn type %d.", conn->type);
      tor_fragile_assert();
      return -1;
  }
}

/** Callback: invoked when a connection reaches an EOF event. */
static int
connection_reached_eof(connection_t *conn)
{
  switch (conn->type) {
    case CONN_TYPE_OR:
      return connection_or_reached_eof(TO_OR_CONN(conn));
    case CONN_TYPE_AP:
    case CONN_TYPE_EXIT:
      return connection_edge_reached_eof(TO_EDGE_CONN(conn));
    case CONN_TYPE_DIR:
      return connection_dir_reached_eof(TO_DIR_CONN(conn));
    case CONN_TYPE_CPUWORKER:
      return connection_cpu_reached_eof(conn);
    case CONN_TYPE_CONTROL:
      return connection_control_reached_eof(TO_CONTROL_CONN(conn));
    default:
      log_err(LD_BUG,"got unexpected conn type %d.", conn->type);
      tor_fragile_assert();
      return -1;
  }
}

/** Log how many bytes are used by buffers of different kinds and sizes. */
void
connection_dump_buffer_mem_stats(int severity)
{
  uint64_t used_by_type[_CONN_TYPE_MAX+1];
  uint64_t alloc_by_type[_CONN_TYPE_MAX+1];
  int n_conns_by_type[_CONN_TYPE_MAX+1];
  uint64_t total_alloc = 0;
  uint64_t total_used = 0;
  int i;
  smartlist_t *conns = get_connection_array();

  memset(used_by_type, 0, sizeof(used_by_type));
  memset(alloc_by_type, 0, sizeof(alloc_by_type));
  memset(n_conns_by_type, 0, sizeof(n_conns_by_type));

  SMARTLIST_FOREACH(conns, connection_t *, c,
  {
    int tp = c->type;
    ++n_conns_by_type[tp];
    if (c->inbuf) {
      used_by_type[tp] += buf_datalen(c->inbuf);
      alloc_by_type[tp] += buf_allocation(c->inbuf);
    }
    if (c->outbuf) {
      used_by_type[tp] += buf_datalen(c->outbuf);
      alloc_by_type[tp] += buf_allocation(c->outbuf);
    }
  });
  for (i=0; i <= _CONN_TYPE_MAX; ++i) {
    total_used += used_by_type[i];
    total_alloc += alloc_by_type[i];
  }

  log(severity, LD_GENERAL,
     "In buffers for %d connections: "U64_FORMAT" used/"U64_FORMAT" allocated",
      smartlist_len(conns),
      U64_PRINTF_ARG(total_used), U64_PRINTF_ARG(total_alloc));
  for (i=_CONN_TYPE_MIN; i <= _CONN_TYPE_MAX; ++i) {
    if (!n_conns_by_type[i])
      continue;
    log(severity, LD_GENERAL,
        "  For %d %s connections: "U64_FORMAT" used/"U64_FORMAT" allocated",
        n_conns_by_type[i], conn_type_to_string(i),
        U64_PRINTF_ARG(used_by_type[i]), U64_PRINTF_ARG(alloc_by_type[i]));
  }
}

/** Verify that connection <b>conn</b> has all of its invariants
 * correct. Trigger an assert if anything is invalid.
 */
void
assert_connection_ok(connection_t *conn, time_t now)
{
  (void) now; /* XXXX unused. */
  tor_assert(conn);
  tor_assert(conn->type >= _CONN_TYPE_MIN);
  tor_assert(conn->type <= _CONN_TYPE_MAX);

#ifdef USE_BUFFEREVENTS
  if (conn->bufev) {
    tor_assert(conn->read_event == NULL);
    tor_assert(conn->write_event == NULL);
    tor_assert(conn->inbuf == NULL);
    tor_assert(conn->outbuf == NULL);
  }
#endif

  switch (conn->type) {
    case CONN_TYPE_OR:
      tor_assert(conn->magic == OR_CONNECTION_MAGIC);
      break;
    case CONN_TYPE_AP:
    case CONN_TYPE_EXIT:
      tor_assert(conn->magic == EDGE_CONNECTION_MAGIC);
      break;
    case CONN_TYPE_DIR:
      tor_assert(conn->magic == DIR_CONNECTION_MAGIC);
      break;
    case CONN_TYPE_CONTROL:
      tor_assert(conn->magic == CONTROL_CONNECTION_MAGIC);
      break;
    default:
      tor_assert(conn->magic == BASE_CONNECTION_MAGIC);
      break;
  }

  if (conn->linked_conn) {
    tor_assert(conn->linked_conn->linked_conn == conn);
    tor_assert(conn->linked);
  }
  if (conn->linked)
    tor_assert(conn->s < 0);

  if (conn->outbuf_flushlen > 0) {
    /* With optimistic data, we may have queued data in
     * EXIT_CONN_STATE_RESOLVING while the conn is not yet marked to writing.
     * */
    tor_assert((conn->type == CONN_TYPE_EXIT &&
                conn->state == EXIT_CONN_STATE_RESOLVING) ||
               connection_is_writing(conn) ||
               conn->write_blocked_on_bw ||
               (CONN_IS_EDGE(conn) &&
                TO_EDGE_CONN(conn)->edge_blocked_on_circ));
  }

  if (conn->hold_open_until_flushed)
    tor_assert(conn->marked_for_close);

  /* XXXX check: read_blocked_on_bw, write_blocked_on_bw, s, conn_array_index,
   * marked_for_close. */

  /* buffers */
  if (conn->inbuf)
    assert_buf_ok(conn->inbuf);
  if (conn->outbuf)
    assert_buf_ok(conn->outbuf);

  if (conn->type == CONN_TYPE_OR) {
    or_connection_t *or_conn = TO_OR_CONN(conn);
    if (conn->state == OR_CONN_STATE_OPEN) {
      /* tor_assert(conn->bandwidth > 0); */
      /* the above isn't necessarily true: if we just did a TLS
       * handshake but we didn't recognize the other peer, or it
       * gave a bad cert/etc, then we won't have assigned bandwidth,
       * yet it will be open. -RD
       */
//      tor_assert(conn->read_bucket >= 0);
    }
//    tor_assert(conn->addr && conn->port);
    tor_assert(conn->address);
    if (conn->state > OR_CONN_STATE_PROXY_HANDSHAKING)
      tor_assert(or_conn->tls);
  }

  if (CONN_IS_EDGE(conn)) {
    edge_connection_t *edge_conn = TO_EDGE_CONN(conn);
    if (edge_conn->chosen_exit_optional || edge_conn->chosen_exit_retries) {
      tor_assert(conn->type == CONN_TYPE_AP);
      tor_assert(edge_conn->chosen_exit_name);
    }

    /* XXX unchecked: package window, deliver window. */
    if (conn->type == CONN_TYPE_AP) {

      tor_assert(edge_conn->socks_request);
      if (conn->state == AP_CONN_STATE_OPEN) {
        tor_assert(edge_conn->socks_request->has_finished);
        if (!conn->marked_for_close) {
          tor_assert(edge_conn->cpath_layer);
          assert_cpath_layer_ok(edge_conn->cpath_layer);
        }
      }
    }
    if (conn->type == CONN_TYPE_EXIT) {
      tor_assert(conn->purpose == EXIT_PURPOSE_CONNECT ||
                 conn->purpose == EXIT_PURPOSE_RESOLVE);
    }
  } else if (conn->type == CONN_TYPE_DIR) {
  } else {
    /* Purpose is only used for dir and exit types currently */
    tor_assert(!conn->purpose);
  }

  switch (conn->type)
    {
    case CONN_TYPE_OR_LISTENER:
    case CONN_TYPE_AP_LISTENER:
    case CONN_TYPE_AP_TRANS_LISTENER:
    case CONN_TYPE_AP_NATD_LISTENER:
    case CONN_TYPE_DIR_LISTENER:
    case CONN_TYPE_CONTROL_LISTENER:
    case CONN_TYPE_AP_DNS_LISTENER:
      tor_assert(conn->state == LISTENER_STATE_READY);
      break;
    case CONN_TYPE_OR:
      tor_assert(conn->state >= _OR_CONN_STATE_MIN);
      tor_assert(conn->state <= _OR_CONN_STATE_MAX);
      tor_assert(TO_OR_CONN(conn)->n_circuits >= 0);
      break;
    case CONN_TYPE_EXIT:
      tor_assert(conn->state >= _EXIT_CONN_STATE_MIN);
      tor_assert(conn->state <= _EXIT_CONN_STATE_MAX);
      tor_assert(conn->purpose >= _EXIT_PURPOSE_MIN);
      tor_assert(conn->purpose <= _EXIT_PURPOSE_MAX);
      break;
    case CONN_TYPE_AP:
      tor_assert(conn->state >= _AP_CONN_STATE_MIN);
      tor_assert(conn->state <= _AP_CONN_STATE_MAX);
      tor_assert(TO_EDGE_CONN(conn)->socks_request);
      break;
    case CONN_TYPE_DIR:
      tor_assert(conn->state >= _DIR_CONN_STATE_MIN);
      tor_assert(conn->state <= _DIR_CONN_STATE_MAX);
      tor_assert(conn->purpose >= _DIR_PURPOSE_MIN);
      tor_assert(conn->purpose <= _DIR_PURPOSE_MAX);
      break;
    case CONN_TYPE_CPUWORKER:
      tor_assert(conn->state >= _CPUWORKER_STATE_MIN);
      tor_assert(conn->state <= _CPUWORKER_STATE_MAX);
      break;
    case CONN_TYPE_CONTROL:
      tor_assert(conn->state >= _CONTROL_CONN_STATE_MIN);
      tor_assert(conn->state <= _CONTROL_CONN_STATE_MAX);
      break;
    default:
      tor_assert(0);
  }
}
<|MERGE_RESOLUTION|>--- conflicted
+++ resolved
@@ -1421,13 +1421,9 @@
   log_debug(LD_NET, "Connecting to %s:%u.",
             escaped_safe_str_client(address), port);
 
-<<<<<<< HEAD
+  make_socket_reuseable(s);
+
   if (connect(s, dest_addr, (socklen_t)dest_addr_len) < 0) {
-=======
-  make_socket_reuseable(s);
-
-  if (connect(s, dest_addr, dest_addr_len) < 0) {
->>>>>>> 919bf6ff
     int e = tor_socket_errno(s);
     if (!ERRNO_IS_CONN_EINPROGRESS(e)) {
       /* yuck. kill it. */
