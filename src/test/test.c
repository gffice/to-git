--- conflicted
+++ resolved
@@ -356,20 +356,6 @@
   tor_free(onionskin);
 }
 
-<<<<<<< HEAD
-=======
-static crypto_cipher_t *crypto_rand_aes_cipher = NULL;
-
-// Mock replacement for crypto_rand: Generates bytes from a provided AES_CTR
-// cipher in <b>crypto_rand_aes_cipher</b>.
-static void
-crypto_rand_deterministic_aes(char *out, size_t n)
-{
-  tor_assert(crypto_rand_aes_cipher);
-  memset(out, 0, n);
-  crypto_cipher_crypt_inplace(crypto_rand_aes_cipher, out, n);
-}
-
 static int32_t cbtnummodes = 10;
 
 static int32_t
@@ -470,7 +456,6 @@
   circuit_build_times_free_timeouts(&cbt);
 }
 
->>>>>>> 917f8beb
 static void
 test_circuit_timeout(void *arg)
 {
