--- conflicted
+++ resolved
@@ -105,11 +105,8 @@
 	src/test/test_controller.c \
 	src/test/test_controller_events.c \
 	src/test/test_crypto.c \
-<<<<<<< HEAD
 	src/test/test_crypto_openssl.c \
-=======
 	src/test/test_dos.c \
->>>>>>> cb92d47d
 	src/test/test_data.c \
 	src/test/test_dir.c \
 	src/test/test_dir_common.c \
