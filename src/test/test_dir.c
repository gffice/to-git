--- conflicted
+++ resolved
@@ -2931,7 +2931,6 @@
 }
 
 static void
-<<<<<<< HEAD
 test_dir_purpose_needs_anonymity(void *arg)
 {
   (void)arg;
@@ -2953,7 +2952,9 @@
   tt_assert(dir_fetch_type(DIR_PURPOSE_FETCH_CONSENSUS, ROUTER_PURPOSE_GENERAL,
                            "microdesc") == (V3_DIRINFO | MICRODESC_DIRINFO));
  done: ;
-=======
+}
+
+static void
 test_dir_packages(void *arg)
 {
   smartlist_t *votes = smartlist_new();
@@ -3097,7 +3098,6 @@
   SMARTLIST_FOREACH(votes, networkstatus_t *, ns,
                     { smartlist_free(ns->package_lines); tor_free(ns); });
   tor_free(res);
->>>>>>> b4a8fd89
 }
 
 #define DIR_LEGACY(name)                                                   \
@@ -3127,11 +3127,8 @@
   DIR_LEGACY(clip_unmeasured_bw_kb_alt),
   DIR(fmt_control_ns, 0),
   DIR(http_handling, 0),
-<<<<<<< HEAD
   DIR(purpose_needs_anonymity, 0),
   DIR(fetch_type, 0),
-=======
   DIR(packages, 0),
->>>>>>> b4a8fd89
   END_OF_TESTCASES
 };
