--- conflicted
+++ resolved
@@ -672,11 +672,6 @@
   }
 #endif /* defined(SSL_CTRL_SET_MAX_PROTO_VERSION) */
 
-<<<<<<< HEAD
-  if (!SSL_set_cipher_list(result->ssl,
-                           isServer ? UNRESTRICTED_TLS1_2_SERVER_CIPHER_LIST
-                                    : CLIENT_CIPHER_LIST)) {
-=======
   /* Contrary to SSL_set_cipher_list(), TLSv1.3 SSL_set_ciphersuites() does NOT
    * accept the final ':' so we have to strip it out. */
   size_t TLSv13len = strlen(CLIENT_CIPHER_LIST_TLSv13);
@@ -685,7 +680,9 @@
   }
 
   const bool tls12_ciphers_ok = SSL_set_cipher_list(
-      result->ssl, isServer ? SERVER_CIPHER_LIST : CLIENT_CIPHER_LIST);
+      result->ssl,
+      isServer ? UNRESTRICTED_TLS1_2_SERVER_CIPHER_LIST : CLIENT_CIPHER_LIST);
+
   bool tls13_ciphers_ok = true;
 #ifdef HAVE_SSL_SET_CIPHERSUITES
   if (!isServer) {
@@ -695,7 +692,6 @@
 #endif
 
   if (!tls12_ciphers_ok || !tls13_ciphers_ok) {
->>>>>>> e6890ae7
     tls_log_errors(NULL, LOG_WARN, LD_NET, "setting ciphers");
 #ifdef SSL_set_tlsext_host_name
     SSL_set_tlsext_host_name(result->ssl, NULL);
