/* Copyright (c) 2020-2021, The Tor Project, Inc. */
/* See LICENSE for licensing information */

/**
 * @file hs_metrics.c
 * @brief Onion service metrics exposed through the MetricsPort
 **/

#define HS_METRICS_ENTRY_PRIVATE

#include "orconfig.h"

#include "lib/malloc/malloc.h"
#include "lib/container/smartlist.h"
#include "lib/metrics/metrics_store.h"

#include "feature/hs/hs_metrics.h"
#include "feature/hs/hs_metrics_entry.h"
#include "feature/hs/hs_service.h"

/** Return a static buffer pointer that contains the port as a string.
 *
 * Subsequent call to this function invalidates the previous buffer. */
static const char *
port_to_str(const uint16_t port)
{
  static char buf[8];
  tor_snprintf(buf, sizeof(buf), "%u", port);
  return buf;
}

/** Return a static buffer pointer that contains a formatted label on the form
 * of key=value.
 *
 * NOTE: Important, label values MUST NOT contain double quotes else, in the
 * case of Prometheus, it will fail with a malformed line because we force the
 * label value to be enclosed in double quotes.
 *
 * Subsequent call to this function invalidates the previous buffer. */
static const char *
format_label(const char *key, const char *value)
{
  static char buf[128];
  tor_snprintf(buf, sizeof(buf), "%s=\"%s\"", key, value);
  return buf;
}

/** Initialize a metrics store for the given service.
 *
 * Essentially, this goes over the base_metrics array and adds them all to the
 * store set with their label(s) if any. */
static void
init_store(hs_service_t *service)
{
  metrics_store_t *store;

  tor_assert(service);

  store = service->metrics.store;

  for (size_t i = 0; i < base_metrics_size; ++i) {
    /* Add entries with port as label. We need one metric line per port. */
    if (base_metrics[i].port_as_label && service->config.ports) {
      SMARTLIST_FOREACH_BEGIN(service->config.ports,
<<<<<<< HEAD
                              const hs_port_config_t *, p) {
=======
                              const rend_service_port_config_t *, p) {
        metrics_store_entry_t *entry =
          metrics_store_add(store, base_metrics[i].type, base_metrics[i].name,
                            base_metrics[i].help);

        /* Add labels to the entry. */
        metrics_store_entry_add_label(entry,
                format_label("onion", service->onion_address));
>>>>>>> 9efb04bb
        metrics_store_entry_add_label(entry,
                format_label("port", port_to_str(p->virtual_port)));
      } SMARTLIST_FOREACH_END(p);
    } else {
      metrics_store_entry_t *entry =
        metrics_store_add(store, base_metrics[i].type, base_metrics[i].name,
                          base_metrics[i].help);
      metrics_store_entry_add_label(entry,
              format_label("onion", service->onion_address));
    }
  }
}

/** Update the metrics key entry in the store in the given service. The port,
 * if non 0, is used to find the correct metrics entry. The value n is the
 * value used to update the entry. */
void
hs_metrics_update_by_service(const hs_metrics_key_t key,
                             hs_service_t *service, const uint16_t port,
                             int64_t n)
{
  tor_assert(service);

  /* Get the metrics entry in the store. */
  smartlist_t *entries = metrics_store_get_all(service->metrics.store,
                                               base_metrics[key].name);
  if (BUG(!entries)) {
    return;
  }

  /* We need to find the right metrics entry by finding the port label if any.
   *
   * XXX: This is not the most optimal due to the string format. Maybe at some
   * point turn this into a kvline and a map in a metric entry? */
  SMARTLIST_FOREACH_BEGIN(entries, metrics_store_entry_t *, entry) {
    if (port == 0 ||
        metrics_store_entry_has_label(entry,
                            format_label("port", port_to_str(port)))) {
      metrics_store_entry_update(entry, n);
      break;
    }
  } SMARTLIST_FOREACH_END(entry);
}

/** Update the metrics key entry in the store of a service identified by the
 * given identity public key. The port, if non 0, is used to find the correct
 * metrics entry. The value n is the value used to update the entry.
 *
 * This is used by callsite that have access to the key but not the service
 * object so an extra lookup is done to find the service. */
void
hs_metrics_update_by_ident(const hs_metrics_key_t key,
                           const ed25519_public_key_t *ident_pk,
                           const uint16_t port, int64_t n)
{
  hs_service_t *service;

  tor_assert(ident_pk);

  service = hs_service_find(ident_pk);
  if (!service) {
    /* This is possible because an onion service client can end up here due to
     * having an identity key onto a connection _to_ an onion service. We
     * can't differentiate that from an actual onion service initiated by a
     * service and thus the only way to know is to lookup the service. */
    return;
  }
  hs_metrics_update_by_service(key, service, port, n);
}

/** Return a list of all the onion service metrics stores. This is the
 * function attached to the .get_metrics() member of the subsys_t. */
const smartlist_t *
hs_metrics_get_stores(void)
{
  /* We can't have the caller to free the returned list so keep it static,
   * simply update it. */
  static smartlist_t *stores_list = NULL;

  smartlist_free(stores_list);
  stores_list = hs_service_get_metrics_stores();
  return stores_list;
}

/** Initialize the metrics store in the given service. */
void
hs_metrics_service_init(hs_service_t *service)
{
  tor_assert(service);

  /* This function is called when we register a service and so it could either
   * be a new service or a service that was just reloaded through a HUP signal
   * for instance. Thus, it is possible that the service has already an
   * initialized store. If so, just return. */
  if (service->metrics.store) {
    return;
  }

  service->metrics.store = metrics_store_new();
  init_store(service);
}

/** Free the metrics store in the given service. */
void
hs_metrics_service_free(hs_service_t *service)
{
  tor_assert(service);

  metrics_store_free(service->metrics.store);
}<|MERGE_RESOLUTION|>--- conflicted
+++ resolved
@@ -62,10 +62,7 @@
     /* Add entries with port as label. We need one metric line per port. */
     if (base_metrics[i].port_as_label && service->config.ports) {
       SMARTLIST_FOREACH_BEGIN(service->config.ports,
-<<<<<<< HEAD
                               const hs_port_config_t *, p) {
-=======
-                              const rend_service_port_config_t *, p) {
         metrics_store_entry_t *entry =
           metrics_store_add(store, base_metrics[i].type, base_metrics[i].name,
                             base_metrics[i].help);
@@ -73,7 +70,6 @@
         /* Add labels to the entry. */
         metrics_store_entry_add_label(entry,
                 format_label("onion", service->onion_address));
->>>>>>> 9efb04bb
         metrics_store_entry_add_label(entry,
                 format_label("port", port_to_str(p->virtual_port)));
       } SMARTLIST_FOREACH_END(p);
