/* Copyright (c) 2001-2004, Roger Dingledine.
 * Copyright (c) 2004-2006, Roger Dingledine, Nick Mathewson.
 * Copyright (c) 2007-2020, The Tor Project, Inc. */
/* See LICENSE for licensing information */

#define DIRVOTE_PRIVATE

#include "core/or/or.h"
#include "app/config/config.h"
#include "app/config/resolve_addr.h"
#include "core/or/policies.h"
#include "core/or/protover.h"
#include "core/or/tor_version_st.h"
#include "core/or/versions.h"
#include "feature/dirauth/bwauth.h"
#include "feature/dirauth/dircollate.h"
#include "feature/dirauth/dsigs_parse.h"
#include "feature/dirauth/guardfraction.h"
#include "feature/dirauth/recommend_pkg.h"
#include "feature/dirauth/voteflags.h"
#include "feature/dircache/dirserv.h"
#include "feature/dirclient/dirclient.h"
#include "feature/dircommon/directory.h"
#include "feature/dirparse/microdesc_parse.h"
#include "feature/dirparse/ns_parse.h"
#include "feature/dirparse/parsecommon.h"
#include "feature/dirparse/signing.h"
#include "feature/nodelist/authcert.h"
#include "feature/nodelist/dirlist.h"
#include "feature/nodelist/fmt_routerstatus.h"
#include "feature/nodelist/microdesc.h"
#include "feature/nodelist/networkstatus.h"
#include "feature/nodelist/nodefamily.h"
#include "feature/nodelist/nodelist.h"
#include "feature/nodelist/routerlist.h"
#include "feature/relay/router.h"
#include "feature/relay/routerkeys.h"
#include "feature/stats/rephist.h"
#include "feature/client/entrynodes.h" /* needed for guardfraction methods */
#include "feature/nodelist/torcert.h"
#include "feature/dirauth/voting_schedule.h"

#include "feature/dirauth/dirvote.h"
#include "feature/dirauth/authmode.h"
#include "feature/dirauth/shared_random_state.h"
#include "feature/dirauth/dirauth_sys.h"

#include "feature/nodelist/authority_cert_st.h"
#include "feature/dircache/cached_dir_st.h"
#include "feature/dirclient/dir_server_st.h"
#include "feature/dirauth/dirauth_options_st.h"
#include "feature/nodelist/document_signature_st.h"
#include "feature/nodelist/microdesc_st.h"
#include "feature/nodelist/networkstatus_st.h"
#include "feature/nodelist/networkstatus_voter_info_st.h"
#include "feature/nodelist/node_st.h"
#include "feature/dirauth/ns_detached_signatures_st.h"
#include "feature/nodelist/routerinfo_st.h"
#include "feature/nodelist/routerlist_st.h"
#include "feature/dirauth/vote_microdesc_hash_st.h"
#include "feature/nodelist/vote_routerstatus_st.h"
#include "feature/dircommon/vote_timing_st.h"

#include "lib/container/order.h"
#include "lib/encoding/confline.h"
#include "lib/crypt_ops/crypto_format.h"

/* Algorithm to use for the bandwidth file digest. */
#define DIGEST_ALG_BW_FILE DIGEST_SHA256

/**
 * \file dirvote.c
 * \brief Functions to compute directory consensus, and schedule voting.
 *
 * This module is the center of the consensus-voting based directory
 * authority system.  With this system, a set of authorities first
 * publish vote based on their opinions of the network, and then compute
 * a consensus from those votes.  Each authority signs the consensus,
 * and clients trust the consensus if enough known authorities have
 * signed it.
 *
 * The code in this module is only invoked on directory authorities.  It's
 * responsible for:
 *
 * <ul>
 *   <li>Generating this authority's vote networkstatus, based on the
 *       authority's view of the network as represented in dirserv.c
 *   <li>Formatting the vote networkstatus objects.
 *   <li>Generating the microdescriptors that correspond to our own
 *       vote.
 *   <li>Sending votes to all the other authorities.
 *   <li>Trying to fetch missing votes from other authorities.
 *   <li>Computing the consensus from a set of votes, as well as
 *       a "detached signature" object for other authorities to fetch.
 *   <li>Collecting other authorities' signatures on the same consensus,
 *       until there are enough.
 *   <li>Publishing the consensus to the reset of the directory system.
 *   <li>Scheduling all of the above operations.
 * </ul>
 *
 * The main entry points are in dirvote_act(), which handles scheduled
 * actions; and dirvote_add_vote() and dirvote_add_signatures(), which
 * handle uploaded and downloaded votes and signatures.
 *
 * (See dir-spec.txt from torspec.git for a complete specification of
 * the directory protocol and voting algorithms.)
 **/

/** A consensus that we have built and are appending signatures to.  Once it's
 * time to publish it, it will become an active consensus if it accumulates
 * enough signatures. */
typedef struct pending_consensus_t {
  /** The body of the consensus that we're currently building.  Once we
   * have it built, it goes into dirserv.c */
  char *body;
  /** The parsed in-progress consensus document. */
  networkstatus_t *consensus;
} pending_consensus_t;

/* DOCDOC dirvote_add_signatures_to_all_pending_consensuses */
static int dirvote_add_signatures_to_all_pending_consensuses(
                       const char *detached_signatures_body,
                       const char *source,
                       const char **msg_out);
static int dirvote_add_signatures_to_pending_consensus(
                       pending_consensus_t *pc,
                       ns_detached_signatures_t *sigs,
                       const char *source,
                       int severity,
                       const char **msg_out);
static char *list_v3_auth_ids(void);
static void dirvote_fetch_missing_votes(void);
static void dirvote_fetch_missing_signatures(void);
static int dirvote_perform_vote(void);
static void dirvote_clear_votes(int all_votes);
static int dirvote_compute_consensuses(void);
static int dirvote_publish_consensus(void);

/* =====
 * Certificate functions
 * ===== */

/** Allocate and return a new authority_cert_t with the same contents as
 * <b>cert</b>. */
STATIC authority_cert_t *
authority_cert_dup(authority_cert_t *cert)
{
  authority_cert_t *out = tor_malloc(sizeof(authority_cert_t));
  tor_assert(cert);

  memcpy(out, cert, sizeof(authority_cert_t));
  /* Now copy pointed-to things. */
  out->cache_info.signed_descriptor_body =
    tor_strndup(cert->cache_info.signed_descriptor_body,
                cert->cache_info.signed_descriptor_len);
  out->cache_info.saved_location = SAVED_NOWHERE;
  out->identity_key = crypto_pk_dup_key(cert->identity_key);
  out->signing_key = crypto_pk_dup_key(cert->signing_key);

  return out;
}

/* =====
 * Voting
 * =====*/

/* If <b>opt_value</b> is non-NULL, return "keyword opt_value\n" in a new
 * string. Otherwise return a new empty string. */
static char *
format_line_if_present(const char *keyword, const char *opt_value)
{
  if (opt_value) {
    char *result = NULL;
    tor_asprintf(&result, "%s %s\n", keyword, opt_value);
    return result;
  } else {
    return tor_strdup("");
  }
}

/** Format the recommended/required-relay-client protocols lines for a vote in
 * a newly allocated string, and return that string. */
static char *
format_protocols_lines_for_vote(const networkstatus_t *v3_ns)
{
  char *recommended_relay_protocols_line = NULL;
  char *recommended_client_protocols_line = NULL;
  char *required_relay_protocols_line = NULL;
  char *required_client_protocols_line = NULL;

  recommended_relay_protocols_line =
    format_line_if_present("recommended-relay-protocols",
                           v3_ns->recommended_relay_protocols);
  recommended_client_protocols_line =
    format_line_if_present("recommended-client-protocols",
                           v3_ns->recommended_client_protocols);
  required_relay_protocols_line =
    format_line_if_present("required-relay-protocols",
                           v3_ns->required_relay_protocols);
  required_client_protocols_line =
    format_line_if_present("required-client-protocols",
                           v3_ns->required_client_protocols);

  char *result = NULL;
  tor_asprintf(&result, "%s%s%s%s",
               recommended_relay_protocols_line,
               recommended_client_protocols_line,
               required_relay_protocols_line,
               required_client_protocols_line);

  tor_free(recommended_relay_protocols_line);
  tor_free(recommended_client_protocols_line);
  tor_free(required_relay_protocols_line);
  tor_free(required_client_protocols_line);

  return result;
}

/** Return a new string containing the string representation of the vote in
 * <b>v3_ns</b>, signed with our v3 signing key <b>private_signing_key</b>.
 * For v3 authorities. */
STATIC char *
format_networkstatus_vote(crypto_pk_t *private_signing_key,
                          networkstatus_t *v3_ns)
{
  smartlist_t *chunks = smartlist_new();
  char fingerprint[FINGERPRINT_LEN+1];
  char digest[DIGEST_LEN];
  char *protocols_lines = NULL;
  char *client_versions_line = NULL, *server_versions_line = NULL;
  char *shared_random_vote_str = NULL;
  networkstatus_voter_info_t *voter;
  char *status = NULL;

  tor_assert(private_signing_key);
  tor_assert(v3_ns->type == NS_TYPE_VOTE || v3_ns->type == NS_TYPE_OPINION);

  voter = smartlist_get(v3_ns->voters, 0);

  base16_encode(fingerprint, sizeof(fingerprint),
                v3_ns->cert->cache_info.identity_digest, DIGEST_LEN);

  client_versions_line = format_line_if_present("client-versions",
                                                v3_ns->client_versions);
  server_versions_line = format_line_if_present("server-versions",
                                                v3_ns->server_versions);
  protocols_lines = format_protocols_lines_for_vote(v3_ns);

    /* Get shared random commitments/reveals line(s). */
  shared_random_vote_str = sr_get_string_for_vote();

  {
    char published[ISO_TIME_LEN+1];
    char va[ISO_TIME_LEN+1];
    char fu[ISO_TIME_LEN+1];
    char vu[ISO_TIME_LEN+1];
    char *flags = smartlist_join_strings(v3_ns->known_flags, " ", 0, NULL);
    /* XXXX Abstraction violation: should be pulling a field out of v3_ns.*/
    char *flag_thresholds = dirserv_get_flag_thresholds_line();
    char *params;
    char *bw_headers_line = NULL;
    char *bw_file_digest = NULL;
    authority_cert_t *cert = v3_ns->cert;
    char *methods =
      make_consensus_method_list(MIN_SUPPORTED_CONSENSUS_METHOD,
                                 MAX_SUPPORTED_CONSENSUS_METHOD, " ");
    format_iso_time(published, v3_ns->published);
    format_iso_time(va, v3_ns->valid_after);
    format_iso_time(fu, v3_ns->fresh_until);
    format_iso_time(vu, v3_ns->valid_until);

    if (v3_ns->net_params)
      params = smartlist_join_strings(v3_ns->net_params, " ", 0, NULL);
    else
      params = tor_strdup("");
    tor_assert(cert);

    /* v3_ns->bw_file_headers is only set when V3BandwidthsFile is
     * configured */
    if (v3_ns->bw_file_headers) {
      char *bw_file_headers = NULL;
      /* If there are too many headers, leave the header string NULL */
      if (! BUG(smartlist_len(v3_ns->bw_file_headers)
                > MAX_BW_FILE_HEADER_COUNT_IN_VOTE)) {
        bw_file_headers = smartlist_join_strings(v3_ns->bw_file_headers, " ",
                                                 0, NULL);
        if (BUG(strlen(bw_file_headers) > MAX_BW_FILE_HEADERS_LINE_LEN)) {
          /* Free and set to NULL, because the line was too long */
          tor_free(bw_file_headers);
        }
      }
      if (!bw_file_headers) {
          /* If parsing failed, add a bandwidth header line with no entries */
          bw_file_headers = tor_strdup("");
      }
      /* At this point, the line will always be present */
      bw_headers_line = format_line_if_present("bandwidth-file-headers",
                                               bw_file_headers);
      tor_free(bw_file_headers);
    }

    /* Create bandwidth-file-digest if applicable.
     * v3_ns->b64_digest_bw_file will contain the digest when V3BandwidthsFile
     * is configured and the bandwidth file could be read, even if it was not
     * parseable.
     */
    if (!tor_digest256_is_zero((const char *)v3_ns->bw_file_digest256)) {
      /* Encode the digest. */
      char b64_digest_bw_file[BASE64_DIGEST256_LEN+1] = {0};
      digest256_to_base64(b64_digest_bw_file,
                          (const char *)v3_ns->bw_file_digest256);
      /* "bandwidth-file-digest" 1*(SP algorithm "=" digest) NL */
      char *digest_algo_b64_digest_bw_file = NULL;
      tor_asprintf(&digest_algo_b64_digest_bw_file, "%s=%s",
                   crypto_digest_algorithm_get_name(DIGEST_ALG_BW_FILE),
                   b64_digest_bw_file);
      /* No need for tor_strdup(""), format_line_if_present does it. */
      bw_file_digest = format_line_if_present(
          "bandwidth-file-digest", digest_algo_b64_digest_bw_file);
      tor_free(digest_algo_b64_digest_bw_file);
    }

    const char *ip_str = fmt_addr(&voter->ipv4_addr);

    if (ip_str[0]) {
      smartlist_add_asprintf(chunks,
                   "network-status-version 3\n"
                   "vote-status %s\n"
                   "consensus-methods %s\n"
                   "published %s\n"
                   "valid-after %s\n"
                   "fresh-until %s\n"
                   "valid-until %s\n"
                   "voting-delay %d %d\n"
                   "%s%s" /* versions */
                   "%s" /* protocols */
                   "known-flags %s\n"
                   "flag-thresholds %s\n"
                   "params %s\n"
                   "%s" /* bandwidth file headers */
                   "%s" /* bandwidth file digest */
                   "dir-source %s %s %s %s %d %d\n"
                   "contact %s\n"
                   "%s" /* shared randomness information */
                   ,
                   v3_ns->type == NS_TYPE_VOTE ? "vote" : "opinion",
                   methods,
                   published, va, fu, vu,
                   v3_ns->vote_seconds, v3_ns->dist_seconds,
                   client_versions_line,
                   server_versions_line,
                   protocols_lines,
                   flags,
                   flag_thresholds,
                   params,
                   bw_headers_line ? bw_headers_line : "",
                   bw_file_digest ? bw_file_digest: "",
                   voter->nickname, fingerprint, voter->address,
                   ip_str, voter->ipv4_dirport, voter->ipv4_orport,
                   voter->contact,
                   shared_random_vote_str ?
                             shared_random_vote_str : "");
    }

    tor_free(params);
    tor_free(flags);
    tor_free(flag_thresholds);
    tor_free(methods);
    tor_free(shared_random_vote_str);
    tor_free(bw_headers_line);
    tor_free(bw_file_digest);

    if (ip_str[0] == '\0')
      goto err;

    if (!tor_digest_is_zero(voter->legacy_id_digest)) {
      char fpbuf[HEX_DIGEST_LEN+1];
      base16_encode(fpbuf, sizeof(fpbuf), voter->legacy_id_digest, DIGEST_LEN);
      smartlist_add_asprintf(chunks, "legacy-dir-key %s\n", fpbuf);
    }

    smartlist_add(chunks, tor_strndup(cert->cache_info.signed_descriptor_body,
                                      cert->cache_info.signed_descriptor_len));
  }

  SMARTLIST_FOREACH_BEGIN(v3_ns->routerstatus_list, vote_routerstatus_t *,
                          vrs) {
    char *rsf;
    vote_microdesc_hash_t *h;
    rsf = routerstatus_format_entry(&vrs->status,
                                    vrs->version, vrs->protocols,
                                    NS_V3_VOTE,
                                    vrs);
    if (rsf)
      smartlist_add(chunks, rsf);

    for (h = vrs->microdesc; h; h = h->next) {
      smartlist_add_strdup(chunks, h->microdesc_hash_line);
    }
  } SMARTLIST_FOREACH_END(vrs);

  smartlist_add_strdup(chunks, "directory-footer\n");

  /* The digest includes everything up through the space after
   * directory-signature.  (Yuck.) */
  crypto_digest_smartlist(digest, DIGEST_LEN, chunks,
                          "directory-signature ", DIGEST_SHA1);

  {
    char signing_key_fingerprint[FINGERPRINT_LEN+1];
    if (crypto_pk_get_fingerprint(private_signing_key,
                                  signing_key_fingerprint, 0)<0) {
      log_warn(LD_BUG, "Unable to get fingerprint for signing key");
      goto err;
    }

    smartlist_add_asprintf(chunks, "directory-signature %s %s\n", fingerprint,
                           signing_key_fingerprint);
  }

  {
    char *sig = router_get_dirobj_signature(digest, DIGEST_LEN,
                                            private_signing_key);
    if (!sig) {
      log_warn(LD_BUG, "Unable to sign networkstatus vote.");
      goto err;
    }
    smartlist_add(chunks, sig);
  }

  status = smartlist_join_strings(chunks, "", 0, NULL);

  {
    networkstatus_t *v;
    if (!(v = networkstatus_parse_vote_from_string(status, strlen(status),
                                                   NULL,
                                                   v3_ns->type))) {
      log_err(LD_BUG,"Generated a networkstatus %s we couldn't parse: "
              "<<%s>>",
              v3_ns->type == NS_TYPE_VOTE ? "vote" : "opinion", status);
      goto err;
    }
    networkstatus_vote_free(v);
  }

  goto done;

 err:
  tor_free(status);
 done:
  tor_free(client_versions_line);
  tor_free(server_versions_line);
  tor_free(protocols_lines);

  SMARTLIST_FOREACH(chunks, char *, cp, tor_free(cp));
  smartlist_free(chunks);
  return status;
}

/** Set *<b>timing_out</b> to the intervals at which we would like to vote.
 * Note that these aren't the intervals we'll use to vote; they're the ones
 * that we'll vote to use. */
static void
dirvote_get_preferred_voting_intervals(vote_timing_t *timing_out)
{
  const or_options_t *options = get_options();

  tor_assert(timing_out);

  timing_out->vote_interval = options->V3AuthVotingInterval;
  timing_out->n_intervals_valid = options->V3AuthNIntervalsValid;
  timing_out->vote_delay = options->V3AuthVoteDelay;
  timing_out->dist_delay = options->V3AuthDistDelay;
}

/* =====
 * Consensus generation
 * ===== */

/** If <b>vrs</b> has a hash made for the consensus method <b>method</b> with
 * the digest algorithm <b>alg</b>, decode it and copy it into
 * <b>digest256_out</b> and return 0.  Otherwise return -1. */
static int
vote_routerstatus_find_microdesc_hash(char *digest256_out,
                                      const vote_routerstatus_t *vrs,
                                      int method,
                                      digest_algorithm_t alg)
{
  /* XXXX only returns the sha256 method. */
  const vote_microdesc_hash_t *h;
  char mstr[64];
  size_t mlen;
  char dstr[64];

  tor_snprintf(mstr, sizeof(mstr), "%d", method);
  mlen = strlen(mstr);
  tor_snprintf(dstr, sizeof(dstr), " %s=",
               crypto_digest_algorithm_get_name(alg));

  for (h = vrs->microdesc; h; h = h->next) {
    const char *cp = h->microdesc_hash_line;
    size_t num_len;
    /* cp looks like \d+(,\d+)* (digesttype=val )+ .  Let's hunt for mstr in
     * the first part. */
    while (1) {
      num_len = strspn(cp, "1234567890");
      if (num_len == mlen && fast_memeq(mstr, cp, mlen)) {
        /* This is the line. */
        char buf[BASE64_DIGEST256_LEN+1];
        /* XXXX ignores extraneous stuff if the digest is too long.  This
         * seems harmless enough, right? */
        cp = strstr(cp, dstr);
        if (!cp)
          return -1;
        cp += strlen(dstr);
        strlcpy(buf, cp, sizeof(buf));
        return digest256_from_base64(digest256_out, buf);
      }
      if (num_len == 0 || cp[num_len] != ',')
        break;
      cp += num_len + 1;
    }
  }
  return -1;
}

/** Given a vote <b>vote</b> (not a consensus!), return its associated
 * networkstatus_voter_info_t. */
static networkstatus_voter_info_t *
get_voter(const networkstatus_t *vote)
{
  tor_assert(vote);
  tor_assert(vote->type == NS_TYPE_VOTE);
  tor_assert(vote->voters);
  tor_assert(smartlist_len(vote->voters) == 1);
  return smartlist_get(vote->voters, 0);
}

/** Temporary structure used in constructing a list of dir-source entries
 * for a consensus.  One of these is generated for every vote, and one more
 * for every legacy key in each vote. */
typedef struct dir_src_ent_t {
  networkstatus_t *v;
  const char *digest;
  int is_legacy;
} dir_src_ent_t;

/** Helper for sorting networkstatus_t votes (not consensuses) by the
 * hash of their voters' identity digests. */
static int
compare_votes_by_authority_id_(const void **_a, const void **_b)
{
  const networkstatus_t *a = *_a, *b = *_b;
  return fast_memcmp(get_voter(a)->identity_digest,
                get_voter(b)->identity_digest, DIGEST_LEN);
}

/** Helper: Compare the dir_src_ent_ts in *<b>_a</b> and *<b>_b</b> by
 * their identity digests, and return -1, 0, or 1 depending on their
 * ordering */
static int
compare_dir_src_ents_by_authority_id_(const void **_a, const void **_b)
{
  const dir_src_ent_t *a = *_a, *b = *_b;
  const networkstatus_voter_info_t *a_v = get_voter(a->v),
    *b_v = get_voter(b->v);
  const char *a_id, *b_id;
  a_id = a->is_legacy ? a_v->legacy_id_digest : a_v->identity_digest;
  b_id = b->is_legacy ? b_v->legacy_id_digest : b_v->identity_digest;

  return fast_memcmp(a_id, b_id, DIGEST_LEN);
}

/** Given a sorted list of strings <b>in</b>, add every member to <b>out</b>
 * that occurs more than <b>min</b> times. */
static void
get_frequent_members(smartlist_t *out, smartlist_t *in, int min)
{
  char *cur = NULL;
  int count = 0;
  SMARTLIST_FOREACH_BEGIN(in, char *, cp) {
    if (cur && !strcmp(cp, cur)) {
      ++count;
    } else {
      if (count > min)
        smartlist_add(out, cur);
      cur = cp;
      count = 1;
    }
  } SMARTLIST_FOREACH_END(cp);
  if (count > min)
    smartlist_add(out, cur);
}

/** Given a sorted list of strings <b>lst</b>, return the member that appears
 * most.  Break ties in favor of later-occurring members. */
#define get_most_frequent_member(lst)           \
  smartlist_get_most_frequent_string(lst)

/** Return 0 if and only if <b>a</b> and <b>b</b> are routerstatuses
 * that come from the same routerinfo, with the same derived elements.
 */
static int
compare_vote_rs(const vote_routerstatus_t *a, const vote_routerstatus_t *b)
{
  int r;
  tor_assert(a);
  tor_assert(b);

  if ((r = fast_memcmp(a->status.identity_digest, b->status.identity_digest,
                  DIGEST_LEN)))
    return r;
  if ((r = fast_memcmp(a->status.descriptor_digest,
                       b->status.descriptor_digest,
                       DIGEST_LEN)))
    return r;
  /* If we actually reached this point, then the identities and
   * the descriptor digests matched, so somebody is making SHA1 collisions.
   */
#define CMP_FIELD(utype, itype, field) do {                             \
    utype aval = (utype) (itype) a->status.field;                       \
    utype bval = (utype) (itype) b->status.field;                       \
    utype u = bval - aval;                                              \
    itype r2 = (itype) u;                                               \
    if (r2 < 0) {                                                       \
      return -1;                                                        \
    } else if (r2 > 0) {                                                \
      return 1;                                                         \
    }                                                                   \
  } while (0)

  CMP_FIELD(uint64_t, int64_t, published_on);

  if ((r = strcmp(b->status.nickname, a->status.nickname)))
    return r;

  if ((r = tor_addr_compare(&a->status.ipv4_addr, &b->status.ipv4_addr,
                            CMP_EXACT))) {
    return r;
  }
  CMP_FIELD(unsigned, int, ipv4_orport);
  CMP_FIELD(unsigned, int, ipv4_dirport);

  return 0;
}

/** Helper for sorting routerlists based on compare_vote_rs. */
static int
compare_vote_rs_(const void **_a, const void **_b)
{
  const vote_routerstatus_t *a = *_a, *b = *_b;
  return compare_vote_rs(a,b);
}

/** Helper for sorting OR ports. */
static int
compare_orports_(const void **_a, const void **_b)
{
  const tor_addr_port_t *a = *_a, *b = *_b;
  int r;

  if ((r = tor_addr_compare(&a->addr, &b->addr, CMP_EXACT)))
    return r;
  if ((r = (((int) b->port) - ((int) a->port))))
    return r;

  return 0;
}

/** Given a list of vote_routerstatus_t, all for the same router identity,
 * return whichever is most frequent, breaking ties in favor of more
 * recently published vote_routerstatus_t and in case of ties there,
 * in favor of smaller descriptor digest.
 */
static vote_routerstatus_t *
compute_routerstatus_consensus(smartlist_t *votes, int consensus_method,
                               char *microdesc_digest256_out,
                               tor_addr_port_t *best_alt_orport_out)
{
  vote_routerstatus_t *most = NULL, *cur = NULL;
  int most_n = 0, cur_n = 0;
  time_t most_published = 0;

  /* compare_vote_rs_() sorts the items by identity digest (all the same),
   * then by SD digest.  That way, if we have a tie that the published_on
   * date cannot break, we use the descriptor with the smaller digest.
   */
  smartlist_sort(votes, compare_vote_rs_);
  SMARTLIST_FOREACH_BEGIN(votes, vote_routerstatus_t *, rs) {
    if (cur && !compare_vote_rs(cur, rs)) {
      ++cur_n;
    } else {
      if (cur && (cur_n > most_n ||
                  (cur_n == most_n &&
                   cur->status.published_on > most_published))) {
        most = cur;
        most_n = cur_n;
        most_published = cur->status.published_on;
      }
      cur_n = 1;
      cur = rs;
    }
  } SMARTLIST_FOREACH_END(rs);

  if (cur_n > most_n ||
      (cur && cur_n == most_n && cur->status.published_on > most_published)) {
    most = cur;
    // most_n = cur_n; // unused after this point.
    // most_published = cur->status.published_on; // unused after this point.
  }

  tor_assert(most);

  /* Vote on potential alternative (sets of) OR port(s) in the winning
   * routerstatuses.
   *
   * XXX prop186 There's at most one alternative OR port (_the_ IPv6
   * port) for now. */
  if (best_alt_orport_out) {
    smartlist_t *alt_orports = smartlist_new();
    const tor_addr_port_t *most_alt_orport = NULL;

    SMARTLIST_FOREACH_BEGIN(votes, vote_routerstatus_t *, rs) {
      tor_assert(rs);
      if (compare_vote_rs(most, rs) == 0 &&
          !tor_addr_is_null(&rs->status.ipv6_addr)
          && rs->status.ipv6_orport) {
        smartlist_add(alt_orports, tor_addr_port_new(&rs->status.ipv6_addr,
                                                     rs->status.ipv6_orport));
      }
    } SMARTLIST_FOREACH_END(rs);

    smartlist_sort(alt_orports, compare_orports_);
    most_alt_orport = smartlist_get_most_frequent(alt_orports,
                                                  compare_orports_);
    if (most_alt_orport) {
      memcpy(best_alt_orport_out, most_alt_orport, sizeof(tor_addr_port_t));
      log_debug(LD_DIR, "\"a\" line winner for %s is %s",
                most->status.nickname,
                fmt_addrport(&most_alt_orport->addr, most_alt_orport->port));
    }

    SMARTLIST_FOREACH(alt_orports, tor_addr_port_t *, ap, tor_free(ap));
    smartlist_free(alt_orports);
  }

  if (microdesc_digest256_out) {
    smartlist_t *digests = smartlist_new();
    const uint8_t *best_microdesc_digest;
    SMARTLIST_FOREACH_BEGIN(votes, vote_routerstatus_t *, rs) {
        char d[DIGEST256_LEN];
        if (compare_vote_rs(rs, most))
          continue;
        if (!vote_routerstatus_find_microdesc_hash(d, rs, consensus_method,
                                                   DIGEST_SHA256))
          smartlist_add(digests, tor_memdup(d, sizeof(d)));
    } SMARTLIST_FOREACH_END(rs);
    smartlist_sort_digests256(digests);
    best_microdesc_digest = smartlist_get_most_frequent_digest256(digests);
    if (best_microdesc_digest)
      memcpy(microdesc_digest256_out, best_microdesc_digest, DIGEST256_LEN);
    SMARTLIST_FOREACH(digests, char *, cp, tor_free(cp));
    smartlist_free(digests);
  }

  return most;
}

/** Sorting helper: compare two strings based on their values as base-ten
 * positive integers. (Non-integers are treated as prior to all integers, and
 * compared lexically.) */
static int
cmp_int_strings_(const void **_a, const void **_b)
{
  const char *a = *_a, *b = *_b;
  int ai = (int)tor_parse_long(a, 10, 1, INT_MAX, NULL, NULL);
  int bi = (int)tor_parse_long(b, 10, 1, INT_MAX, NULL, NULL);
  if (ai<bi) {
    return -1;
  } else if (ai==bi) {
    if (ai == 0) /* Parsing failed. */
      return strcmp(a, b);
    return 0;
  } else {
    return 1;
  }
}

/** Given a list of networkstatus_t votes, determine and return the number of
 * the highest consensus method that is supported by 2/3 of the voters. */
static int
compute_consensus_method(smartlist_t *votes)
{
  smartlist_t *all_methods = smartlist_new();
  smartlist_t *acceptable_methods = smartlist_new();
  smartlist_t *tmp = smartlist_new();
  int min = (smartlist_len(votes) * 2) / 3;
  int n_ok;
  int result;
  SMARTLIST_FOREACH(votes, networkstatus_t *, vote,
  {
    tor_assert(vote->supported_methods);
    smartlist_add_all(tmp, vote->supported_methods);
    smartlist_sort(tmp, cmp_int_strings_);
    smartlist_uniq(tmp, cmp_int_strings_, NULL);
    smartlist_add_all(all_methods, tmp);
    smartlist_clear(tmp);
  });

  smartlist_sort(all_methods, cmp_int_strings_);
  get_frequent_members(acceptable_methods, all_methods, min);
  n_ok = smartlist_len(acceptable_methods);
  if (n_ok) {
    const char *best = smartlist_get(acceptable_methods, n_ok-1);
    result = (int)tor_parse_long(best, 10, 1, INT_MAX, NULL, NULL);
  } else {
    result = 1;
  }
  smartlist_free(tmp);
  smartlist_free(all_methods);
  smartlist_free(acceptable_methods);
  return result;
}

/** Return true iff <b>method</b> is a consensus method that we support. */
static int
consensus_method_is_supported(int method)
{
  return (method >= MIN_SUPPORTED_CONSENSUS_METHOD) &&
    (method <= MAX_SUPPORTED_CONSENSUS_METHOD);
}

/** Return a newly allocated string holding the numbers between low and high
 * (inclusive) that are supported consensus methods. */
STATIC char *
make_consensus_method_list(int low, int high, const char *separator)
{
  char *list;

  int i;
  smartlist_t *lst;
  lst = smartlist_new();
  for (i = low; i <= high; ++i) {
    if (!consensus_method_is_supported(i))
      continue;
    smartlist_add_asprintf(lst, "%d", i);
  }
  list = smartlist_join_strings(lst, separator, 0, NULL);
  tor_assert(list);
  SMARTLIST_FOREACH(lst, char *, cp, tor_free(cp));
  smartlist_free(lst);
  return list;
}

/** Helper: given <b>lst</b>, a list of version strings such that every
 * version appears once for every versioning voter who recommends it, return a
 * newly allocated string holding the resulting client-versions or
 * server-versions list. May change contents of <b>lst</b> */
static char *
compute_consensus_versions_list(smartlist_t *lst, int n_versioning)
{
  int min = n_versioning / 2;
  smartlist_t *good = smartlist_new();
  char *result;
  SMARTLIST_FOREACH_BEGIN(lst, const char *, v) {
    if (strchr(v, ' ')) {
      log_warn(LD_DIR, "At least one authority has voted for a version %s "
               "that contains a space. This probably wasn't intentional, and "
               "is likely to cause trouble. Please tell them to stop it.",
               escaped(v));
    }
  } SMARTLIST_FOREACH_END(v);
  sort_version_list(lst, 0);
  get_frequent_members(good, lst, min);
  result = smartlist_join_strings(good, ",", 0, NULL);
  smartlist_free(good);
  return result;
}

/** Given a list of K=V values, return the int32_t value corresponding to
 * KEYWORD=, or default_val if no such value exists, or if the value is
 * corrupt.
 */
STATIC int32_t
dirvote_get_intermediate_param_value(const smartlist_t *param_list,
                                     const char *keyword,
                                     int32_t default_val)
{
  unsigned int n_found = 0;
  int32_t value = default_val;

  SMARTLIST_FOREACH_BEGIN(param_list, const char *, k_v_pair) {
    if (!strcmpstart(k_v_pair, keyword) && k_v_pair[strlen(keyword)] == '=') {
      const char *integer_str = &k_v_pair[strlen(keyword)+1];
      int ok;
      value = (int32_t)
        tor_parse_long(integer_str, 10, INT32_MIN, INT32_MAX, &ok, NULL);
      if (BUG(!ok))
        return default_val;
      ++n_found;
    }
  } SMARTLIST_FOREACH_END(k_v_pair);

  if (n_found == 1) {
    return value;
  } else {
    tor_assert_nonfatal(n_found == 0);
    return default_val;
  }
}

/** Minimum number of directory authorities voting for a parameter to
 * include it in the consensus, if consensus method 12 or later is to be
 * used. See proposal 178 for details. */
#define MIN_VOTES_FOR_PARAM 3

/** Helper: given a list of valid networkstatus_t, return a new smartlist
 * containing the contents of the consensus network parameter set.
 */
STATIC smartlist_t *
dirvote_compute_params(smartlist_t *votes, int method, int total_authorities)
{
  int i;
  int32_t *vals;

  int cur_param_len;
  const char *cur_param;
  const char *eq;

  const int n_votes = smartlist_len(votes);
  smartlist_t *output;
  smartlist_t *param_list = smartlist_new();
  (void) method;

  /* We require that the parameter lists in the votes are well-formed: that
     is, that their keywords are unique and sorted, and that their values are
     between INT32_MIN and INT32_MAX inclusive.  This should be guaranteed by
     the parsing code. */

  vals = tor_calloc(n_votes, sizeof(int));

  SMARTLIST_FOREACH_BEGIN(votes, networkstatus_t *, v) {
    if (!v->net_params)
      continue;
    smartlist_add_all(param_list, v->net_params);
  } SMARTLIST_FOREACH_END(v);

  if (smartlist_len(param_list) == 0) {
    tor_free(vals);
    return param_list;
  }

  smartlist_sort_strings(param_list);
  i = 0;
  cur_param = smartlist_get(param_list, 0);
  eq = strchr(cur_param, '=');
  tor_assert(eq);
  cur_param_len = (int)(eq+1 - cur_param);

  output = smartlist_new();

  SMARTLIST_FOREACH_BEGIN(param_list, const char *, param) {
    /* resolve spurious clang shallow analysis null pointer errors */
    tor_assert(param);

    const char *next_param;
    int ok=0;
    eq = strchr(param, '=');
    tor_assert(i<n_votes); /* Make sure we prevented vote-stuffing. */
    vals[i++] = (int32_t)
      tor_parse_long(eq+1, 10, INT32_MIN, INT32_MAX, &ok, NULL);
    tor_assert(ok); /* Already checked these when parsing. */

    if (param_sl_idx+1 == smartlist_len(param_list))
      next_param = NULL;
    else
      next_param = smartlist_get(param_list, param_sl_idx+1);

    if (!next_param || strncmp(next_param, param, cur_param_len)) {
      /* We've reached the end of a series. */
      /* Make sure enough authorities voted on this param, unless the
       * the consensus method we use is too old for that. */
      if (i > total_authorities/2 ||
          i >= MIN_VOTES_FOR_PARAM) {
        int32_t median = median_int32(vals, i);
        char *out_string = tor_malloc(64+cur_param_len);
        memcpy(out_string, param, cur_param_len);
        tor_snprintf(out_string+cur_param_len,64, "%ld", (long)median);
        smartlist_add(output, out_string);
      }

      i = 0;
      if (next_param) {
        eq = strchr(next_param, '=');
        cur_param_len = (int)(eq+1 - next_param);
      }
    }
  } SMARTLIST_FOREACH_END(param);

  smartlist_free(param_list);
  tor_free(vals);
  return output;
}

#define RANGE_CHECK(a,b,c,d,e,f,g,mx) \
       ((a) >= 0 && (a) <= (mx) && (b) >= 0 && (b) <= (mx) && \
        (c) >= 0 && (c) <= (mx) && (d) >= 0 && (d) <= (mx) && \
        (e) >= 0 && (e) <= (mx) && (f) >= 0 && (f) <= (mx) && \
        (g) >= 0 && (g) <= (mx))

#define CHECK_EQ(a, b, margin) \
     ((a)-(b) >= 0 ? (a)-(b) <= (margin) : (b)-(a) <= (margin))

typedef enum {
 BW_WEIGHTS_NO_ERROR = 0,
 BW_WEIGHTS_RANGE_ERROR = 1,
 BW_WEIGHTS_SUMG_ERROR = 2,
 BW_WEIGHTS_SUME_ERROR = 3,
 BW_WEIGHTS_SUMD_ERROR = 4,
 BW_WEIGHTS_BALANCE_MID_ERROR = 5,
 BW_WEIGHTS_BALANCE_EG_ERROR = 6
} bw_weights_error_t;

/**
 * Verify that any weightings satisfy the balanced formulas.
 */
static bw_weights_error_t
networkstatus_check_weights(int64_t Wgg, int64_t Wgd, int64_t Wmg,
                            int64_t Wme, int64_t Wmd, int64_t Wee,
                            int64_t Wed, int64_t scale, int64_t G,
                            int64_t M, int64_t E, int64_t D, int64_t T,
                            int64_t margin, int do_balance) {
  bw_weights_error_t berr = BW_WEIGHTS_NO_ERROR;

  // Wed + Wmd + Wgd == 1
  if (!CHECK_EQ(Wed + Wmd + Wgd, scale, margin)) {
    berr = BW_WEIGHTS_SUMD_ERROR;
    goto out;
  }

  // Wmg + Wgg == 1
  if (!CHECK_EQ(Wmg + Wgg, scale, margin)) {
    berr = BW_WEIGHTS_SUMG_ERROR;
    goto out;
  }

  // Wme + Wee == 1
  if (!CHECK_EQ(Wme + Wee, scale, margin)) {
    berr = BW_WEIGHTS_SUME_ERROR;
    goto out;
  }

  // Verify weights within range 0->1
  if (!RANGE_CHECK(Wgg, Wgd, Wmg, Wme, Wmd, Wed, Wee, scale)) {
    berr = BW_WEIGHTS_RANGE_ERROR;
    goto out;
  }

  if (do_balance) {
    // Wgg*G + Wgd*D == Wee*E + Wed*D, already scaled
    if (!CHECK_EQ(Wgg*G + Wgd*D, Wee*E + Wed*D, (margin*T)/3)) {
      berr = BW_WEIGHTS_BALANCE_EG_ERROR;
      goto out;
    }

    // Wgg*G + Wgd*D == M*scale + Wmd*D + Wme*E + Wmg*G, already scaled
    if (!CHECK_EQ(Wgg*G + Wgd*D, M*scale + Wmd*D + Wme*E + Wmg*G,
                (margin*T)/3)) {
      berr = BW_WEIGHTS_BALANCE_MID_ERROR;
      goto out;
    }
  }

 out:
  if (berr) {
    log_info(LD_DIR,
             "Bw weight mismatch %d. G=%"PRId64" M=%"PRId64
             " E=%"PRId64" D=%"PRId64" T=%"PRId64
             " Wmd=%d Wme=%d Wmg=%d Wed=%d Wee=%d"
             " Wgd=%d Wgg=%d Wme=%d Wmg=%d",
             berr,
             (G), (M), (E),
             (D), (T),
             (int)Wmd, (int)Wme, (int)Wmg, (int)Wed, (int)Wee,
             (int)Wgd, (int)Wgg, (int)Wme, (int)Wmg);
  }

  return berr;
}

/**
 * This function computes the bandwidth weights for consensus method 10.
 *
 * It returns true if weights could be computed, false otherwise.
 */
int
networkstatus_compute_bw_weights_v10(smartlist_t *chunks, int64_t G,
                                     int64_t M, int64_t E, int64_t D,
                                     int64_t T, int64_t weight_scale)
{
  bw_weights_error_t berr = 0;
  int64_t Wgg = -1, Wgd = -1;
  int64_t Wmg = -1, Wme = -1, Wmd = -1;
  int64_t Wed = -1, Wee = -1;
  const char *casename;

  if (G <= 0 || M <= 0 || E <= 0 || D <= 0) {
    log_warn(LD_DIR, "Consensus with empty bandwidth: "
                     "G=%"PRId64" M=%"PRId64" E=%"PRId64
                     " D=%"PRId64" T=%"PRId64,
             (G), (M), (E),
             (D), (T));
    return 0;
  }

  /*
   * Computed from cases in 3.8.3 of dir-spec.txt
   *
   * 1. Neither are scarce
   * 2. Both Guard and Exit are scarce
   *    a. R+D <= S
   *    b. R+D > S
   * 3. One of Guard or Exit is scarce
   *    a. S+D < T/3
   *    b. S+D >= T/3
   */
  if (3*E >= T && 3*G >= T) { // E >= T/3 && G >= T/3
    /* Case 1: Neither are scarce.  */
    casename = "Case 1 (Wgd=Wmd=Wed)";
    Wgd = weight_scale/3;
    Wed = weight_scale/3;
    Wmd = weight_scale/3;
    Wee = (weight_scale*(E+G+M))/(3*E);
    Wme = weight_scale - Wee;
    Wmg = (weight_scale*(2*G-E-M))/(3*G);
    Wgg = weight_scale - Wmg;

    berr = networkstatus_check_weights(Wgg, Wgd, Wmg, Wme, Wmd, Wee, Wed,
                                       weight_scale, G, M, E, D, T, 10, 1);

    if (berr) {
      log_warn(LD_DIR,
             "Bw Weights error %d for %s v10. G=%"PRId64" M=%"PRId64
             " E=%"PRId64" D=%"PRId64" T=%"PRId64
             " Wmd=%d Wme=%d Wmg=%d Wed=%d Wee=%d"
             " Wgd=%d Wgg=%d Wme=%d Wmg=%d weight_scale=%d",
             berr, casename,
             (G), (M), (E),
             (D), (T),
             (int)Wmd, (int)Wme, (int)Wmg, (int)Wed, (int)Wee,
             (int)Wgd, (int)Wgg, (int)Wme, (int)Wmg, (int)weight_scale);
      return 0;
    }
  } else if (3*E < T && 3*G < T) { // E < T/3 && G < T/3
    int64_t R = MIN(E, G);
    int64_t S = MAX(E, G);
    /*
     * Case 2: Both Guards and Exits are scarce
     * Balance D between E and G, depending upon
     * D capacity and scarcity.
     */
    if (R+D < S) { // Subcase a
      Wgg = weight_scale;
      Wee = weight_scale;
      Wmg = 0;
      Wme = 0;
      Wmd = 0;
      if (E < G) {
        casename = "Case 2a (E scarce)";
        Wed = weight_scale;
        Wgd = 0;
      } else { /* E >= G */
        casename = "Case 2a (G scarce)";
        Wed = 0;
        Wgd = weight_scale;
      }
    } else { // Subcase b: R+D >= S
      casename = "Case 2b1 (Wgg=weight_scale, Wmd=Wgd)";
      Wee = (weight_scale*(E - G + M))/E;
      Wed = (weight_scale*(D - 2*E + 4*G - 2*M))/(3*D);
      Wme = (weight_scale*(G-M))/E;
      Wmg = 0;
      Wgg = weight_scale;
      Wmd = (weight_scale - Wed)/2;
      Wgd = (weight_scale - Wed)/2;

      berr = networkstatus_check_weights(Wgg, Wgd, Wmg, Wme, Wmd, Wee, Wed,
                                       weight_scale, G, M, E, D, T, 10, 1);

      if (berr) {
        casename = "Case 2b2 (Wgg=weight_scale, Wee=weight_scale)";
        Wgg = weight_scale;
        Wee = weight_scale;
        Wed = (weight_scale*(D - 2*E + G + M))/(3*D);
        Wmd = (weight_scale*(D - 2*M + G + E))/(3*D);
        Wme = 0;
        Wmg = 0;

        if (Wmd < 0) { // Can happen if M > T/3
          casename = "Case 2b3 (Wmd=0)";
          Wmd = 0;
          log_warn(LD_DIR,
                   "Too much Middle bandwidth on the network to calculate "
                   "balanced bandwidth-weights. Consider increasing the "
                   "number of Guard nodes by lowering the requirements.");
        }
        Wgd = weight_scale - Wed - Wmd;
        berr = networkstatus_check_weights(Wgg, Wgd, Wmg, Wme, Wmd, Wee,
                  Wed, weight_scale, G, M, E, D, T, 10, 1);
      }
      if (berr != BW_WEIGHTS_NO_ERROR &&
              berr != BW_WEIGHTS_BALANCE_MID_ERROR) {
        log_warn(LD_DIR,
             "Bw Weights error %d for %s v10. G=%"PRId64" M=%"PRId64
             " E=%"PRId64" D=%"PRId64" T=%"PRId64
             " Wmd=%d Wme=%d Wmg=%d Wed=%d Wee=%d"
             " Wgd=%d Wgg=%d Wme=%d Wmg=%d weight_scale=%d",
             berr, casename,
             (G), (M), (E),
             (D), (T),
             (int)Wmd, (int)Wme, (int)Wmg, (int)Wed, (int)Wee,
             (int)Wgd, (int)Wgg, (int)Wme, (int)Wmg, (int)weight_scale);
        return 0;
      }
    }
  } else { // if (E < T/3 || G < T/3) {
    int64_t S = MIN(E, G);
    // Case 3: Exactly one of Guard or Exit is scarce
    if (!(3*E < T || 3*G < T) || !(3*G >= T || 3*E >= T)) {
      log_warn(LD_BUG,
           "Bw-Weights Case 3 v10 but with G=%"PRId64" M="
           "%"PRId64" E=%"PRId64" D=%"PRId64" T=%"PRId64,
               (G), (M), (E),
               (D), (T));
    }

    if (3*(S+D) < T) { // Subcase a: S+D < T/3
      if (G < E) {
        casename = "Case 3a (G scarce)";
        Wgg = Wgd = weight_scale;
        Wmd = Wed = Wmg = 0;
        // Minor subcase, if E is more scarce than M,
        // keep its bandwidth in place.
        if (E < M) Wme = 0;
        else Wme = (weight_scale*(E-M))/(2*E);
        Wee = weight_scale-Wme;
      } else { // G >= E
        casename = "Case 3a (E scarce)";
        Wee = Wed = weight_scale;
        Wmd = Wgd = Wme = 0;
        // Minor subcase, if G is more scarce than M,
        // keep its bandwidth in place.
        if (G < M) Wmg = 0;
        else Wmg = (weight_scale*(G-M))/(2*G);
        Wgg = weight_scale-Wmg;
      }
    } else { // Subcase b: S+D >= T/3
      // D != 0 because S+D >= T/3
      if (G < E) {
        casename = "Case 3bg (G scarce, Wgg=weight_scale, Wmd == Wed)";
        Wgg = weight_scale;
        Wgd = (weight_scale*(D - 2*G + E + M))/(3*D);
        Wmg = 0;
        Wee = (weight_scale*(E+M))/(2*E);
        Wme = weight_scale - Wee;
        Wmd = (weight_scale - Wgd)/2;
        Wed = (weight_scale - Wgd)/2;

        berr = networkstatus_check_weights(Wgg, Wgd, Wmg, Wme, Wmd, Wee,
                    Wed, weight_scale, G, M, E, D, T, 10, 1);
      } else { // G >= E
        casename = "Case 3be (E scarce, Wee=weight_scale, Wmd == Wgd)";
        Wee = weight_scale;
        Wed = (weight_scale*(D - 2*E + G + M))/(3*D);
        Wme = 0;
        Wgg = (weight_scale*(G+M))/(2*G);
        Wmg = weight_scale - Wgg;
        Wmd = (weight_scale - Wed)/2;
        Wgd = (weight_scale - Wed)/2;

        berr = networkstatus_check_weights(Wgg, Wgd, Wmg, Wme, Wmd, Wee,
                      Wed, weight_scale, G, M, E, D, T, 10, 1);
      }
      if (berr) {
        log_warn(LD_DIR,
             "Bw Weights error %d for %s v10. G=%"PRId64" M=%"PRId64
             " E=%"PRId64" D=%"PRId64" T=%"PRId64
             " Wmd=%d Wme=%d Wmg=%d Wed=%d Wee=%d"
             " Wgd=%d Wgg=%d Wme=%d Wmg=%d weight_scale=%d",
             berr, casename,
             (G), (M), (E),
             (D), (T),
             (int)Wmd, (int)Wme, (int)Wmg, (int)Wed, (int)Wee,
             (int)Wgd, (int)Wgg, (int)Wme, (int)Wmg, (int)weight_scale);
        return 0;
      }
    }
  }

  /* We cast down the weights to 32 bit ints on the assumption that
   * weight_scale is ~= 10000. We need to ensure a rogue authority
   * doesn't break this assumption to rig our weights */
  tor_assert(0 < weight_scale && weight_scale <= INT32_MAX);

  /*
   * Provide Wgm=Wgg, Wmm=weight_scale, Wem=Wee, Weg=Wed. May later determine
   * that middle nodes need different bandwidth weights for dirport traffic,
   * or that weird exit policies need special weight, or that bridges
   * need special weight.
   *
   * NOTE: This list is sorted.
   */
  smartlist_add_asprintf(chunks,
     "bandwidth-weights Wbd=%d Wbe=%d Wbg=%d Wbm=%d "
     "Wdb=%d "
     "Web=%d Wed=%d Wee=%d Weg=%d Wem=%d "
     "Wgb=%d Wgd=%d Wgg=%d Wgm=%d "
     "Wmb=%d Wmd=%d Wme=%d Wmg=%d Wmm=%d\n",
     (int)Wmd, (int)Wme, (int)Wmg, (int)weight_scale,
     (int)weight_scale,
     (int)weight_scale, (int)Wed, (int)Wee, (int)Wed, (int)Wee,
     (int)weight_scale, (int)Wgd, (int)Wgg, (int)Wgg,
     (int)weight_scale, (int)Wmd, (int)Wme, (int)Wmg, (int)weight_scale);

  log_notice(LD_CIRC, "Computed bandwidth weights for %s with v10: "
             "G=%"PRId64" M=%"PRId64" E=%"PRId64" D=%"PRId64
             " T=%"PRId64,
             casename,
             (G), (M), (E),
             (D), (T));
  return 1;
}

/** Update total bandwidth weights (G/M/E/D/T) with the bandwidth of
 *  the router in <b>rs</b>. */
static void
update_total_bandwidth_weights(const routerstatus_t *rs,
                               int is_exit, int is_guard,
                               int64_t *G, int64_t *M, int64_t *E, int64_t *D,
                               int64_t *T)
{
  int default_bandwidth = rs->bandwidth_kb;
  int guardfraction_bandwidth = 0;

  if (!rs->has_bandwidth) {
    log_info(LD_BUG, "Missing consensus bandwidth for router %s",
             rs->nickname);
    return;
  }

  /* If this routerstatus represents a guard that we have
   * guardfraction information on, use it to calculate its actual
   * bandwidth. From proposal236:
   *
   *    Similarly, when calculating the bandwidth-weights line as in
   *    section 3.8.3 of dir-spec.txt, directory authorities should treat N
   *    as if fraction F of its bandwidth has the guard flag and (1-F) does
   *    not.  So when computing the totals G,M,E,D, each relay N with guard
   *    visibility fraction F and bandwidth B should be added as follows:
   *
   *    G' = G + F*B, if N does not have the exit flag
   *    M' = M + (1-F)*B, if N does not have the exit flag
   *
   *    or
   *
   *    D' = D + F*B, if N has the exit flag
   *    E' = E + (1-F)*B, if N has the exit flag
   *
   * In this block of code, we prepare the bandwidth values by setting
   * the default_bandwidth to F*B and guardfraction_bandwidth to (1-F)*B.
   */
  if (rs->has_guardfraction) {
    guardfraction_bandwidth_t guardfraction_bw;

    tor_assert(is_guard);

    guard_get_guardfraction_bandwidth(&guardfraction_bw,
                                      rs->bandwidth_kb,
                                      rs->guardfraction_percentage);

    default_bandwidth = guardfraction_bw.guard_bw;
    guardfraction_bandwidth = guardfraction_bw.non_guard_bw;
  }

  /* Now calculate the total bandwidth weights with or without
   * guardfraction. Depending on the flags of the relay, add its
   * bandwidth to the appropriate weight pool. If it's a guard and
   * guardfraction is enabled, add its bandwidth to both pools as
   * indicated by the previous comment.
   */
  *T += default_bandwidth;
  if (is_exit && is_guard) {

    *D += default_bandwidth;
    if (rs->has_guardfraction) {
      *E += guardfraction_bandwidth;
    }

  } else if (is_exit) {

    *E += default_bandwidth;

  } else if (is_guard) {

    *G += default_bandwidth;
    if (rs->has_guardfraction) {
      *M += guardfraction_bandwidth;
    }

  } else {

    *M += default_bandwidth;
  }
}

/** Considering the different recommended/required protocols sets as a
 * 4-element array, return the element from <b>vote</b> for that protocol
 * set.
 */
static const char *
get_nth_protocol_set_vote(int n, const networkstatus_t *vote)
{
  switch (n) {
    case 0: return vote->recommended_client_protocols;
    case 1: return vote->recommended_relay_protocols;
    case 2: return vote->required_client_protocols;
    case 3: return vote->required_relay_protocols;
    default:
      tor_assert_unreached();
      return NULL;
  }
}

/** Considering the different recommended/required protocols sets as a
 * 4-element array, return a newly allocated string for the consensus value
 * for the n'th set.
 */
static char *
compute_nth_protocol_set(int n, int n_voters, const smartlist_t *votes)
{
  const char *keyword;
  smartlist_t *proto_votes = smartlist_new();
  int threshold;
  switch (n) {
    case 0:
      keyword = "recommended-client-protocols";
      threshold = CEIL_DIV(n_voters, 2);
      break;
    case 1:
      keyword = "recommended-relay-protocols";
      threshold = CEIL_DIV(n_voters, 2);
      break;
    case 2:
      keyword = "required-client-protocols";
      threshold = CEIL_DIV(n_voters * 2, 3);
      break;
    case 3:
      keyword = "required-relay-protocols";
      threshold = CEIL_DIV(n_voters * 2, 3);
      break;
    default:
      tor_assert_unreached();
      return NULL;
  }

  SMARTLIST_FOREACH_BEGIN(votes, const networkstatus_t *, ns) {
    const char *v = get_nth_protocol_set_vote(n, ns);
    if (v)
      smartlist_add(proto_votes, (void*)v);
  } SMARTLIST_FOREACH_END(ns);

  char *protocols = protover_compute_vote(proto_votes, threshold);
  smartlist_free(proto_votes);

  char *result = NULL;
  tor_asprintf(&result, "%s %s\n", keyword, protocols);
  tor_free(protocols);

  return result;
}

/** Given a list of vote networkstatus_t in <b>votes</b>, our public
 * authority <b>identity_key</b>, our private authority <b>signing_key</b>,
 * and the number of <b>total_authorities</b> that we believe exist in our
 * voting quorum, generate the text of a new v3 consensus or microdescriptor
 * consensus (depending on <b>flavor</b>), and return the value in a newly
 * allocated string.
 *
 * Note: this function DOES NOT check whether the votes are from
 * recognized authorities.   (dirvote_add_vote does that.)
 *
 * <strong>WATCH OUT</strong>: You need to think before you change the
 * behavior of this function, or of the functions it calls! If some
 * authorities compute the consensus with a different algorithm than
 * others, they will not reach the same result, and they will not all
 * sign the same thing!  If you really need to change the algorithm
 * here, you should allocate a new "consensus_method" for the new
 * behavior, and make the new behavior conditional on a new-enough
 * consensus_method.
 **/
STATIC char *
networkstatus_compute_consensus(smartlist_t *votes,
                                int total_authorities,
                                crypto_pk_t *identity_key,
                                crypto_pk_t *signing_key,
                                const char *legacy_id_key_digest,
                                crypto_pk_t *legacy_signing_key,
                                consensus_flavor_t flavor)
{
  smartlist_t *chunks;
  char *result = NULL;
  int consensus_method;
  time_t valid_after, fresh_until, valid_until;
  int vote_seconds, dist_seconds;
  char *client_versions = NULL, *server_versions = NULL;
  smartlist_t *flags;
  const char *flavor_name;
  uint32_t max_unmeasured_bw_kb = DEFAULT_MAX_UNMEASURED_BW_KB;
  int64_t G, M, E, D, T; /* For bandwidth weights */
  const routerstatus_format_type_t rs_format =
    flavor == FLAV_NS ? NS_V3_CONSENSUS : NS_V3_CONSENSUS_MICRODESC;
  char *params = NULL;
  char *packages = NULL;
  int added_weights = 0;
  dircollator_t *collator = NULL;
  smartlist_t *param_list = NULL;

  tor_assert(flavor == FLAV_NS || flavor == FLAV_MICRODESC);
  tor_assert(total_authorities >= smartlist_len(votes));
  tor_assert(total_authorities > 0);

  flavor_name = networkstatus_get_flavor_name(flavor);

  if (!smartlist_len(votes)) {
    log_warn(LD_DIR, "Can't compute a consensus from no votes.");
    return NULL;
  }
  flags = smartlist_new();

  consensus_method = compute_consensus_method(votes);
  if (consensus_method_is_supported(consensus_method)) {
    log_info(LD_DIR, "Generating consensus using method %d.",
             consensus_method);
  } else {
    log_warn(LD_DIR, "The other authorities will use consensus method %d, "
             "which I don't support.  Maybe I should upgrade!",
             consensus_method);
    consensus_method = MAX_SUPPORTED_CONSENSUS_METHOD;
  }

  {
    /* It's smarter to initialize these weights to 1, so that later on,
     * we can't accidentally divide by zero. */
    G = M = E = D = 1;
    T = 4;
  }

  /* Compute medians of time-related things, and figure out how many
   * routers we might need to talk about. */
  {
    int n_votes = smartlist_len(votes);
    time_t *va_times = tor_calloc(n_votes, sizeof(time_t));
    time_t *fu_times = tor_calloc(n_votes, sizeof(time_t));
    time_t *vu_times = tor_calloc(n_votes, sizeof(time_t));
    int *votesec_list = tor_calloc(n_votes, sizeof(int));
    int *distsec_list = tor_calloc(n_votes, sizeof(int));
    int n_versioning_clients = 0, n_versioning_servers = 0;
    smartlist_t *combined_client_versions = smartlist_new();
    smartlist_t *combined_server_versions = smartlist_new();

    SMARTLIST_FOREACH_BEGIN(votes, networkstatus_t *, v) {
      tor_assert(v->type == NS_TYPE_VOTE);
      va_times[v_sl_idx] = v->valid_after;
      fu_times[v_sl_idx] = v->fresh_until;
      vu_times[v_sl_idx] = v->valid_until;
      votesec_list[v_sl_idx] = v->vote_seconds;
      distsec_list[v_sl_idx] = v->dist_seconds;
      if (v->client_versions) {
        smartlist_t *cv = smartlist_new();
        ++n_versioning_clients;
        smartlist_split_string(cv, v->client_versions, ",",
                               SPLIT_SKIP_SPACE|SPLIT_IGNORE_BLANK, 0);
        sort_version_list(cv, 1);
        smartlist_add_all(combined_client_versions, cv);
        smartlist_free(cv); /* elements get freed later. */
      }
      if (v->server_versions) {
        smartlist_t *sv = smartlist_new();
        ++n_versioning_servers;
        smartlist_split_string(sv, v->server_versions, ",",
                               SPLIT_SKIP_SPACE|SPLIT_IGNORE_BLANK, 0);
        sort_version_list(sv, 1);
        smartlist_add_all(combined_server_versions, sv);
        smartlist_free(sv); /* elements get freed later. */
      }
      SMARTLIST_FOREACH(v->known_flags, const char *, cp,
                        smartlist_add_strdup(flags, cp));
    } SMARTLIST_FOREACH_END(v);
    valid_after = median_time(va_times, n_votes);
    fresh_until = median_time(fu_times, n_votes);
    valid_until = median_time(vu_times, n_votes);
    vote_seconds = median_int(votesec_list, n_votes);
    dist_seconds = median_int(distsec_list, n_votes);

    tor_assert(valid_after +
               (get_options()->TestingTorNetwork ?
                MIN_VOTE_INTERVAL_TESTING : MIN_VOTE_INTERVAL) <= fresh_until);
    tor_assert(fresh_until +
               (get_options()->TestingTorNetwork ?
                MIN_VOTE_INTERVAL_TESTING : MIN_VOTE_INTERVAL) <= valid_until);
    tor_assert(vote_seconds >= MIN_VOTE_SECONDS);
    tor_assert(dist_seconds >= MIN_DIST_SECONDS);

    server_versions = compute_consensus_versions_list(combined_server_versions,
                                                      n_versioning_servers);
    client_versions = compute_consensus_versions_list(combined_client_versions,
                                                      n_versioning_clients);
    packages = compute_consensus_package_lines(votes);

    SMARTLIST_FOREACH(combined_server_versions, char *, cp, tor_free(cp));
    SMARTLIST_FOREACH(combined_client_versions, char *, cp, tor_free(cp));
    smartlist_free(combined_server_versions);
    smartlist_free(combined_client_versions);

    smartlist_add_strdup(flags, "NoEdConsensus");

    smartlist_sort_strings(flags);
    smartlist_uniq_strings(flags);

    tor_free(va_times);
    tor_free(fu_times);
    tor_free(vu_times);
    tor_free(votesec_list);
    tor_free(distsec_list);
  }

  chunks = smartlist_new();

  {
    char va_buf[ISO_TIME_LEN+1], fu_buf[ISO_TIME_LEN+1],
      vu_buf[ISO_TIME_LEN+1];
    char *flaglist;
    format_iso_time(va_buf, valid_after);
    format_iso_time(fu_buf, fresh_until);
    format_iso_time(vu_buf, valid_until);
    flaglist = smartlist_join_strings(flags, " ", 0, NULL);

    smartlist_add_asprintf(chunks, "network-status-version 3%s%s\n"
                 "vote-status consensus\n",
                 flavor == FLAV_NS ? "" : " ",
                 flavor == FLAV_NS ? "" : flavor_name);

    smartlist_add_asprintf(chunks, "consensus-method %d\n",
                           consensus_method);

    smartlist_add_asprintf(chunks,
                 "valid-after %s\n"
                 "fresh-until %s\n"
                 "valid-until %s\n"
                 "voting-delay %d %d\n"
                 "client-versions %s\n"
                 "server-versions %s\n"
                 "%s" /* packages */
                 "known-flags %s\n",
                 va_buf, fu_buf, vu_buf,
                 vote_seconds, dist_seconds,
                 client_versions, server_versions,
                 packages,
                 flaglist);

    tor_free(flaglist);
  }

  {
    int num_dirauth = get_n_authorities(V3_DIRINFO);
    int idx;
    for (idx = 0; idx < 4; ++idx) {
      char *proto_line = compute_nth_protocol_set(idx, num_dirauth, votes);
      if (BUG(!proto_line))
        continue;
      smartlist_add(chunks, proto_line);
    }
  }

  param_list = dirvote_compute_params(votes, consensus_method,
                                      total_authorities);
  if (smartlist_len(param_list)) {
    params = smartlist_join_strings(param_list, " ", 0, NULL);
    smartlist_add_strdup(chunks, "params ");
    smartlist_add(chunks, params);
    smartlist_add_strdup(chunks, "\n");
  }

  {
    int num_dirauth = get_n_authorities(V3_DIRINFO);
    /* Default value of this is 2/3 of the total number of authorities. For
     * instance, if we have 9 dirauth, the default value is 6. The following
     * calculation will round it down. */
    int32_t num_srv_agreements =
      dirvote_get_intermediate_param_value(param_list,
                                           "AuthDirNumSRVAgreements",
                                           (num_dirauth * 2) / 3);
    /* Add the shared random value. */
    char *srv_lines = sr_get_string_for_consensus(votes, num_srv_agreements);
    if (srv_lines != NULL) {
      smartlist_add(chunks, srv_lines);
    }
  }

  /* Sort the votes. */
  smartlist_sort(votes, compare_votes_by_authority_id_);
  /* Add the authority sections. */
  {
    smartlist_t *dir_sources = smartlist_new();
    SMARTLIST_FOREACH_BEGIN(votes, networkstatus_t *, v) {
      dir_src_ent_t *e = tor_malloc_zero(sizeof(dir_src_ent_t));
      e->v = v;
      e->digest = get_voter(v)->identity_digest;
      e->is_legacy = 0;
      smartlist_add(dir_sources, e);
      if (!tor_digest_is_zero(get_voter(v)->legacy_id_digest)) {
        dir_src_ent_t *e_legacy = tor_malloc_zero(sizeof(dir_src_ent_t));
        e_legacy->v = v;
        e_legacy->digest = get_voter(v)->legacy_id_digest;
        e_legacy->is_legacy = 1;
        smartlist_add(dir_sources, e_legacy);
      }
    } SMARTLIST_FOREACH_END(v);
    smartlist_sort(dir_sources, compare_dir_src_ents_by_authority_id_);

    SMARTLIST_FOREACH_BEGIN(dir_sources, const dir_src_ent_t *, e) {
      char fingerprint[HEX_DIGEST_LEN+1];
      char votedigest[HEX_DIGEST_LEN+1];
      networkstatus_t *v = e->v;
      networkstatus_voter_info_t *voter = get_voter(v);

      base16_encode(fingerprint, sizeof(fingerprint), e->digest, DIGEST_LEN);
      base16_encode(votedigest, sizeof(votedigest), voter->vote_digest,
                    DIGEST_LEN);

      smartlist_add_asprintf(chunks,
                   "dir-source %s%s %s %s %s %d %d\n",
                   voter->nickname, e->is_legacy ? "-legacy" : "",
                   fingerprint, voter->address, fmt_addr(&voter->ipv4_addr),
                   voter->ipv4_dirport,
                   voter->ipv4_orport);
      if (! e->is_legacy) {
        smartlist_add_asprintf(chunks,
                     "contact %s\n"
                     "vote-digest %s\n",
                     voter->contact,
                     votedigest);
      }
    } SMARTLIST_FOREACH_END(e);
    SMARTLIST_FOREACH(dir_sources, dir_src_ent_t *, e, tor_free(e));
    smartlist_free(dir_sources);
  }

  {
    char *max_unmeasured_param = NULL;
    /* XXXX Extract this code into a common function.  Or don't!  see #19011 */
    if (params) {
      if (strcmpstart(params, "maxunmeasuredbw=") == 0)
        max_unmeasured_param = params;
      else
        max_unmeasured_param = strstr(params, " maxunmeasuredbw=");
    }
    if (max_unmeasured_param) {
      int ok = 0;
      char *eq = strchr(max_unmeasured_param, '=');
      if (eq) {
        max_unmeasured_bw_kb = (uint32_t)
          tor_parse_ulong(eq+1, 10, 1, UINT32_MAX, &ok, NULL);
        if (!ok) {
          log_warn(LD_DIR, "Bad element '%s' in max unmeasured bw param",
                   escaped(max_unmeasured_param));
          max_unmeasured_bw_kb = DEFAULT_MAX_UNMEASURED_BW_KB;
        }
      }
    }
  }

  /* Add the actual router entries. */
  {
    int *size; /* size[j] is the number of routerstatuses in votes[j]. */
    int *flag_counts; /* The number of voters that list flag[j] for the
                       * currently considered router. */
    int i;
    smartlist_t *matching_descs = smartlist_new();
    smartlist_t *chosen_flags = smartlist_new();
    smartlist_t *versions = smartlist_new();
    smartlist_t *protocols = smartlist_new();
    smartlist_t *exitsummaries = smartlist_new();
    uint32_t *bandwidths_kb = tor_calloc(smartlist_len(votes),
                                         sizeof(uint32_t));
    uint32_t *measured_bws_kb = tor_calloc(smartlist_len(votes),
                                           sizeof(uint32_t));
    uint32_t *measured_guardfraction = tor_calloc(smartlist_len(votes),
                                                  sizeof(uint32_t));
    int num_bandwidths;
    int num_mbws;
    int num_guardfraction_inputs;

    int *n_voter_flags; /* n_voter_flags[j] is the number of flags that
                         * votes[j] knows about. */
    int *n_flag_voters; /* n_flag_voters[f] is the number of votes that care
                         * about flags[f]. */
    int **flag_map; /* flag_map[j][b] is an index f such that flag_map[f]
                     * is the same flag as votes[j]->known_flags[b]. */
    int *named_flag; /* Index of the flag "Named" for votes[j] */
    int *unnamed_flag; /* Index of the flag "Unnamed" for votes[j] */
    int n_authorities_measuring_bandwidth;

    strmap_t *name_to_id_map = strmap_new();
    char conflict[DIGEST_LEN];
    char unknown[DIGEST_LEN];
    memset(conflict, 0, sizeof(conflict));
    memset(unknown, 0xff, sizeof(conflict));

    size = tor_calloc(smartlist_len(votes), sizeof(int));
    n_voter_flags = tor_calloc(smartlist_len(votes), sizeof(int));
    n_flag_voters = tor_calloc(smartlist_len(flags), sizeof(int));
    flag_map = tor_calloc(smartlist_len(votes), sizeof(int *));
    named_flag = tor_calloc(smartlist_len(votes), sizeof(int));
    unnamed_flag = tor_calloc(smartlist_len(votes), sizeof(int));
    for (i = 0; i < smartlist_len(votes); ++i)
      unnamed_flag[i] = named_flag[i] = -1;

    /* Build the flag indexes. Note that no vote can have more than 64 members
     * for known_flags, so no value will be greater than 63, so it's safe to
     * do UINT64_C(1) << index on these values.  But note also that
     * named_flag and unnamed_flag are initialized to -1, so we need to check
     * that they're actually set before doing UINT64_C(1) << index with
     * them.*/
    SMARTLIST_FOREACH_BEGIN(votes, networkstatus_t *, v) {
      flag_map[v_sl_idx] = tor_calloc(smartlist_len(v->known_flags),
                                      sizeof(int));
      if (smartlist_len(v->known_flags) > MAX_KNOWN_FLAGS_IN_VOTE) {
        log_warn(LD_BUG, "Somehow, a vote has %d entries in known_flags",
                 smartlist_len(v->known_flags));
      }
      SMARTLIST_FOREACH_BEGIN(v->known_flags, const char *, fl) {
        int p = smartlist_string_pos(flags, fl);
        tor_assert(p >= 0);
        flag_map[v_sl_idx][fl_sl_idx] = p;
        ++n_flag_voters[p];
        if (!strcmp(fl, "Named"))
          named_flag[v_sl_idx] = fl_sl_idx;
        if (!strcmp(fl, "Unnamed"))
          unnamed_flag[v_sl_idx] = fl_sl_idx;
      } SMARTLIST_FOREACH_END(fl);
      n_voter_flags[v_sl_idx] = smartlist_len(v->known_flags);
      size[v_sl_idx] = smartlist_len(v->routerstatus_list);
    } SMARTLIST_FOREACH_END(v);

    /* Named and Unnamed get treated specially */
    {
      SMARTLIST_FOREACH_BEGIN(votes, networkstatus_t *, v) {
        uint64_t nf;
        if (named_flag[v_sl_idx]<0)
          continue;
        nf = UINT64_C(1) << named_flag[v_sl_idx];
        SMARTLIST_FOREACH_BEGIN(v->routerstatus_list,
                                vote_routerstatus_t *, rs) {

          if ((rs->flags & nf) != 0) {
            const char *d = strmap_get_lc(name_to_id_map, rs->status.nickname);
            if (!d) {
              /* We have no name officially mapped to this digest. */
              strmap_set_lc(name_to_id_map, rs->status.nickname,
                            rs->status.identity_digest);
            } else if (d != conflict &&
                fast_memcmp(d, rs->status.identity_digest, DIGEST_LEN)) {
              /* Authorities disagree about this nickname. */
              strmap_set_lc(name_to_id_map, rs->status.nickname, conflict);
            } else {
              /* It's already a conflict, or it's already this ID. */
            }
          }
        } SMARTLIST_FOREACH_END(rs);
      } SMARTLIST_FOREACH_END(v);

      SMARTLIST_FOREACH_BEGIN(votes, networkstatus_t *, v) {
        uint64_t uf;
        if (unnamed_flag[v_sl_idx]<0)
          continue;
        uf = UINT64_C(1) << unnamed_flag[v_sl_idx];
        SMARTLIST_FOREACH_BEGIN(v->routerstatus_list,
                                vote_routerstatus_t *, rs) {
          if ((rs->flags & uf) != 0) {
            const char *d = strmap_get_lc(name_to_id_map, rs->status.nickname);
            if (d == conflict || d == unknown) {
              /* Leave it alone; we know what it is. */
            } else if (!d) {
              /* We have no name officially mapped to this digest. */
              strmap_set_lc(name_to_id_map, rs->status.nickname, unknown);
            } else if (fast_memeq(d, rs->status.identity_digest, DIGEST_LEN)) {
              /* Authorities disagree about this nickname. */
              strmap_set_lc(name_to_id_map, rs->status.nickname, conflict);
            } else {
              /* It's mapped to a different name. */
            }
          }
        } SMARTLIST_FOREACH_END(rs);
      } SMARTLIST_FOREACH_END(v);
    }

    /* We need to know how many votes measure bandwidth. */
    n_authorities_measuring_bandwidth = 0;
    SMARTLIST_FOREACH(votes, const networkstatus_t *, v,
       if (v->has_measured_bws) {
         ++n_authorities_measuring_bandwidth;
       }
    );

    /* Populate the collator */
    collator = dircollator_new(smartlist_len(votes), total_authorities);
    SMARTLIST_FOREACH_BEGIN(votes, networkstatus_t *, v) {
      dircollator_add_vote(collator, v);
    } SMARTLIST_FOREACH_END(v);

    dircollator_collate(collator, consensus_method);

    /* Now go through all the votes */
    flag_counts = tor_calloc(smartlist_len(flags), sizeof(int));
    const int num_routers = dircollator_n_routers(collator);
    for (i = 0; i < num_routers; ++i) {
      vote_routerstatus_t **vrs_lst =
        dircollator_get_votes_for_router(collator, i);

      vote_routerstatus_t *rs;
      routerstatus_t rs_out;
      const char *current_rsa_id = NULL;
      const char *chosen_version;
      const char *chosen_protocol_list;
      const char *chosen_name = NULL;
      int exitsummary_disagreement = 0;
      int is_named = 0, is_unnamed = 0, is_running = 0, is_valid = 0;
      int is_guard = 0, is_exit = 0, is_bad_exit = 0;
      int naming_conflict = 0;
      int n_listing = 0;
      char microdesc_digest[DIGEST256_LEN];
      tor_addr_port_t alt_orport = {TOR_ADDR_NULL, 0};

      memset(flag_counts, 0, sizeof(int)*smartlist_len(flags));
      smartlist_clear(matching_descs);
      smartlist_clear(chosen_flags);
      smartlist_clear(versions);
      smartlist_clear(protocols);
      num_bandwidths = 0;
      num_mbws = 0;
      num_guardfraction_inputs = 0;
      int ed_consensus = 0;
      const uint8_t *ed_consensus_val = NULL;

      /* Okay, go through all the entries for this digest. */
      for (int voter_idx = 0; voter_idx < smartlist_len(votes); ++voter_idx) {
        if (vrs_lst[voter_idx] == NULL)
          continue; /* This voter had nothing to say about this entry. */
        rs = vrs_lst[voter_idx];
        ++n_listing;

        current_rsa_id = rs->status.identity_digest;

        smartlist_add(matching_descs, rs);
        if (rs->version && rs->version[0])
          smartlist_add(versions, rs->version);

        if (rs->protocols) {
          /* We include this one even if it's empty: voting for an
           * empty protocol list actually is meaningful. */
          smartlist_add(protocols, rs->protocols);
        }

        /* Tally up all the flags. */
        for (int flag = 0; flag < n_voter_flags[voter_idx]; ++flag) {
          if (rs->flags & (UINT64_C(1) << flag))
            ++flag_counts[flag_map[voter_idx][flag]];
        }
        if (named_flag[voter_idx] >= 0 &&
            (rs->flags & (UINT64_C(1) << named_flag[voter_idx]))) {
          if (chosen_name && strcmp(chosen_name, rs->status.nickname)) {
            log_notice(LD_DIR, "Conflict on naming for router: %s vs %s",
                       chosen_name, rs->status.nickname);
            naming_conflict = 1;
          }
          chosen_name = rs->status.nickname;
        }

        /* Count guardfraction votes and note down the values. */
        if (rs->status.has_guardfraction) {
          measured_guardfraction[num_guardfraction_inputs++] =
            rs->status.guardfraction_percentage;
        }

        /* count bandwidths */
        if (rs->has_measured_bw)
          measured_bws_kb[num_mbws++] = rs->measured_bw_kb;

        if (rs->status.has_bandwidth)
          bandwidths_kb[num_bandwidths++] = rs->status.bandwidth_kb;

        /* Count number for which ed25519 is canonical. */
        if (rs->ed25519_reflects_consensus) {
          ++ed_consensus;
          if (ed_consensus_val) {
            tor_assert(fast_memeq(ed_consensus_val, rs->ed25519_id,
                                  ED25519_PUBKEY_LEN));
          } else {
            ed_consensus_val = rs->ed25519_id;
          }
        }
      }

      /* We don't include this router at all unless more than half of
       * the authorities we believe in list it. */
      if (n_listing <= total_authorities/2)
        continue;

      if (ed_consensus > 0) {
        if (ed_consensus <= total_authorities / 2) {
          log_warn(LD_BUG, "Not enough entries had ed_consensus set; how "
                   "can we have a consensus of %d?", ed_consensus);
        }
      }

      /* The clangalyzer can't figure out that this will never be NULL
       * if n_listing is at least 1 */
      tor_assert(current_rsa_id);

      /* Figure out the most popular opinion of what the most recent
       * routerinfo and its contents are. */
      memset(microdesc_digest, 0, sizeof(microdesc_digest));
      rs = compute_routerstatus_consensus(matching_descs, consensus_method,
                                          microdesc_digest, &alt_orport);
      /* Copy bits of that into rs_out. */
      memset(&rs_out, 0, sizeof(rs_out));
      tor_assert(fast_memeq(current_rsa_id,
                            rs->status.identity_digest,DIGEST_LEN));
      memcpy(rs_out.identity_digest, current_rsa_id, DIGEST_LEN);
      memcpy(rs_out.descriptor_digest, rs->status.descriptor_digest,
             DIGEST_LEN);
      tor_addr_copy(&rs_out.ipv4_addr, &rs->status.ipv4_addr);
      rs_out.published_on = rs->status.published_on;
      rs_out.ipv4_dirport = rs->status.ipv4_dirport;
      rs_out.ipv4_orport = rs->status.ipv4_orport;
      tor_addr_copy(&rs_out.ipv6_addr, &alt_orport.addr);
      rs_out.ipv6_orport = alt_orport.port;
      rs_out.has_bandwidth = 0;
      rs_out.has_exitsummary = 0;

      if (chosen_name && !naming_conflict) {
        strlcpy(rs_out.nickname, chosen_name, sizeof(rs_out.nickname));
      } else {
        strlcpy(rs_out.nickname, rs->status.nickname, sizeof(rs_out.nickname));
      }

      {
        const char *d = strmap_get_lc(name_to_id_map, rs_out.nickname);
        if (!d) {
          is_named = is_unnamed = 0;
        } else if (fast_memeq(d, current_rsa_id, DIGEST_LEN)) {
          is_named = 1; is_unnamed = 0;
        } else {
          is_named = 0; is_unnamed = 1;
        }
      }

      /* Set the flags. */
      smartlist_add(chosen_flags, (char*)"s"); /* for the start of the line. */
      SMARTLIST_FOREACH_BEGIN(flags, const char *, fl) {
        if (!strcmp(fl, "Named")) {
          if (is_named)
            smartlist_add(chosen_flags, (char*)fl);
        } else if (!strcmp(fl, "Unnamed")) {
          if (is_unnamed)
            smartlist_add(chosen_flags, (char*)fl);
        } else if (!strcmp(fl, "NoEdConsensus")) {
          if (ed_consensus <= total_authorities/2)
            smartlist_add(chosen_flags, (char*)fl);
        } else {
          if (flag_counts[fl_sl_idx] > n_flag_voters[fl_sl_idx]/2) {
            smartlist_add(chosen_flags, (char*)fl);
            if (!strcmp(fl, "Exit"))
              is_exit = 1;
            else if (!strcmp(fl, "Guard"))
              is_guard = 1;
            else if (!strcmp(fl, "Running"))
              is_running = 1;
            else if (!strcmp(fl, "BadExit"))
              is_bad_exit = 1;
            else if (!strcmp(fl, "Valid"))
              is_valid = 1;
          }
        }
      } SMARTLIST_FOREACH_END(fl);

      /* Starting with consensus method 4 we do not list servers
       * that are not running in a consensus.  See Proposal 138 */
      if (!is_running)
        continue;

      /* Starting with consensus method 24, we don't list servers
       * that are not valid in a consensus.  See Proposal 272 */
      if (!is_valid)
        continue;

      /* Pick the version. */
      if (smartlist_len(versions)) {
        sort_version_list(versions, 0);
        chosen_version = get_most_frequent_member(versions);
      } else {
        chosen_version = NULL;
      }

      /* Pick the protocol list */
      if (smartlist_len(protocols)) {
        smartlist_sort_strings(protocols);
        chosen_protocol_list = get_most_frequent_member(protocols);
      } else {
        chosen_protocol_list = NULL;
      }

      /* If it's a guard and we have enough guardfraction votes,
         calculate its consensus guardfraction value. */
      if (is_guard && num_guardfraction_inputs > 2) {
        rs_out.has_guardfraction = 1;
        rs_out.guardfraction_percentage = median_uint32(measured_guardfraction,
                                                     num_guardfraction_inputs);
        /* final value should be an integer percentage! */
        tor_assert(rs_out.guardfraction_percentage <= 100);
      }

      /* Pick a bandwidth */
      if (num_mbws > 2) {
        rs_out.has_bandwidth = 1;
        rs_out.bw_is_unmeasured = 0;
        rs_out.bandwidth_kb = median_uint32(measured_bws_kb, num_mbws);
      } else if (num_bandwidths > 0) {
        rs_out.has_bandwidth = 1;
        rs_out.bw_is_unmeasured = 1;
        rs_out.bandwidth_kb = median_uint32(bandwidths_kb, num_bandwidths);
        if (n_authorities_measuring_bandwidth > 2) {
          /* Cap non-measured bandwidths. */
          if (rs_out.bandwidth_kb > max_unmeasured_bw_kb) {
            rs_out.bandwidth_kb = max_unmeasured_bw_kb;
          }
        }
      }

      /* Fix bug 2203: Do not count BadExit nodes as Exits for bw weights */
      is_exit = is_exit && !is_bad_exit;

      /* Update total bandwidth weights with the bandwidths of this router. */
      {
        update_total_bandwidth_weights(&rs_out,
                                       is_exit, is_guard,
                                       &G, &M, &E, &D, &T);
      }

      /* Ok, we already picked a descriptor digest we want to list
       * previously.  Now we want to use the exit policy summary from
       * that descriptor.  If everybody plays nice all the voters who
       * listed that descriptor will have the same summary.  If not then
       * something is fishy and we'll use the most common one (breaking
       * ties in favor of lexicographically larger one (only because it
       * lets me reuse more existing code)).
       *
       * The other case that can happen is that no authority that voted
       * for that descriptor has an exit policy summary.  That's
       * probably quite unlikely but can happen.  In that case we use
       * the policy that was most often listed in votes, again breaking
       * ties like in the previous case.
       */
      {
        /* Okay, go through all the votes for this router.  We prepared
         * that list previously */
        const char *chosen_exitsummary = NULL;
        smartlist_clear(exitsummaries);
        SMARTLIST_FOREACH_BEGIN(matching_descs, vote_routerstatus_t *, vsr) {
          /* Check if the vote where this status comes from had the
           * proper descriptor */
          tor_assert(fast_memeq(rs_out.identity_digest,
                             vsr->status.identity_digest,
                             DIGEST_LEN));
          if (vsr->status.has_exitsummary &&
               fast_memeq(rs_out.descriptor_digest,
                       vsr->status.descriptor_digest,
                       DIGEST_LEN)) {
            tor_assert(vsr->status.exitsummary);
            smartlist_add(exitsummaries, vsr->status.exitsummary);
            if (!chosen_exitsummary) {
              chosen_exitsummary = vsr->status.exitsummary;
            } else if (strcmp(chosen_exitsummary, vsr->status.exitsummary)) {
              /* Great.  There's disagreement among the voters.  That
               * really shouldn't be */
              exitsummary_disagreement = 1;
            }
          }
        } SMARTLIST_FOREACH_END(vsr);

        if (exitsummary_disagreement) {
          char id[HEX_DIGEST_LEN+1];
          char dd[HEX_DIGEST_LEN+1];
          base16_encode(id, sizeof(dd), rs_out.identity_digest, DIGEST_LEN);
          base16_encode(dd, sizeof(dd), rs_out.descriptor_digest, DIGEST_LEN);
          log_warn(LD_DIR, "The voters disagreed on the exit policy summary "
                   " for router %s with descriptor %s.  This really shouldn't"
                   " have happened.", id, dd);

          smartlist_sort_strings(exitsummaries);
          chosen_exitsummary = get_most_frequent_member(exitsummaries);
        } else if (!chosen_exitsummary) {
          char id[HEX_DIGEST_LEN+1];
          char dd[HEX_DIGEST_LEN+1];
          base16_encode(id, sizeof(dd), rs_out.identity_digest, DIGEST_LEN);
          base16_encode(dd, sizeof(dd), rs_out.descriptor_digest, DIGEST_LEN);
          log_warn(LD_DIR, "Not one of the voters that made us select"
                   "descriptor %s for router %s had an exit policy"
                   "summary", dd, id);

          /* Ok, none of those voting for the digest we chose had an
           * exit policy for us.  Well, that kinda sucks.
           */
          smartlist_clear(exitsummaries);
          SMARTLIST_FOREACH(matching_descs, vote_routerstatus_t *, vsr, {
            if (vsr->status.has_exitsummary)
              smartlist_add(exitsummaries, vsr->status.exitsummary);
          });
          smartlist_sort_strings(exitsummaries);
          chosen_exitsummary = get_most_frequent_member(exitsummaries);

          if (!chosen_exitsummary)
            log_warn(LD_DIR, "Wow, not one of the voters had an exit "
                     "policy summary for %s.  Wow.", id);
        }

        if (chosen_exitsummary) {
          rs_out.has_exitsummary = 1;
          /* yea, discards the const */
          rs_out.exitsummary = (char *)chosen_exitsummary;
        }
      }

      if (flavor == FLAV_MICRODESC &&
          tor_digest256_is_zero(microdesc_digest)) {
        /* With no microdescriptor digest, we omit the entry entirely. */
        continue;
      }

      {
        char *buf;
        /* Okay!! Now we can write the descriptor... */
        /*     First line goes into "buf". */
        buf = routerstatus_format_entry(&rs_out, NULL, NULL,
                                        rs_format, NULL);
        if (buf)
          smartlist_add(chunks, buf);
      }
      /*     Now an m line, if applicable. */
      if (flavor == FLAV_MICRODESC &&
          !tor_digest256_is_zero(microdesc_digest)) {
        char m[BASE64_DIGEST256_LEN+1];
        digest256_to_base64(m, microdesc_digest);
        smartlist_add_asprintf(chunks, "m %s\n", m);
      }
      /*     Next line is all flags.  The "\n" is missing. */
      smartlist_add(chunks,
                    smartlist_join_strings(chosen_flags, " ", 0, NULL));
      /*     Now the version line. */
      if (chosen_version) {
        smartlist_add_strdup(chunks, "\nv ");
        smartlist_add_strdup(chunks, chosen_version);
      }
      smartlist_add_strdup(chunks, "\n");
      if (chosen_protocol_list) {
        smartlist_add_asprintf(chunks, "pr %s\n", chosen_protocol_list);
      }
      /*     Now the weight line. */
      if (rs_out.has_bandwidth) {
        char *guardfraction_str = NULL;
        int unmeasured = rs_out.bw_is_unmeasured;

        /* If we have guardfraction info, include it in the 'w' line. */
        if (rs_out.has_guardfraction) {
          tor_asprintf(&guardfraction_str,
                       " GuardFraction=%u", rs_out.guardfraction_percentage);
        }
        smartlist_add_asprintf(chunks, "w Bandwidth=%d%s%s\n",
                               rs_out.bandwidth_kb,
                               unmeasured?" Unmeasured=1":"",
                               guardfraction_str ? guardfraction_str : "");

        tor_free(guardfraction_str);
      }

      /*     Now the exitpolicy summary line. */
      if (rs_out.has_exitsummary && flavor == FLAV_NS) {
        smartlist_add_asprintf(chunks, "p %s\n", rs_out.exitsummary);
      }

      /* And the loop is over and we move on to the next router */
    }

    tor_free(size);
    tor_free(n_voter_flags);
    tor_free(n_flag_voters);
    for (i = 0; i < smartlist_len(votes); ++i)
      tor_free(flag_map[i]);
    tor_free(flag_map);
    tor_free(flag_counts);
    tor_free(named_flag);
    tor_free(unnamed_flag);
    strmap_free(name_to_id_map, NULL);
    smartlist_free(matching_descs);
    smartlist_free(chosen_flags);
    smartlist_free(versions);
    smartlist_free(protocols);
    smartlist_free(exitsummaries);
    tor_free(bandwidths_kb);
    tor_free(measured_bws_kb);
    tor_free(measured_guardfraction);
  }

  /* Mark the directory footer region */
  smartlist_add_strdup(chunks, "directory-footer\n");

  {
    int64_t weight_scale = BW_WEIGHT_SCALE;
    char *bw_weight_param = NULL;

    // Parse params, extract BW_WEIGHT_SCALE if present
    // DO NOT use consensus_param_bw_weight_scale() in this code!
    // The consensus is not formed yet!
    /* XXXX Extract this code into a common function. Or not: #19011. */
    if (params) {
      if (strcmpstart(params, "bwweightscale=") == 0)
        bw_weight_param = params;
      else
        bw_weight_param = strstr(params, " bwweightscale=");
    }

    if (bw_weight_param) {
      int ok=0;
      char *eq = strchr(bw_weight_param, '=');
      if (eq) {
        weight_scale = tor_parse_long(eq+1, 10, 1, INT32_MAX, &ok,
                                         NULL);
        if (!ok) {
          log_warn(LD_DIR, "Bad element '%s' in bw weight param",
              escaped(bw_weight_param));
          weight_scale = BW_WEIGHT_SCALE;
        }
      } else {
        log_warn(LD_DIR, "Bad element '%s' in bw weight param",
            escaped(bw_weight_param));
        weight_scale = BW_WEIGHT_SCALE;
      }
    }

    added_weights = networkstatus_compute_bw_weights_v10(chunks, G, M, E, D,
                                                         T, weight_scale);
  }

  /* Add a signature. */
  {
    char digest[DIGEST256_LEN];
    char fingerprint[HEX_DIGEST_LEN+1];
    char signing_key_fingerprint[HEX_DIGEST_LEN+1];
    digest_algorithm_t digest_alg =
      flavor == FLAV_NS ? DIGEST_SHA1 : DIGEST_SHA256;
    size_t digest_len =
      flavor == FLAV_NS ? DIGEST_LEN : DIGEST256_LEN;
    const char *algname = crypto_digest_algorithm_get_name(digest_alg);
    char *signature;

    smartlist_add_strdup(chunks, "directory-signature ");

    /* Compute the hash of the chunks. */
    crypto_digest_smartlist(digest, digest_len, chunks, "", digest_alg);

    /* Get the fingerprints */
    crypto_pk_get_fingerprint(identity_key, fingerprint, 0);
    crypto_pk_get_fingerprint(signing_key, signing_key_fingerprint, 0);

    /* add the junk that will go at the end of the line. */
    if (flavor == FLAV_NS) {
      smartlist_add_asprintf(chunks, "%s %s\n", fingerprint,
                   signing_key_fingerprint);
    } else {
      smartlist_add_asprintf(chunks, "%s %s %s\n",
                   algname, fingerprint,
                   signing_key_fingerprint);
    }
    /* And the signature. */
    if (!(signature = router_get_dirobj_signature(digest, digest_len,
                                                  signing_key))) {
      log_warn(LD_BUG, "Couldn't sign consensus networkstatus.");
      goto done;
    }
    smartlist_add(chunks, signature);

    if (legacy_id_key_digest && legacy_signing_key) {
      smartlist_add_strdup(chunks, "directory-signature ");
      base16_encode(fingerprint, sizeof(fingerprint),
                    legacy_id_key_digest, DIGEST_LEN);
      crypto_pk_get_fingerprint(legacy_signing_key,
                                signing_key_fingerprint, 0);
      if (flavor == FLAV_NS) {
        smartlist_add_asprintf(chunks, "%s %s\n", fingerprint,
                     signing_key_fingerprint);
      } else {
        smartlist_add_asprintf(chunks, "%s %s %s\n",
                     algname, fingerprint,
                     signing_key_fingerprint);
      }

      if (!(signature = router_get_dirobj_signature(digest, digest_len,
                                                    legacy_signing_key))) {
        log_warn(LD_BUG, "Couldn't sign consensus networkstatus.");
        goto done;
      }
      smartlist_add(chunks, signature);
    }
  }

  result = smartlist_join_strings(chunks, "", 0, NULL);

  {
    networkstatus_t *c;
    if (!(c = networkstatus_parse_vote_from_string(result, strlen(result),
                                                   NULL,
                                                   NS_TYPE_CONSENSUS))) {
      log_err(LD_BUG, "Generated a networkstatus consensus we couldn't "
              "parse.");
      tor_free(result);
      goto done;
    }
    // Verify balancing parameters
    if (added_weights) {
      networkstatus_verify_bw_weights(c, consensus_method);
    }
    networkstatus_vote_free(c);
  }

 done:

  dircollator_free(collator);
  tor_free(client_versions);
  tor_free(server_versions);
  tor_free(packages);
  SMARTLIST_FOREACH(flags, char *, cp, tor_free(cp));
  smartlist_free(flags);
  SMARTLIST_FOREACH(chunks, char *, cp, tor_free(cp));
  smartlist_free(chunks);
  SMARTLIST_FOREACH(param_list, char *, cp, tor_free(cp));
  smartlist_free(param_list);

  return result;
}

/** Given a list of networkstatus_t for each vote, return a newly allocated
 * string containing the "package" lines for the vote. */
STATIC char *
compute_consensus_package_lines(smartlist_t *votes)
{
  const int n_votes = smartlist_len(votes);

  /* This will be a map from "packagename version" strings to arrays
   * of const char *, with the i'th member of the array corresponding to the
   * package line from the i'th vote.
   */
  strmap_t *package_status = strmap_new();

  SMARTLIST_FOREACH_BEGIN(votes, networkstatus_t *, v) {
    if (! v->package_lines)
      continue;
    SMARTLIST_FOREACH_BEGIN(v->package_lines, const char *, line) {
      if (! validate_recommended_package_line(line))
        continue;

      /* Skip 'cp' to the second space in the line. */
      const char *cp = strchr(line, ' ');
      if (!cp) continue;
      ++cp;
      cp = strchr(cp, ' ');
      if (!cp) continue;

      char *key = tor_strndup(line, cp - line);

      const char **status = strmap_get(package_status, key);
      if (!status) {
        status = tor_calloc(n_votes, sizeof(const char *));
        strmap_set(package_status, key, status);
      }
      status[v_sl_idx] = line; /* overwrite old value */
      tor_free(key);
    } SMARTLIST_FOREACH_END(line);
  } SMARTLIST_FOREACH_END(v);

  smartlist_t *entries = smartlist_new(); /* temporary */
  smartlist_t *result_list = smartlist_new(); /* output */
  STRMAP_FOREACH(package_status, key, const char **, values) {
    int i, count=-1;
    for (i = 0; i < n_votes; ++i) {
      if (values[i])
        smartlist_add(entries, (void*) values[i]);
    }
    smartlist_sort_strings(entries);
    int n_voting_for_entry = smartlist_len(entries);
    const char *most_frequent =
      smartlist_get_most_frequent_string_(entries, &count);

    if (n_voting_for_entry >= 3 && count > n_voting_for_entry / 2) {
      smartlist_add_asprintf(result_list, "package %s\n", most_frequent);
    }

    smartlist_clear(entries);

  } STRMAP_FOREACH_END;

  smartlist_sort_strings(result_list);

  char *result = smartlist_join_strings(result_list, "", 0, NULL);

  SMARTLIST_FOREACH(result_list, char *, cp, tor_free(cp));
  smartlist_free(result_list);
  smartlist_free(entries);
  strmap_free(package_status, tor_free_);

  return result;
}

/** Given a consensus vote <b>target</b> and a set of detached signatures in
 * <b>sigs</b> that correspond to the same consensus, check whether there are
 * any new signatures in <b>src_voter_list</b> that should be added to
 * <b>target</b>. (A signature should be added if we have no signature for that
 * voter in <b>target</b> yet, or if we have no verifiable signature and the
 * new signature is verifiable.)
 *
 * Return the number of signatures added or changed, or -1 if the document
 * signatures are invalid. Sets *<b>msg_out</b> to a string constant
 * describing the signature status.
 */
STATIC int
networkstatus_add_detached_signatures(networkstatus_t *target,
                                      ns_detached_signatures_t *sigs,
                                      const char *source,
                                      int severity,
                                      const char **msg_out)
{
  int r = 0;
  const char *flavor;
  smartlist_t *siglist;
  tor_assert(sigs);
  tor_assert(target);
  tor_assert(target->type == NS_TYPE_CONSENSUS);

  flavor = networkstatus_get_flavor_name(target->flavor);

  /* Do the times seem right? */
  if (target->valid_after != sigs->valid_after) {
    *msg_out = "Valid-After times do not match "
      "when adding detached signatures to consensus";
    return -1;
  }
  if (target->fresh_until != sigs->fresh_until) {
    *msg_out = "Fresh-until times do not match "
      "when adding detached signatures to consensus";
    return -1;
  }
  if (target->valid_until != sigs->valid_until) {
    *msg_out = "Valid-until times do not match "
      "when adding detached signatures to consensus";
    return -1;
  }
  siglist = strmap_get(sigs->signatures, flavor);
  if (!siglist) {
    *msg_out = "No signatures for given consensus flavor";
    return -1;
  }

  /** Make sure all the digests we know match, and at least one matches. */
  {
    common_digests_t *digests = strmap_get(sigs->digests, flavor);
    int n_matches = 0;
    int alg;
    if (!digests) {
      *msg_out = "No digests for given consensus flavor";
      return -1;
    }
    for (alg = DIGEST_SHA1; alg < N_COMMON_DIGEST_ALGORITHMS; ++alg) {
      if (!fast_mem_is_zero(digests->d[alg], DIGEST256_LEN)) {
        if (fast_memeq(target->digests.d[alg], digests->d[alg],
                       DIGEST256_LEN)) {
          ++n_matches;
        } else {
          *msg_out = "Mismatched digest.";
          return -1;
        }
      }
    }
    if (!n_matches) {
      *msg_out = "No recognized digests for given consensus flavor";
    }
  }

  /* For each voter in src... */
  SMARTLIST_FOREACH_BEGIN(siglist, document_signature_t *, sig) {
    char voter_identity[HEX_DIGEST_LEN+1];
    networkstatus_voter_info_t *target_voter =
      networkstatus_get_voter_by_id(target, sig->identity_digest);
    authority_cert_t *cert = NULL;
    const char *algorithm;
    document_signature_t *old_sig = NULL;

    algorithm = crypto_digest_algorithm_get_name(sig->alg);

    base16_encode(voter_identity, sizeof(voter_identity),
                  sig->identity_digest, DIGEST_LEN);
    log_info(LD_DIR, "Looking at signature from %s using %s", voter_identity,
             algorithm);
    /* If the target doesn't know about this voter, then forget it. */
    if (!target_voter) {
      log_info(LD_DIR, "We do not know any voter with ID %s", voter_identity);
      continue;
    }

    old_sig = networkstatus_get_voter_sig_by_alg(target_voter, sig->alg);

    /* If the target already has a good signature from this voter, then skip
     * this one. */
    if (old_sig && old_sig->good_signature) {
      log_info(LD_DIR, "We already have a good signature from %s using %s",
               voter_identity, algorithm);
      continue;
    }

    /* Try checking the signature if we haven't already. */
    if (!sig->good_signature && !sig->bad_signature) {
      cert = authority_cert_get_by_digests(sig->identity_digest,
                                           sig->signing_key_digest);
      if (cert) {
        /* Not checking the return value here, since we are going to look
         * at the status of sig->good_signature in a moment. */
        (void) networkstatus_check_document_signature(target, sig, cert);
      }
    }

    /* If this signature is good, or we don't have any signature yet,
     * then maybe add it. */
    if (sig->good_signature || !old_sig || old_sig->bad_signature) {
      log_info(LD_DIR, "Adding signature from %s with %s", voter_identity,
               algorithm);
      tor_log(severity, LD_DIR, "Added a signature for %s from %s.",
          target_voter->nickname, source);
      ++r;
      if (old_sig) {
        smartlist_remove(target_voter->sigs, old_sig);
        document_signature_free(old_sig);
      }
      smartlist_add(target_voter->sigs, document_signature_dup(sig));
    } else {
      log_info(LD_DIR, "Not adding signature from %s", voter_identity);
    }
  } SMARTLIST_FOREACH_END(sig);

  return r;
}

/** Return a newly allocated string containing all the signatures on
 * <b>consensus</b> by all voters. If <b>for_detached_signatures</b> is true,
 * then the signatures will be put in a detached signatures document, so
 * prefix any non-NS-flavored signatures with "additional-signature" rather
 * than "directory-signature". */
static char *
networkstatus_format_signatures(networkstatus_t *consensus,
                                int for_detached_signatures)
{
  smartlist_t *elements;
  char buf[4096];
  char *result = NULL;
  int n_sigs = 0;
  const consensus_flavor_t flavor = consensus->flavor;
  const char *flavor_name = networkstatus_get_flavor_name(flavor);
  const char *keyword;

  if (for_detached_signatures && flavor != FLAV_NS)
    keyword = "additional-signature";
  else
    keyword = "directory-signature";

  elements = smartlist_new();

  SMARTLIST_FOREACH_BEGIN(consensus->voters, networkstatus_voter_info_t *, v) {
    SMARTLIST_FOREACH_BEGIN(v->sigs, document_signature_t *, sig) {
      char sk[HEX_DIGEST_LEN+1];
      char id[HEX_DIGEST_LEN+1];
      if (!sig->signature || sig->bad_signature)
        continue;
      ++n_sigs;
      base16_encode(sk, sizeof(sk), sig->signing_key_digest, DIGEST_LEN);
      base16_encode(id, sizeof(id), sig->identity_digest, DIGEST_LEN);
      if (flavor == FLAV_NS) {
        smartlist_add_asprintf(elements,
                     "%s %s %s\n-----BEGIN SIGNATURE-----\n",
                     keyword, id, sk);
      } else {
        const char *digest_name =
          crypto_digest_algorithm_get_name(sig->alg);
        smartlist_add_asprintf(elements,
                     "%s%s%s %s %s %s\n-----BEGIN SIGNATURE-----\n",
                     keyword,
                     for_detached_signatures ? " " : "",
                     for_detached_signatures ? flavor_name : "",
                     digest_name, id, sk);
      }
      base64_encode(buf, sizeof(buf), sig->signature, sig->signature_len,
                    BASE64_ENCODE_MULTILINE);
      strlcat(buf, "-----END SIGNATURE-----\n", sizeof(buf));
      smartlist_add_strdup(elements, buf);
    } SMARTLIST_FOREACH_END(sig);
  } SMARTLIST_FOREACH_END(v);

  result = smartlist_join_strings(elements, "", 0, NULL);
  SMARTLIST_FOREACH(elements, char *, cp, tor_free(cp));
  smartlist_free(elements);
  if (!n_sigs)
    tor_free(result);
  return result;
}

/** Return a newly allocated string holding the detached-signatures document
 * corresponding to the signatures on <b>consensuses</b>, which must contain
 * exactly one FLAV_NS consensus, and no more than one consensus for each
 * other flavor. */
STATIC char *
networkstatus_get_detached_signatures(smartlist_t *consensuses)
{
  smartlist_t *elements;
  char *result = NULL, *sigs = NULL;
  networkstatus_t *consensus_ns = NULL;
  tor_assert(consensuses);

  SMARTLIST_FOREACH(consensuses, networkstatus_t *, ns, {
      tor_assert(ns);
      tor_assert(ns->type == NS_TYPE_CONSENSUS);
      if (ns && ns->flavor == FLAV_NS)
        consensus_ns = ns;
  });
  if (!consensus_ns) {
    log_warn(LD_BUG, "No NS consensus given.");
    return NULL;
  }

  elements = smartlist_new();

  {
    char va_buf[ISO_TIME_LEN+1], fu_buf[ISO_TIME_LEN+1],
      vu_buf[ISO_TIME_LEN+1];
    char d[HEX_DIGEST_LEN+1];

    base16_encode(d, sizeof(d),
                  consensus_ns->digests.d[DIGEST_SHA1], DIGEST_LEN);
    format_iso_time(va_buf, consensus_ns->valid_after);
    format_iso_time(fu_buf, consensus_ns->fresh_until);
    format_iso_time(vu_buf, consensus_ns->valid_until);

    smartlist_add_asprintf(elements,
                 "consensus-digest %s\n"
                 "valid-after %s\n"
                 "fresh-until %s\n"
                 "valid-until %s\n", d, va_buf, fu_buf, vu_buf);
  }

  /* Get all the digests for the non-FLAV_NS consensuses */
  SMARTLIST_FOREACH_BEGIN(consensuses, networkstatus_t *, ns) {
    const char *flavor_name = networkstatus_get_flavor_name(ns->flavor);
    int alg;
    if (ns->flavor == FLAV_NS)
      continue;

    /* start with SHA256; we don't include SHA1 for anything but the basic
     * consensus. */
    for (alg = DIGEST_SHA256; alg < N_COMMON_DIGEST_ALGORITHMS; ++alg) {
      char d[HEX_DIGEST256_LEN+1];
      const char *alg_name =
        crypto_digest_algorithm_get_name(alg);
      if (fast_mem_is_zero(ns->digests.d[alg], DIGEST256_LEN))
        continue;
      base16_encode(d, sizeof(d), ns->digests.d[alg], DIGEST256_LEN);
      smartlist_add_asprintf(elements, "additional-digest %s %s %s\n",
                   flavor_name, alg_name, d);
    }
  } SMARTLIST_FOREACH_END(ns);

  /* Now get all the sigs for non-FLAV_NS consensuses */
  SMARTLIST_FOREACH_BEGIN(consensuses, networkstatus_t *, ns) {
    char *sigs_on_this_consensus;
    if (ns->flavor == FLAV_NS)
      continue;
    sigs_on_this_consensus = networkstatus_format_signatures(ns, 1);
    if (!sigs_on_this_consensus) {
      log_warn(LD_DIR, "Couldn't format signatures");
      goto err;
    }
    smartlist_add(elements, sigs_on_this_consensus);
  } SMARTLIST_FOREACH_END(ns);

  /* Now add the FLAV_NS consensus signatrures. */
  sigs = networkstatus_format_signatures(consensus_ns, 1);
  if (!sigs)
    goto err;
  smartlist_add(elements, sigs);

  result = smartlist_join_strings(elements, "", 0, NULL);
 err:
  SMARTLIST_FOREACH(elements, char *, cp, tor_free(cp));
  smartlist_free(elements);
  return result;
}

/** Return a newly allocated string holding a detached-signatures document for
 * all of the in-progress consensuses in the <b>n_flavors</b>-element array at
 * <b>pending</b>. */
static char *
get_detached_signatures_from_pending_consensuses(pending_consensus_t *pending,
                                                 int n_flavors)
{
  int flav;
  char *signatures;
  smartlist_t *c = smartlist_new();
  for (flav = 0; flav < n_flavors; ++flav) {
    if (pending[flav].consensus)
      smartlist_add(c, pending[flav].consensus);
  }
  signatures = networkstatus_get_detached_signatures(c);
  smartlist_free(c);
  return signatures;
}

/**
 * Entry point: Take whatever voting actions are pending as of <b>now</b>.
 *
 * Return the time at which the next action should be taken.
 */
time_t
dirvote_act(const or_options_t *options, time_t now)
{
  if (!authdir_mode_v3(options))
    return TIME_MAX;
  tor_assert_nonfatal(voting_schedule.voting_starts);
  /* If we haven't initialized this object through this codeflow, we need to
   * recalculate the timings to match our vote. The reason to do that is if we
   * have a voting schedule initialized 1 minute ago, the voting timings might
   * not be aligned to what we should expect with "now". This is especially
   * true for TestingTorNetwork using smaller timings.  */
  if (voting_schedule.created_on_demand) {
    char *keys = list_v3_auth_ids();
    authority_cert_t *c = get_my_v3_authority_cert();
    log_notice(LD_DIR, "Scheduling voting.  Known authority IDs are %s. "
               "Mine is %s.",
               keys, hex_str(c->cache_info.identity_digest, DIGEST_LEN));
    tor_free(keys);
    dirauth_sched_recalculate_timing(options, now);
  }

#define IF_TIME_FOR_NEXT_ACTION(when_field, done_field) \
  if (! voting_schedule.done_field) {                   \
    if (voting_schedule.when_field > now) {             \
      return voting_schedule.when_field;                \
    } else {
#define ENDIF \
    }           \
  }

  IF_TIME_FOR_NEXT_ACTION(voting_starts, have_voted) {
    log_notice(LD_DIR, "Time to vote.");
    dirvote_perform_vote();
    voting_schedule.have_voted = 1;
  } ENDIF
  IF_TIME_FOR_NEXT_ACTION(fetch_missing_votes, have_fetched_missing_votes) {
    log_notice(LD_DIR, "Time to fetch any votes that we're missing.");
    dirvote_fetch_missing_votes();
    voting_schedule.have_fetched_missing_votes = 1;
  } ENDIF
  IF_TIME_FOR_NEXT_ACTION(voting_ends, have_built_consensus) {
    log_notice(LD_DIR, "Time to compute a consensus.");
    dirvote_compute_consensuses();
    /* XXXX We will want to try again later if we haven't got enough
     * votes yet.  Implement this if it turns out to ever happen. */
    voting_schedule.have_built_consensus = 1;
  } ENDIF
  IF_TIME_FOR_NEXT_ACTION(fetch_missing_signatures,
                          have_fetched_missing_signatures) {
    log_notice(LD_DIR, "Time to fetch any signatures that we're missing.");
    dirvote_fetch_missing_signatures();
    voting_schedule.have_fetched_missing_signatures = 1;
  } ENDIF
  IF_TIME_FOR_NEXT_ACTION(interval_starts,
                          have_published_consensus) {
    log_notice(LD_DIR, "Time to publish the consensus and discard old votes");
    dirvote_publish_consensus();
    dirvote_clear_votes(0);
    voting_schedule.have_published_consensus = 1;
    /* Update our shared random state with the consensus just published. */
    sr_act_post_consensus(
                networkstatus_get_latest_consensus_by_flavor(FLAV_NS));
    /* XXXX We will want to try again later if we haven't got enough
     * signatures yet.  Implement this if it turns out to ever happen. */
    dirauth_sched_recalculate_timing(options, now);
    return voting_schedule.voting_starts;
  } ENDIF

  tor_assert_nonfatal_unreached();
  return now + 1;

#undef ENDIF
#undef IF_TIME_FOR_NEXT_ACTION
}

/** A vote networkstatus_t and its unparsed body: held around so we can
 * use it to generate a consensus (at voting_ends) and so we can serve it to
 * other authorities that might want it. */
typedef struct pending_vote_t {
  cached_dir_t *vote_body;
  networkstatus_t *vote;
} pending_vote_t;

/** List of pending_vote_t for the current vote.  Before we've used them to
 * build a consensus, the votes go here. */
static smartlist_t *pending_vote_list = NULL;
/** List of pending_vote_t for the previous vote.  After we've used them to
 * build a consensus, the votes go here for the next period. */
static smartlist_t *previous_vote_list = NULL;

/* DOCDOC pending_consensuses */
static pending_consensus_t pending_consensuses[N_CONSENSUS_FLAVORS];

/** The detached signatures for the consensus that we're currently
 * building. */
static char *pending_consensus_signatures = NULL;

/** List of ns_detached_signatures_t: hold signatures that get posted to us
 * before we have generated the consensus on our own. */
static smartlist_t *pending_consensus_signature_list = NULL;

/** Generate a networkstatus vote and post it to all the v3 authorities.
 * (V3 Authority only) */
static int
dirvote_perform_vote(void)
{
  crypto_pk_t *key = get_my_v3_authority_signing_key();
  authority_cert_t *cert = get_my_v3_authority_cert();
  networkstatus_t *ns;
  char *contents;
  pending_vote_t *pending_vote;
  time_t now = time(NULL);

  int status;
  const char *msg = "";

  if (!cert || !key) {
    log_warn(LD_NET, "Didn't find key/certificate to generate v3 vote");
    return -1;
  } else if (cert->expires < now) {
    log_warn(LD_NET, "Can't generate v3 vote with expired certificate");
    return -1;
  }
  if (!(ns = dirserv_generate_networkstatus_vote_obj(key, cert)))
    return -1;

  contents = format_networkstatus_vote(key, ns);
  networkstatus_vote_free(ns);
  if (!contents)
    return -1;

  pending_vote = dirvote_add_vote(contents, 0, "self", &msg, &status);
  tor_free(contents);
  if (!pending_vote) {
    log_warn(LD_DIR, "Couldn't store my own vote! (I told myself, '%s'.)",
             msg);
    return -1;
  }

  directory_post_to_dirservers(DIR_PURPOSE_UPLOAD_VOTE,
                               ROUTER_PURPOSE_GENERAL,
                               V3_DIRINFO,
                               pending_vote->vote_body->dir,
                               pending_vote->vote_body->dir_len, 0);
  log_notice(LD_DIR, "Vote posted.");
  return 0;
}

/** Send an HTTP request to every other v3 authority, for the votes of every
 * authority for which we haven't received a vote yet in this period. (V3
 * authority only) */
static void
dirvote_fetch_missing_votes(void)
{
  smartlist_t *missing_fps = smartlist_new();
  char *resource;

  SMARTLIST_FOREACH_BEGIN(router_get_trusted_dir_servers(),
                          dir_server_t *, ds) {
      if (!(ds->type & V3_DIRINFO))
        continue;
      if (!dirvote_get_vote(ds->v3_identity_digest,
                            DGV_BY_ID|DGV_INCLUDE_PENDING)) {
        char *cp = tor_malloc(HEX_DIGEST_LEN+1);
        base16_encode(cp, HEX_DIGEST_LEN+1, ds->v3_identity_digest,
                      DIGEST_LEN);
        smartlist_add(missing_fps, cp);
      }
  } SMARTLIST_FOREACH_END(ds);

  if (!smartlist_len(missing_fps)) {
    smartlist_free(missing_fps);
    return;
  }
  {
    char *tmp = smartlist_join_strings(missing_fps, " ", 0, NULL);
    log_notice(LOG_NOTICE, "We're missing votes from %d authorities (%s). "
               "Asking every other authority for a copy.",
               smartlist_len(missing_fps), tmp);
    tor_free(tmp);
  }
  resource = smartlist_join_strings(missing_fps, "+", 0, NULL);
  directory_get_from_all_authorities(DIR_PURPOSE_FETCH_STATUS_VOTE,
                                     0, resource);
  tor_free(resource);
  SMARTLIST_FOREACH(missing_fps, char *, cp, tor_free(cp));
  smartlist_free(missing_fps);
}

/** Send a request to every other authority for its detached signatures,
 * unless we have signatures from all other v3 authorities already. */
static void
dirvote_fetch_missing_signatures(void)
{
  int need_any = 0;
  int i;
  for (i=0; i < N_CONSENSUS_FLAVORS; ++i) {
    networkstatus_t *consensus = pending_consensuses[i].consensus;
    if (!consensus ||
        networkstatus_check_consensus_signature(consensus, -1) == 1) {
      /* We have no consensus, or we have one that's signed by everybody. */
      continue;
    }
    need_any = 1;
  }
  if (!need_any)
    return;

  directory_get_from_all_authorities(DIR_PURPOSE_FETCH_DETACHED_SIGNATURES,
                                     0, NULL);
}

/** Release all storage held by pending consensuses (those waiting for
 * signatures). */
static void
dirvote_clear_pending_consensuses(void)
{
  int i;
  for (i = 0; i < N_CONSENSUS_FLAVORS; ++i) {
    pending_consensus_t *pc = &pending_consensuses[i];
    tor_free(pc->body);

    networkstatus_vote_free(pc->consensus);
    pc->consensus = NULL;
  }
}

/** Drop all currently pending votes, consensus, and detached signatures. */
static void
dirvote_clear_votes(int all_votes)
{
  if (!previous_vote_list)
    previous_vote_list = smartlist_new();
  if (!pending_vote_list)
    pending_vote_list = smartlist_new();

  /* All "previous" votes are now junk. */
  SMARTLIST_FOREACH(previous_vote_list, pending_vote_t *, v, {
      cached_dir_decref(v->vote_body);
      v->vote_body = NULL;
      networkstatus_vote_free(v->vote);
      tor_free(v);
    });
  smartlist_clear(previous_vote_list);

  if (all_votes) {
    /* If we're dumping all the votes, we delete the pending ones. */
    SMARTLIST_FOREACH(pending_vote_list, pending_vote_t *, v, {
        cached_dir_decref(v->vote_body);
        v->vote_body = NULL;
        networkstatus_vote_free(v->vote);
        tor_free(v);
      });
  } else {
    /* Otherwise, we move them into "previous". */
    smartlist_add_all(previous_vote_list, pending_vote_list);
  }
  smartlist_clear(pending_vote_list);

  if (pending_consensus_signature_list) {
    SMARTLIST_FOREACH(pending_consensus_signature_list, char *, cp,
                      tor_free(cp));
    smartlist_clear(pending_consensus_signature_list);
  }
  tor_free(pending_consensus_signatures);
  dirvote_clear_pending_consensuses();
}

/** Return a newly allocated string containing the hex-encoded v3 authority
    identity digest of every recognized v3 authority. */
static char *
list_v3_auth_ids(void)
{
  smartlist_t *known_v3_keys = smartlist_new();
  char *keys;
  SMARTLIST_FOREACH(router_get_trusted_dir_servers(),
                    dir_server_t *, ds,
    if ((ds->type & V3_DIRINFO) &&
        !tor_digest_is_zero(ds->v3_identity_digest))
      smartlist_add(known_v3_keys,
                    tor_strdup(hex_str(ds->v3_identity_digest, DIGEST_LEN))));
  keys = smartlist_join_strings(known_v3_keys, ", ", 0, NULL);
  SMARTLIST_FOREACH(known_v3_keys, char *, cp, tor_free(cp));
  smartlist_free(known_v3_keys);
  return keys;
}

/* Check the voter information <b>vi</b>, and  assert that at least one
 * signature is good. Asserts on failure. */
static void
assert_any_sig_good(const networkstatus_voter_info_t *vi)
{
  int any_sig_good = 0;
  SMARTLIST_FOREACH(vi->sigs, document_signature_t *, sig,
                    if (sig->good_signature)
                      any_sig_good = 1);
  tor_assert(any_sig_good);
}

/* Add <b>cert</b> to our list of known authority certificates. */
static void
add_new_cert_if_needed(const struct authority_cert_t *cert)
{
  tor_assert(cert);
  if (!authority_cert_get_by_digests(cert->cache_info.identity_digest,
                                     cert->signing_key_digest)) {
    /* Hey, it's a new cert! */
    trusted_dirs_load_certs_from_string(
                               cert->cache_info.signed_descriptor_body,
                               TRUSTED_DIRS_CERTS_SRC_FROM_VOTE, 1 /*flush*/,
                               NULL);
    if (!authority_cert_get_by_digests(cert->cache_info.identity_digest,
                                       cert->signing_key_digest)) {
      log_warn(LD_BUG, "We added a cert, but still couldn't find it.");
    }
  }
}

/** Called when we have received a networkstatus vote in <b>vote_body</b>.
 * Parse and validate it, and on success store it as a pending vote (which we
 * then return).  Return NULL on failure.  Sets *<b>msg_out</b> and
 * *<b>status_out</b> to an HTTP response and status code.  (V3 authority
 * only) */
pending_vote_t *
dirvote_add_vote(const char *vote_body, time_t time_posted,
                 const char *where_from,
                 const char **msg_out, int *status_out)
{
  networkstatus_t *vote;
  networkstatus_voter_info_t *vi;
  dir_server_t *ds;
  pending_vote_t *pending_vote = NULL;
  const char *end_of_vote = NULL;
  int any_failed = 0;
  tor_assert(vote_body);
  tor_assert(msg_out);
  tor_assert(status_out);

  if (!pending_vote_list)
    pending_vote_list = smartlist_new();
  *status_out = 0;
  *msg_out = NULL;

 again:
  vote = networkstatus_parse_vote_from_string(vote_body, strlen(vote_body),
                                              &end_of_vote,
                                              NS_TYPE_VOTE);
  if (!end_of_vote)
    end_of_vote = vote_body + strlen(vote_body);
  if (!vote) {
    log_warn(LD_DIR, "Couldn't parse vote: length was %d",
             (int)strlen(vote_body));
    *msg_out = "Unable to parse vote";
    goto err;
  }
  tor_assert(smartlist_len(vote->voters) == 1);
  vi = get_voter(vote);
  assert_any_sig_good(vi);
  ds = trusteddirserver_get_by_v3_auth_digest(vi->identity_digest);
  if (!ds) {
    char *keys = list_v3_auth_ids();
    log_warn(LD_DIR, "Got a vote from an authority (nickname %s, address %s) "
             "with authority key ID %s. "
             "This key ID is not recognized.  Known v3 key IDs are: %s",
             vi->nickname, vi->address,
             hex_str(vi->identity_digest, DIGEST_LEN), keys);
    tor_free(keys);
    *msg_out = "Vote not from a recognized v3 authority";
    goto err;
  }
  add_new_cert_if_needed(vote->cert);

  /* Is it for the right period? */
  if (vote->valid_after != voting_schedule.interval_starts) {
    char tbuf1[ISO_TIME_LEN+1], tbuf2[ISO_TIME_LEN+1];
    format_iso_time(tbuf1, vote->valid_after);
    format_iso_time(tbuf2, voting_schedule.interval_starts);
    log_warn(LD_DIR, "Rejecting vote from %s with valid-after time of %s; "
             "we were expecting %s", vi->address, tbuf1, tbuf2);
    *msg_out = "Bad valid-after time";
    goto err;
  }

  if (time_posted) { /* they sent it to me via a POST */
    log_notice(LD_DIR, "%s posted a vote to me from %s.",
               vi->nickname, where_from);
  } else { /* I imported this one myself */
    log_notice(LD_DIR, "Retrieved %s's vote from %s.",
               vi->nickname, where_from);
  }

  /* Check if we received it, as a post, after the cutoff when we
   * start asking other dir auths for it. If we do, the best plan
   * is to discard it, because using it greatly increases the chances
   * of a split vote for this round (some dir auths got it in time,
   * some didn't). */
  if (time_posted && time_posted > voting_schedule.fetch_missing_votes) {
    char tbuf1[ISO_TIME_LEN+1], tbuf2[ISO_TIME_LEN+1];
    format_iso_time(tbuf1, time_posted);
    format_iso_time(tbuf2, voting_schedule.fetch_missing_votes);
    log_warn(LD_DIR, "Rejecting %s's posted vote from %s received at %s; "
             "our cutoff for received votes is %s. Check your clock, "
             "CPU load, and network load. Also check the authority that "
             "posted the vote.", vi->nickname, vi->address, tbuf1, tbuf2);
    *msg_out = "Posted vote received too late, would be dangerous to count it";
    goto err;
  }

  /* Fetch any new router descriptors we just learned about */
  update_consensus_router_descriptor_downloads(time(NULL), 1, vote);

  /* Now see whether we already have a vote from this authority. */
  SMARTLIST_FOREACH_BEGIN(pending_vote_list, pending_vote_t *, v) {
      if (fast_memeq(v->vote->cert->cache_info.identity_digest,
                   vote->cert->cache_info.identity_digest,
                   DIGEST_LEN)) {
        networkstatus_voter_info_t *vi_old = get_voter(v->vote);
        if (fast_memeq(vi_old->vote_digest, vi->vote_digest, DIGEST_LEN)) {
          /* Ah, it's the same vote. Not a problem. */
          log_notice(LD_DIR, "Discarding a vote we already have (from %s).",
                     vi->address);
          if (*status_out < 200)
            *status_out = 200;
          goto discard;
        } else if (v->vote->published < vote->published) {
          log_notice(LD_DIR, "Replacing an older pending vote from this "
                     "directory (%s)", vi->address);
          cached_dir_decref(v->vote_body);
          networkstatus_vote_free(v->vote);
          v->vote_body = new_cached_dir(tor_strndup(vote_body,
                                                    end_of_vote-vote_body),
                                        vote->published);
          v->vote = vote;
          if (end_of_vote &&
              !strcmpstart(end_of_vote, "network-status-version"))
            goto again;

          if (*status_out < 200)
            *status_out = 200;
          if (!*msg_out)
            *msg_out = "OK";
          return v;
        } else {
          log_notice(LD_DIR, "Discarding vote from %s because we have "
                     "a newer one already.", vi->address);
          *msg_out = "Already have a newer pending vote";
          goto err;
        }
      }
  } SMARTLIST_FOREACH_END(v);

  /* This a valid vote, update our shared random state. */
  sr_handle_received_commits(vote->sr_info.commits,
                             vote->cert->identity_key);

  pending_vote = tor_malloc_zero(sizeof(pending_vote_t));
  pending_vote->vote_body = new_cached_dir(tor_strndup(vote_body,
                                                       end_of_vote-vote_body),
                                           vote->published);
  pending_vote->vote = vote;
  smartlist_add(pending_vote_list, pending_vote);

  if (!strcmpstart(end_of_vote, "network-status-version ")) {
    vote_body = end_of_vote;
    goto again;
  }

  goto done;

 err:
  any_failed = 1;
  if (!*msg_out)
    *msg_out = "Error adding vote";
  if (*status_out < 400)
    *status_out = 400;

 discard:
  networkstatus_vote_free(vote);

  if (end_of_vote && !strcmpstart(end_of_vote, "network-status-version ")) {
    vote_body = end_of_vote;
    goto again;
  }

 done:

  if (*status_out < 200)
    *status_out = 200;
  if (!*msg_out) {
    if (!any_failed && !pending_vote) {
      *msg_out = "Duplicate discarded";
    } else {
      *msg_out = "ok";
    }
  }

  return any_failed ? NULL : pending_vote;
}

/* Write the votes in <b>pending_vote_list</b> to disk. */
static void
write_v3_votes_to_disk(const smartlist_t *pending_votes)
{
  smartlist_t *votestrings = smartlist_new();
  char *votefile = NULL;

  SMARTLIST_FOREACH(pending_votes, pending_vote_t *, v,
    {
      sized_chunk_t *c = tor_malloc(sizeof(sized_chunk_t));
      c->bytes = v->vote_body->dir;
      c->len = v->vote_body->dir_len;
      smartlist_add(votestrings, c); /* collect strings to write to disk */
    });

  votefile = get_datadir_fname("v3-status-votes");
  write_chunks_to_file(votefile, votestrings, 0, 0);
  log_debug(LD_DIR, "Wrote votes to disk (%s)!", votefile);

  tor_free(votefile);
  SMARTLIST_FOREACH(votestrings, sized_chunk_t *, c, tor_free(c));
  smartlist_free(votestrings);
}

/** Try to compute a v3 networkstatus consensus from the currently pending
 * votes.  Return 0 on success, -1 on failure.  Store the consensus in
 * pending_consensus: it won't be ready to be published until we have
 * everybody else's signatures collected too. (V3 Authority only) */
static int
dirvote_compute_consensuses(void)
{
  /* Have we got enough votes to try? */
  int n_votes, n_voters, n_vote_running = 0;
  smartlist_t *votes = NULL;
  char *consensus_body = NULL, *signatures = NULL;
  networkstatus_t *consensus = NULL;
  authority_cert_t *my_cert;
  pending_consensus_t pending[N_CONSENSUS_FLAVORS];
  int flav;

  memset(pending, 0, sizeof(pending));

  if (!pending_vote_list)
    pending_vote_list = smartlist_new();

  /* Write votes to disk */
  write_v3_votes_to_disk(pending_vote_list);

  /* Setup votes smartlist */
  votes = smartlist_new();
  SMARTLIST_FOREACH(pending_vote_list, pending_vote_t *, v,
    {
      smartlist_add(votes, v->vote); /* collect votes to compute consensus */
    });

  /* See if consensus managed to achieve majority */
  n_voters = get_n_authorities(V3_DIRINFO);
  n_votes = smartlist_len(pending_vote_list);
  if (n_votes <= n_voters/2) {
    log_warn(LD_DIR, "We don't have enough votes to generate a consensus: "
             "%d of %d", n_votes, n_voters/2+1);
    goto err;
  }
  tor_assert(pending_vote_list);
  SMARTLIST_FOREACH(pending_vote_list, pending_vote_t *, v, {
    if (smartlist_contains_string(v->vote->known_flags, "Running"))
      n_vote_running++;
  });
  if (!n_vote_running) {
    /* See task 1066. */
    log_warn(LD_DIR, "Nobody has voted on the Running flag. Generating "
                     "and publishing a consensus without Running nodes "
                     "would make many clients stop working. Not "
                     "generating a consensus!");
    goto err;
  }

  if (!(my_cert = get_my_v3_authority_cert())) {
    log_warn(LD_DIR, "Can't generate consensus without a certificate.");
    goto err;
  }

  {
    char legacy_dbuf[DIGEST_LEN];
    crypto_pk_t *legacy_sign=NULL;
    char *legacy_id_digest = NULL;
    int n_generated = 0;
    if (get_options()->V3AuthUseLegacyKey) {
      authority_cert_t *cert = get_my_v3_legacy_cert();
      legacy_sign = get_my_v3_legacy_signing_key();
      if (cert) {
        if (crypto_pk_get_digest(cert->identity_key, legacy_dbuf)) {
          log_warn(LD_BUG,
                   "Unable to compute digest of legacy v3 identity key");
        } else {
          legacy_id_digest = legacy_dbuf;
        }
      }
    }

    for (flav = 0; flav < N_CONSENSUS_FLAVORS; ++flav) {
      const char *flavor_name = networkstatus_get_flavor_name(flav);
      consensus_body = networkstatus_compute_consensus(
        votes, n_voters,
        my_cert->identity_key,
        get_my_v3_authority_signing_key(), legacy_id_digest, legacy_sign,
        flav);

      if (!consensus_body) {
        log_warn(LD_DIR, "Couldn't generate a %s consensus at all!",
                 flavor_name);
        continue;
      }
      consensus = networkstatus_parse_vote_from_string(consensus_body,
                                                       strlen(consensus_body),
                                                       NULL,
                                                       NS_TYPE_CONSENSUS);
      if (!consensus) {
        log_warn(LD_DIR, "Couldn't parse %s consensus we generated!",
                 flavor_name);
        tor_free(consensus_body);
        continue;
      }

      /* 'Check' our own signature, to mark it valid. */
      networkstatus_check_consensus_signature(consensus, -1);

      pending[flav].body = consensus_body;
      pending[flav].consensus = consensus;
      n_generated++;

      /* Write it out to disk too, for dir auth debugging purposes */
      {
        char *filename;
        tor_asprintf(&filename, "my-consensus-%s", flavor_name);
        write_str_to_file(get_datadir_fname(filename), consensus_body, 0);
        tor_free(filename);
      }

      consensus_body = NULL;
      consensus = NULL;
    }
    if (!n_generated) {
      log_warn(LD_DIR, "Couldn't generate any consensus flavors at all.");
      goto err;
    }
  }

  signatures = get_detached_signatures_from_pending_consensuses(
       pending, N_CONSENSUS_FLAVORS);

  if (!signatures) {
    log_warn(LD_DIR, "Couldn't extract signatures.");
    goto err;
  }

  dirvote_clear_pending_consensuses();
  memcpy(pending_consensuses, pending, sizeof(pending));

  tor_free(pending_consensus_signatures);
  pending_consensus_signatures = signatures;

  if (pending_consensus_signature_list) {
    int n_sigs = 0;
    /* we may have gotten signatures for this consensus before we built
     * it ourself.  Add them now. */
    SMARTLIST_FOREACH_BEGIN(pending_consensus_signature_list, char *, sig) {
        const char *msg = NULL;
        int r = dirvote_add_signatures_to_all_pending_consensuses(sig,
                                                     "pending", &msg);
        if (r >= 0)
          n_sigs += r;
        else
          log_warn(LD_DIR,
                   "Could not add queued signature to new consensus: %s",
                   msg);
        tor_free(sig);
    } SMARTLIST_FOREACH_END(sig);
    if (n_sigs)
      log_notice(LD_DIR, "Added %d pending signatures while building "
                 "consensus.", n_sigs);
    smartlist_clear(pending_consensus_signature_list);
  }

  log_notice(LD_DIR, "Consensus computed; uploading signature(s)");

  directory_post_to_dirservers(DIR_PURPOSE_UPLOAD_SIGNATURES,
                               ROUTER_PURPOSE_GENERAL,
                               V3_DIRINFO,
                               pending_consensus_signatures,
                               strlen(pending_consensus_signatures), 0);
  log_notice(LD_DIR, "Signature(s) posted.");

  smartlist_free(votes);
  return 0;
 err:
  smartlist_free(votes);
  tor_free(consensus_body);
  tor_free(signatures);
  networkstatus_vote_free(consensus);

  return -1;
}

/** Helper: we just got the <b>detached_signatures_body</b> sent to us as
 * signatures on the currently pending consensus.  Add them to <b>pc</b>
 * as appropriate.  Return the number of signatures added. (?) */
static int
dirvote_add_signatures_to_pending_consensus(
                       pending_consensus_t *pc,
                       ns_detached_signatures_t *sigs,
                       const char *source,
                       int severity,
                       const char **msg_out)
{
  const char *flavor_name;
  int r = -1;

  /* Only call if we have a pending consensus right now. */
  tor_assert(pc->consensus);
  tor_assert(pc->body);
  tor_assert(pending_consensus_signatures);

  flavor_name = networkstatus_get_flavor_name(pc->consensus->flavor);
  *msg_out = NULL;

  {
    smartlist_t *sig_list = strmap_get(sigs->signatures, flavor_name);
    log_info(LD_DIR, "Have %d signatures for adding to %s consensus.",
             sig_list ? smartlist_len(sig_list) : 0, flavor_name);
  }
  r = networkstatus_add_detached_signatures(pc->consensus, sigs,
                                            source, severity, msg_out);
  if (r >= 0) {
    log_info(LD_DIR,"Added %d signatures to consensus.", r);
  } else {
    log_fn(LOG_PROTOCOL_WARN, LD_DIR,
           "Unable to add signatures to consensus: %s",
           *msg_out ? *msg_out : "(unknown)");
  }

  if (r >= 1) {
    char *new_signatures =
      networkstatus_format_signatures(pc->consensus, 0);
    char *dst, *dst_end;
    size_t new_consensus_len;
    if (!new_signatures) {
      *msg_out = "No signatures to add";
      goto err;
    }
    new_consensus_len =
      strlen(pc->body) + strlen(new_signatures) + 1;
    pc->body = tor_realloc(pc->body, new_consensus_len);
    dst_end = pc->body + new_consensus_len;
    dst = (char *) find_str_at_start_of_line(pc->body, "directory-signature ");
    tor_assert(dst);
    strlcpy(dst, new_signatures, dst_end-dst);

    /* We remove this block once it has failed to crash for a while.  But
     * unless it shows up in profiles, we're probably better leaving it in,
     * just in case we break detached signature processing at some point. */
    {
      networkstatus_t *v = networkstatus_parse_vote_from_string(
                                             pc->body, strlen(pc->body), NULL,
                                             NS_TYPE_CONSENSUS);
      tor_assert(v);
      networkstatus_vote_free(v);
    }
    *msg_out = "Signatures added";
    tor_free(new_signatures);
  } else if (r == 0) {
    *msg_out = "Signatures ignored";
  } else {
    goto err;
  }

  goto done;
 err:
  if (!*msg_out)
    *msg_out = "Unrecognized error while adding detached signatures.";
 done:
  return r;
}

/** Helper: we just got the <b>detached_signatures_body</b> sent to us as
 * signatures on the currently pending consensus.  Add them to the pending
 * consensus (if we have one).
 *
 * Set *<b>msg</b> to a string constant describing the status, regardless of
 * success or failure.
 *
 * Return negative on failure, nonnegative on success. */
static int
dirvote_add_signatures_to_all_pending_consensuses(
                       const char *detached_signatures_body,
                       const char *source,
                       const char **msg_out)
{
  int r=0, i, n_added = 0, errors = 0;
  ns_detached_signatures_t *sigs;
  tor_assert(detached_signatures_body);
  tor_assert(msg_out);
  tor_assert(pending_consensus_signatures);

  if (!(sigs = networkstatus_parse_detached_signatures(
                               detached_signatures_body, NULL))) {
    *msg_out = "Couldn't parse detached signatures.";
    goto err;
  }

  for (i = 0; i < N_CONSENSUS_FLAVORS; ++i) {
    int res;
    int severity = i == FLAV_NS ? LOG_NOTICE : LOG_INFO;
    pending_consensus_t *pc = &pending_consensuses[i];
    if (!pc->consensus)
      continue;
    res = dirvote_add_signatures_to_pending_consensus(pc, sigs, source,
                                                      severity, msg_out);
    if (res < 0)
      errors++;
    else
      n_added += res;
  }

  if (errors && !n_added) {
    r = -1;
    goto err;
  }

  if (n_added && pending_consensuses[FLAV_NS].consensus) {
    char *new_detached =
      get_detached_signatures_from_pending_consensuses(
                      pending_consensuses, N_CONSENSUS_FLAVORS);
    if (new_detached) {
      tor_free(pending_consensus_signatures);
      pending_consensus_signatures = new_detached;
    }
  }

  r = n_added;
  goto done;
 err:
  if (!*msg_out)
    *msg_out = "Unrecognized error while adding detached signatures.";
 done:
  ns_detached_signatures_free(sigs);
  /* XXXX NM Check how return is used.  We can now have an error *and*
     signatures added. */
  return r;
}

/** Helper: we just got the <b>detached_signatures_body</b> sent to us as
 * signatures on the currently pending consensus.  Add them to the pending
 * consensus (if we have one); otherwise queue them until we have a
 * consensus.
 *
 * Set *<b>msg</b> to a string constant describing the status, regardless of
 * success or failure.
 *
 * Return negative on failure, nonnegative on success. */
int
dirvote_add_signatures(const char *detached_signatures_body,
                       const char *source,
                       const char **msg)
{
  if (pending_consensuses[FLAV_NS].consensus) {
    log_notice(LD_DIR, "Got a signature from %s. "
                       "Adding it to the pending consensus.", source);
    return dirvote_add_signatures_to_all_pending_consensuses(
                                     detached_signatures_body, source, msg);
  } else {
    log_notice(LD_DIR, "Got a signature from %s. "
                       "Queuing it for the next consensus.", source);
    if (!pending_consensus_signature_list)
      pending_consensus_signature_list = smartlist_new();
    smartlist_add_strdup(pending_consensus_signature_list,
                  detached_signatures_body);
    *msg = "Signature queued";
    return 0;
  }
}

/** Replace the consensus that we're currently serving with the one that we've
 * been building. (V3 Authority only) */
static int
dirvote_publish_consensus(void)
{
  int i;

  /* Now remember all the other consensuses as if we were a directory cache. */
  for (i = 0; i < N_CONSENSUS_FLAVORS; ++i) {
    pending_consensus_t *pending = &pending_consensuses[i];
    const char *name;
    name = networkstatus_get_flavor_name(i);
    tor_assert(name);
    if (!pending->consensus ||
      networkstatus_check_consensus_signature(pending->consensus, 1)<0) {
      log_warn(LD_DIR, "Not enough info to publish pending %s consensus",name);
      continue;
    }

    if (networkstatus_set_current_consensus(pending->body,
                                            strlen(pending->body),
                                            name, 0, NULL))
      log_warn(LD_DIR, "Error publishing %s consensus", name);
    else
      log_notice(LD_DIR, "Published %s consensus", name);
  }

  return 0;
}

/** Release all static storage held in dirvote.c */
void
dirvote_free_all(void)
{
  dirvote_clear_votes(1);
  /* now empty as a result of dirvote_clear_votes(). */
  smartlist_free(pending_vote_list);
  pending_vote_list = NULL;
  smartlist_free(previous_vote_list);
  previous_vote_list = NULL;

  dirvote_clear_pending_consensuses();
  tor_free(pending_consensus_signatures);
  if (pending_consensus_signature_list) {
    /* now empty as a result of dirvote_clear_votes(). */
    smartlist_free(pending_consensus_signature_list);
    pending_consensus_signature_list = NULL;
  }
}

/* ====
 * Access to pending items.
 * ==== */

/** Return the body of the consensus that we're currently trying to build. */
MOCK_IMPL(const char *,
dirvote_get_pending_consensus, (consensus_flavor_t flav))
{
  tor_assert(((int)flav) >= 0 && (int)flav < N_CONSENSUS_FLAVORS);
  return pending_consensuses[flav].body;
}

/** Return the signatures that we know for the consensus that we're currently
 * trying to build. */
MOCK_IMPL(const char *,
dirvote_get_pending_detached_signatures, (void))
{
  return pending_consensus_signatures;
}

/** Return a given vote specified by <b>fp</b>.  If <b>by_id</b>, return the
 * vote for the authority with the v3 authority identity key digest <b>fp</b>;
 * if <b>by_id</b> is false, return the vote whose digest is <b>fp</b>.  If
 * <b>fp</b> is NULL, return our own vote.  If <b>include_previous</b> is
 * false, do not consider any votes for a consensus that's already been built.
 * If <b>include_pending</b> is false, do not consider any votes for the
 * consensus that's in progress.  May return NULL if we have no vote for the
 * authority in question. */
const cached_dir_t *
dirvote_get_vote(const char *fp, int flags)
{
  int by_id = flags & DGV_BY_ID;
  const int include_pending = flags & DGV_INCLUDE_PENDING;
  const int include_previous = flags & DGV_INCLUDE_PREVIOUS;

  if (!pending_vote_list && !previous_vote_list)
    return NULL;
  if (fp == NULL) {
    authority_cert_t *c = get_my_v3_authority_cert();
    if (c) {
      fp = c->cache_info.identity_digest;
      by_id = 1;
    } else
      return NULL;
  }
  if (by_id) {
    if (pending_vote_list && include_pending) {
      SMARTLIST_FOREACH(pending_vote_list, pending_vote_t *, pv,
        if (fast_memeq(get_voter(pv->vote)->identity_digest, fp, DIGEST_LEN))
          return pv->vote_body);
    }
    if (previous_vote_list && include_previous) {
      SMARTLIST_FOREACH(previous_vote_list, pending_vote_t *, pv,
        if (fast_memeq(get_voter(pv->vote)->identity_digest, fp, DIGEST_LEN))
          return pv->vote_body);
    }
  } else {
    if (pending_vote_list && include_pending) {
      SMARTLIST_FOREACH(pending_vote_list, pending_vote_t *, pv,
        if (fast_memeq(pv->vote->digests.d[DIGEST_SHA1], fp, DIGEST_LEN))
          return pv->vote_body);
    }
    if (previous_vote_list && include_previous) {
      SMARTLIST_FOREACH(previous_vote_list, pending_vote_t *, pv,
        if (fast_memeq(pv->vote->digests.d[DIGEST_SHA1], fp, DIGEST_LEN))
          return pv->vote_body);
    }
  }
  return NULL;
}

/** Construct and return a new microdescriptor from a routerinfo <b>ri</b>
 * according to <b>consensus_method</b>.
 **/
STATIC microdesc_t *
dirvote_create_microdescriptor(const routerinfo_t *ri, int consensus_method)
{
  microdesc_t *result = NULL;
  char *key = NULL, *summary = NULL, *family = NULL;
  size_t keylen;
  smartlist_t *chunks = smartlist_new();
  char *output = NULL;
  crypto_pk_t *rsa_pubkey = router_get_rsa_onion_pkey(ri->onion_pkey,
                                                      ri->onion_pkey_len);

  if (crypto_pk_write_public_key_to_string(rsa_pubkey, &key, &keylen)<0)
    goto done;
  summary = policy_summarize(ri->exit_policy, AF_INET);
  if (ri->declared_family)
    family = smartlist_join_strings(ri->declared_family, " ", 0, NULL);

  smartlist_add_asprintf(chunks, "onion-key\n%s", key);

  if (ri->onion_curve25519_pkey) {
    char kbuf[CURVE25519_BASE64_PADDED_LEN + 1];
    bool add_padding = (consensus_method < MIN_METHOD_FOR_UNPADDED_NTOR_KEY);
    curve25519_public_to_base64(kbuf, ri->onion_curve25519_pkey, add_padding);
    smartlist_add_asprintf(chunks, "ntor-onion-key %s\n", kbuf);
  }

  if (family) {
    if (consensus_method < MIN_METHOD_FOR_CANONICAL_FAMILIES_IN_MICRODESCS) {
      smartlist_add_asprintf(chunks, "family %s\n", family);
    } else {
      const uint8_t *id = (const uint8_t *)ri->cache_info.identity_digest;
      char *canonical_family = nodefamily_canonicalize(family, id, 0);
      smartlist_add_asprintf(chunks, "family %s\n", canonical_family);
      tor_free(canonical_family);
    }
  }

  if (summary && strcmp(summary, "reject 1-65535"))
    smartlist_add_asprintf(chunks, "p %s\n", summary);

  if (ri->ipv6_exit_policy) {
    /* XXXX+++ This doesn't match proposal 208, which says these should
     * be taken unchanged from the routerinfo.  That's bogosity, IMO:
     * the proposal should have said to do this instead.*/
    char *p6 = write_short_policy(ri->ipv6_exit_policy);
    if (p6 && strcmp(p6, "reject 1-65535"))
      smartlist_add_asprintf(chunks, "p6 %s\n", p6);
    tor_free(p6);
  }

  {
    char idbuf[ED25519_BASE64_LEN+1];
    const char *keytype;
    if (ri->cache_info.signing_key_cert &&
        ri->cache_info.signing_key_cert->signing_key_included) {
      keytype = "ed25519";
      ed25519_public_to_base64(idbuf,
                               &ri->cache_info.signing_key_cert->signing_key);
    } else {
      keytype = "rsa1024";
      digest_to_base64(idbuf, ri->cache_info.identity_digest);
    }
    smartlist_add_asprintf(chunks, "id %s %s\n", keytype, idbuf);
  }

  output = smartlist_join_strings(chunks, "", 0, NULL);

  {
    smartlist_t *lst = microdescs_parse_from_string(output,
                                                    output+strlen(output), 0,
                                                    SAVED_NOWHERE, NULL);
    if (smartlist_len(lst) != 1) {
      log_warn(LD_DIR, "We generated a microdescriptor we couldn't parse.");
      SMARTLIST_FOREACH(lst, microdesc_t *, md, microdesc_free(md));
      smartlist_free(lst);
      goto done;
    }
    result = smartlist_get(lst, 0);
    smartlist_free(lst);
  }

 done:
  crypto_pk_free(rsa_pubkey);
  tor_free(output);
  tor_free(key);
  tor_free(summary);
  tor_free(family);
  if (chunks) {
    SMARTLIST_FOREACH(chunks, char *, cp, tor_free(cp));
    smartlist_free(chunks);
  }
  return result;
}

/** Format the appropriate vote line to describe the microdescriptor <b>md</b>
 * in a consensus vote document.  Write it into the <b>out_len</b>-byte buffer
 * in <b>out</b>.  Return -1 on failure and the number of characters written
 * on success. */
static ssize_t
dirvote_format_microdesc_vote_line(char *out_buf, size_t out_buf_len,
                                   const microdesc_t *md,
                                   int consensus_method_low,
                                   int consensus_method_high)
{
  ssize_t ret = -1;
  char d64[BASE64_DIGEST256_LEN+1];
  char *microdesc_consensus_methods =
    make_consensus_method_list(consensus_method_low,
                               consensus_method_high,
                               ",");
  tor_assert(microdesc_consensus_methods);

  digest256_to_base64(d64, md->digest);

  if (tor_snprintf(out_buf, out_buf_len, "m %s sha256=%s\n",
                   microdesc_consensus_methods, d64)<0)
    goto out;

  ret = strlen(out_buf);

 out:
  tor_free(microdesc_consensus_methods);
  return ret;
}

/** Array of start and end of consensus methods used for supported
    microdescriptor formats. */
static const struct consensus_method_range_t {
  int low;
  int high;
} microdesc_consensus_methods[] = {
  {MIN_SUPPORTED_CONSENSUS_METHOD,
   MIN_METHOD_FOR_CANONICAL_FAMILIES_IN_MICRODESCS - 1},
  {MIN_METHOD_FOR_CANONICAL_FAMILIES_IN_MICRODESCS,
   MIN_METHOD_FOR_UNPADDED_NTOR_KEY - 1},
  {MIN_METHOD_FOR_UNPADDED_NTOR_KEY,
   MAX_SUPPORTED_CONSENSUS_METHOD},
  {-1, -1}
};

/** Helper type used when generating the microdescriptor lines in a directory
 * vote. */
typedef struct microdesc_vote_line_t {
  int low;
  int high;
  microdesc_t *md;
  struct microdesc_vote_line_t *next;
} microdesc_vote_line_t;

/** Generate and return a linked list of all the lines that should appear to
 * describe a router's microdescriptor versions in a directory vote.
 * Add the generated microdescriptors to <b>microdescriptors_out</b>. */
vote_microdesc_hash_t *
dirvote_format_all_microdesc_vote_lines(const routerinfo_t *ri, time_t now,
                                        smartlist_t *microdescriptors_out)
{
  const struct consensus_method_range_t *cmr;
  microdesc_vote_line_t *entries = NULL, *ep;
  vote_microdesc_hash_t *result = NULL;

  /* Generate the microdescriptors. */
  for (cmr = microdesc_consensus_methods;
       cmr->low != -1 && cmr->high != -1;
       cmr++) {
    microdesc_t *md = dirvote_create_microdescriptor(ri, cmr->low);
    if (md) {
      microdesc_vote_line_t *e =
        tor_malloc_zero(sizeof(microdesc_vote_line_t));
      e->md = md;
      e->low = cmr->low;
      e->high = cmr->high;
      e->next = entries;
      entries = e;
    }
  }

  /* Compress adjacent identical ones */
  for (ep = entries; ep; ep = ep->next) {
    while (ep->next &&
           fast_memeq(ep->md->digest, ep->next->md->digest, DIGEST256_LEN) &&
           ep->low == ep->next->high + 1) {
      microdesc_vote_line_t *next = ep->next;
      ep->low = next->low;
      microdesc_free(next->md);
      ep->next = next->next;
      tor_free(next);
    }
  }

  /* Format them into vote_microdesc_hash_t, and add to microdescriptors_out.*/
  while ((ep = entries)) {
    char buf[128];
    vote_microdesc_hash_t *h;
    if (dirvote_format_microdesc_vote_line(buf, sizeof(buf), ep->md,
                                           ep->low, ep->high) >= 0) {
      h = tor_malloc_zero(sizeof(vote_microdesc_hash_t));
      h->microdesc_hash_line = tor_strdup(buf);
      h->next = result;
      result = h;
      ep->md->last_listed = now;
      smartlist_add(microdescriptors_out, ep->md);
    }
    entries = ep->next;
    tor_free(ep);
  }

  return result;
}

/** Parse and extract all SR commits from <b>tokens</b> and place them in
 *  <b>ns</b>. */
static void
extract_shared_random_commits(networkstatus_t *ns, const smartlist_t *tokens)
{
  smartlist_t *chunks = NULL;

  tor_assert(ns);
  tor_assert(tokens);
  /* Commits are only present in a vote. */
  tor_assert(ns->type == NS_TYPE_VOTE);

  ns->sr_info.commits = smartlist_new();

  smartlist_t *commits = find_all_by_keyword(tokens, K_COMMIT);
  /* It's normal that a vote might contain no commits even if it participates
   * in the SR protocol. Don't treat it as an error. */
  if (commits == NULL) {
    goto end;
  }

  /* Parse the commit. We do NO validation of number of arguments or ordering
   * for forward compatibility, it's the parse commit job to inform us if it's
   * supported or not. */
  chunks = smartlist_new();
  SMARTLIST_FOREACH_BEGIN(commits, directory_token_t *, tok) {
    /* Extract all arguments and put them in the chunks list. */
    for (int i = 0; i < tok->n_args; i++) {
      smartlist_add(chunks, tok->args[i]);
    }
    sr_commit_t *commit = sr_parse_commit(chunks);
    smartlist_clear(chunks);
    if (commit == NULL) {
      /* Get voter identity so we can warn that this dirauth vote contains
       * commit we can't parse. */
      networkstatus_voter_info_t *voter = smartlist_get(ns->voters, 0);
      tor_assert(voter);
      log_warn(LD_DIR, "SR: Unable to parse commit %s from vote of voter %s.",
               escaped(tok->object_body),
               hex_str(voter->identity_digest,
                       sizeof(voter->identity_digest)));
      /* Commitment couldn't be parsed. Continue onto the next commit because
       * this one could be unsupported for instance. */
      continue;
    }
    /* Add newly created commit object to the vote. */
    smartlist_add(ns->sr_info.commits, commit);
  } SMARTLIST_FOREACH_END(tok);

 end:
  smartlist_free(chunks);
  smartlist_free(commits);
}

/* Using the given directory tokens in tokens, parse the shared random commits
 * and put them in the given vote document ns.
 *
 * This also sets the SR participation flag if present in the vote. */
void
dirvote_parse_sr_commits(networkstatus_t *ns, const smartlist_t *tokens)
{
  /* Does this authority participates in the SR protocol? */
  directory_token_t *tok = find_opt_by_keyword(tokens, K_SR_FLAG);
  if (tok) {
    ns->sr_info.participate = 1;
    /* Get the SR commitments and reveals from the vote. */
    extract_shared_random_commits(ns, tokens);
  }
}

/* For the given vote, free the shared random commits if any. */
void
dirvote_clear_commits(networkstatus_t *ns)
{
  tor_assert(ns->type == NS_TYPE_VOTE);

  if (ns->sr_info.commits) {
    SMARTLIST_FOREACH(ns->sr_info.commits, sr_commit_t *, c,
                      sr_commit_free(c));
    smartlist_free(ns->sr_info.commits);
  }
}

/* The given url is the /tor/status-vote GET directory request. Populates the
 * items list with strings that we can compress on the fly and dir_items with
 * cached_dir_t objects that have a precompressed deflated version. */
void
dirvote_dirreq_get_status_vote(const char *url, smartlist_t *items,
                               smartlist_t *dir_items)
{
  int current;

  url += strlen("/tor/status-vote/");
  current = !strcmpstart(url, "current/");
  url = strchr(url, '/');
  tor_assert(url);
  ++url;
  if (!strcmp(url, "consensus")) {
    const char *item;
    tor_assert(!current); /* we handle current consensus specially above,
                           * since it wants to be spooled. */
    if ((item = dirvote_get_pending_consensus(FLAV_NS)))
      smartlist_add(items, (char*)item);
  } else if (!current && !strcmp(url, "consensus-signatures")) {
    /* XXXX the spec says that we should implement
     * current/consensus-signatures too.  It doesn't seem to be needed,
     * though. */
    const char *item;
    if ((item=dirvote_get_pending_detached_signatures()))
      smartlist_add(items, (char*)item);
  } else if (!strcmp(url, "authority")) {
    const cached_dir_t *d;
    int flags = DGV_BY_ID |
      (current ? DGV_INCLUDE_PREVIOUS : DGV_INCLUDE_PENDING);
    if ((d=dirvote_get_vote(NULL, flags)))
      smartlist_add(dir_items, (cached_dir_t*)d);
  } else {
    const cached_dir_t *d;
    smartlist_t *fps = smartlist_new();
    int flags;
    if (!strcmpstart(url, "d/")) {
      url += 2;
      flags = DGV_INCLUDE_PENDING | DGV_INCLUDE_PREVIOUS;
    } else {
      flags = DGV_BY_ID |
        (current ? DGV_INCLUDE_PREVIOUS : DGV_INCLUDE_PENDING);
    }
    dir_split_resource_into_fingerprints(url, fps, NULL,
                                         DSR_HEX|DSR_SORT_UNIQ);
    SMARTLIST_FOREACH(fps, char *, fp, {
                      if ((d = dirvote_get_vote(fp, flags)))
                      smartlist_add(dir_items, (cached_dir_t*)d);
                      tor_free(fp);
                      });
    smartlist_free(fps);
  }
}

/** Get the best estimate of a router's bandwidth for dirauth purposes,
 * preferring measured to advertised values if available. */
MOCK_IMPL(uint32_t,dirserv_get_bandwidth_for_router_kb,
        (const routerinfo_t *ri))
{
  uint32_t bw_kb = 0;
  /*
   * Yeah, measured bandwidths in measured_bw_line_t are (implicitly
   * signed) longs and the ones router_get_advertised_bandwidth() returns
   * are uint32_t.
   */
  long mbw_kb = 0;

  if (ri) {
    /*
     * * First try to see if we have a measured bandwidth; don't bother with
     * as_of_out here, on the theory that a stale measured bandwidth is still
     * better to trust than an advertised one.
     */
    if (dirserv_query_measured_bw_cache_kb(ri->cache_info.identity_digest,
                                           &mbw_kb, NULL)) {
      /* Got one! */
      bw_kb = (uint32_t)mbw_kb;
    } else {
      /* If not, fall back to advertised */
      bw_kb = router_get_advertised_bandwidth(ri) / 1000;
    }
  }

  return bw_kb;
}

/**
 * Helper: compare the address of family `family` in `a` with the address in
 * `b`.  The family must be one of `AF_INET` and `AF_INET6`.
 **/
static int
compare_routerinfo_addrs_by_family(const routerinfo_t *a,
                                   const routerinfo_t *b,
                                   int family)
{
  const tor_addr_t *addr1 = (family==AF_INET) ? &a->ipv4_addr : &a->ipv6_addr;
  const tor_addr_t *addr2 = (family==AF_INET) ? &b->ipv4_addr : &b->ipv6_addr;
  return tor_addr_compare(addr1, addr2, CMP_EXACT);
}

/** Helper for sorting: compares two ipv4 routerinfos first by ipv4 address,
 * and then by descending order of "usefulness"
 * (see compare_routerinfo_usefulness)
 **/
STATIC int
compare_routerinfo_by_ipv4(const void **a, const void **b)
{
  const routerinfo_t *first = *(const routerinfo_t **)a;
  const routerinfo_t *second = *(const routerinfo_t **)b;
  int comparison = compare_routerinfo_addrs_by_family(first, second, AF_INET);
  if (comparison == 0) {
    // If addresses are equal, use other comparison criteria
    return compare_routerinfo_usefulness(first, second);
  } else {
    return comparison;
  }
}

/** Helper for sorting: compares two ipv6 routerinfos first by ipv6 address,
 * and then by descending order of "usefulness"
 * (see compare_routerinfo_usefulness)
 **/
STATIC int
compare_routerinfo_by_ipv6(const void **a, const void **b)
{
  const routerinfo_t *first = *(const routerinfo_t **)a;
  const routerinfo_t *second = *(const routerinfo_t **)b;
  int comparison = compare_routerinfo_addrs_by_family(first, second, AF_INET6);
  // If addresses are equal, use other comparison criteria
  if (comparison == 0)
    return compare_routerinfo_usefulness(first, second);
  else
    return comparison;
}

/**
* Compare routerinfos by descending order of "usefulness" :
* An authority is more useful than a non-authority; a running router is
* more useful than a non-running router; and a router with more bandwidth
* is more useful than one with less.
**/
STATIC int
compare_routerinfo_usefulness(const routerinfo_t *first,
                              const routerinfo_t *second)
{
  int first_is_auth, second_is_auth;
  const node_t *node_first, *node_second;
  int first_is_running, second_is_running;
  uint32_t bw_kb_first, bw_kb_second;
  /* Potentially, this next bit could cause k n lg n memeq calls.  But in
   * reality, we will almost never get here, since addresses will usually be
   * different. */
  first_is_auth =
    router_digest_is_trusted_dir(first->cache_info.identity_digest);
  second_is_auth =
    router_digest_is_trusted_dir(second->cache_info.identity_digest);

  if (first_is_auth && !second_is_auth)
    return -1;
  else if (!first_is_auth && second_is_auth)
    return 1;

  node_first = node_get_by_id(first->cache_info.identity_digest);
  node_second = node_get_by_id(second->cache_info.identity_digest);
  first_is_running = node_first && node_first->is_running;
  second_is_running = node_second && node_second->is_running;
  if (first_is_running && !second_is_running)
    return -1;
  else if (!first_is_running && second_is_running)
    return 1;

  bw_kb_first = dirserv_get_bandwidth_for_router_kb(first);
  bw_kb_second = dirserv_get_bandwidth_for_router_kb(second);

  if (bw_kb_first > bw_kb_second)
    return -1;
  else if (bw_kb_first < bw_kb_second)
    return 1;

  /* They're equal! Compare by identity digest, so there's a
   * deterministic order and we avoid flapping. */
  return fast_memcmp(first->cache_info.identity_digest,
                     second->cache_info.identity_digest,
                     DIGEST_LEN);
}

/** Given a list of routerinfo_t in <b>routers</b> that all use the same
 * IP version, specified in <b>family</b>, return a new digestmap_t whose keys
 * are the identity digests of those routers that we're going to exclude for
 * Sybil-like appearance.
 */
STATIC digestmap_t *
get_sybil_list_by_ip_version(const smartlist_t *routers, sa_family_t family)
{
  const dirauth_options_t *options = dirauth_get_options();
  digestmap_t *omit_as_sybil = digestmap_new();
  smartlist_t *routers_by_ip = smartlist_new();
  int addr_count = 0;
  routerinfo_t *last_ri = NULL;
  /* Allow at most this number of Tor servers on a single IP address, ... */
  int max_with_same_addr = options->AuthDirMaxServersPerAddr;
  if (max_with_same_addr <= 0)
    max_with_same_addr = INT_MAX;

  smartlist_add_all(routers_by_ip, routers);
  if (family == AF_INET6)
    smartlist_sort(routers_by_ip, compare_routerinfo_by_ipv6);
  else
    smartlist_sort(routers_by_ip, compare_routerinfo_by_ipv4);

  SMARTLIST_FOREACH_BEGIN(routers_by_ip, routerinfo_t *, ri) {
    bool addrs_equal;
    if (last_ri)
      addrs_equal = !compare_routerinfo_addrs_by_family(last_ri, ri, family);
    else
      addrs_equal = false;

    if (! addrs_equal) {
      last_ri = ri;
      addr_count = 1;
    } else if (++addr_count > max_with_same_addr) {
      digestmap_set(omit_as_sybil, ri->cache_info.identity_digest, ri);
    }
  } SMARTLIST_FOREACH_END(ri);
  smartlist_free(routers_by_ip);
  return omit_as_sybil;
}

/** Given a list of routerinfo_t in <b>routers</b>, return a new digestmap_t
 * whose keys are the identity digests of those routers that we're going to
 * exclude for Sybil-like appearance. */
STATIC digestmap_t *
get_all_possible_sybil(const smartlist_t *routers)
{
  smartlist_t  *routers_ipv6, *routers_ipv4;
  routers_ipv6 = smartlist_new();
  routers_ipv4 = smartlist_new();
  digestmap_t *omit_as_sybil_ipv4;
  digestmap_t *omit_as_sybil_ipv6;
  digestmap_t *omit_as_sybil = digestmap_new();
  // Sort the routers in two lists depending on their IP version
  SMARTLIST_FOREACH_BEGIN(routers, routerinfo_t *, ri) {
    // If the router has an IPv6 address
    if (tor_addr_family(&(ri->ipv6_addr)) == AF_INET6) {
      smartlist_add(routers_ipv6, ri);
    }
    // If the router has an IPv4 address
    if (tor_addr_family(&(ri->ipv4_addr)) == AF_INET) {
      smartlist_add(routers_ipv4, ri);
    }
  } SMARTLIST_FOREACH_END(ri);
  omit_as_sybil_ipv4 = get_sybil_list_by_ip_version(routers_ipv4, AF_INET);
  omit_as_sybil_ipv6 = get_sybil_list_by_ip_version(routers_ipv6, AF_INET6);

  // Add all possible sybils to the common digestmap
  DIGESTMAP_FOREACH (omit_as_sybil_ipv4, sybil_id, routerinfo_t *, ri) {
    digestmap_set(omit_as_sybil, ri->cache_info.identity_digest, ri);
  } DIGESTMAP_FOREACH_END;
  DIGESTMAP_FOREACH (omit_as_sybil_ipv6, sybil_id, routerinfo_t *, ri) {
    digestmap_set(omit_as_sybil, ri->cache_info.identity_digest, ri);
  } DIGESTMAP_FOREACH_END;
  // Clean the temp variables
  smartlist_free(routers_ipv4);
  smartlist_free(routers_ipv6);
  digestmap_free(omit_as_sybil_ipv4, NULL);
  digestmap_free(omit_as_sybil_ipv6, NULL);
  // Return the digestmap: it now contains all the possible sybils
  return omit_as_sybil;
}
/** Given a platform string as in a routerinfo_t (possibly null), return a
 * newly allocated version string for a networkstatus document, or NULL if the
 * platform doesn't give a Tor version. */
static char *
version_from_platform(const char *platform)
{
  if (platform && !strcmpstart(platform, "Tor ")) {
    const char *eos = find_whitespace(platform+4);
    if (eos && !strcmpstart(eos, " (r")) {
      /* XXXX Unify this logic with the other version extraction
       * logic in routerparse.c. */
      eos = find_whitespace(eos+1);
    }
    if (eos) {
      return tor_strndup(platform, eos-platform);
    }
  }
  return NULL;
}

/** Given a (possibly empty) list of config_line_t, each line of which contains
 * a list of comma-separated version numbers surrounded by optional space,
 * allocate and return a new string containing the version numbers, in order,
 * separated by commas.  Used to generate Recommended(Client|Server)?Versions
 */
char *
format_recommended_version_list(const config_line_t *ln, int warn)
{
  smartlist_t *versions;
  char *result;
  versions = smartlist_new();
  for ( ; ln; ln = ln->next) {
    smartlist_split_string(versions, ln->value, ",",
                           SPLIT_SKIP_SPACE|SPLIT_IGNORE_BLANK, 0);
  }

  /* Handle the case where a dirauth operator has accidentally made some
   * versions space-separated instead of comma-separated. */
  smartlist_t *more_versions = smartlist_new();
  SMARTLIST_FOREACH_BEGIN(versions, char *, v) {
    if (strchr(v, ' ')) {
      if (warn)
        log_warn(LD_DIRSERV, "Unexpected space in versions list member %s. "
                 "(These are supposed to be comma-separated; I'll pretend you "
                 "used commas instead.)", escaped(v));
      SMARTLIST_DEL_CURRENT(versions, v);
      smartlist_split_string(more_versions, v, NULL,
                             SPLIT_SKIP_SPACE|SPLIT_IGNORE_BLANK, 0);
      tor_free(v);
    }
  } SMARTLIST_FOREACH_END(v);
  smartlist_add_all(versions, more_versions);
  smartlist_free(more_versions);

  /* Check to make sure everything looks like a version. */
  if (warn) {
    SMARTLIST_FOREACH_BEGIN(versions, const char *, v) {
      tor_version_t ver;
      if (tor_version_parse(v, &ver) < 0) {
        log_warn(LD_DIRSERV, "Recommended version %s does not look valid. "
                 " (I'll include it anyway, since you told me to.)",
                 escaped(v));
      }
    } SMARTLIST_FOREACH_END(v);
  }

  sort_version_list(versions, 1);
  result = smartlist_join_strings(versions,",",0,NULL);
  SMARTLIST_FOREACH(versions,char *,s,tor_free(s));
  smartlist_free(versions);
  return result;
}

/** If there are entries in <b>routers</b> with exactly the same ed25519 keys,
 * remove the older one.  If they are exactly the same age, remove the one
 * with the greater descriptor digest. May alter the order of the list. */
static void
routers_make_ed_keys_unique(smartlist_t *routers)
{
  routerinfo_t *ri2;
  digest256map_t *by_ed_key = digest256map_new();

  SMARTLIST_FOREACH_BEGIN(routers, routerinfo_t *, ri) {
    ri->omit_from_vote = 0;
    if (ri->cache_info.signing_key_cert == NULL)
      continue; /* No ed key */
    const uint8_t *pk = ri->cache_info.signing_key_cert->signing_key.pubkey;
    if ((ri2 = digest256map_get(by_ed_key, pk))) {
      /* Duplicate; must omit one.  Set the omit_from_vote flag in whichever
       * one has the earlier published_on. */
      const time_t ri_pub = ri->cache_info.published_on;
      const time_t ri2_pub = ri2->cache_info.published_on;
      if (ri2_pub < ri_pub ||
          (ri2_pub == ri_pub &&
           fast_memcmp(ri->cache_info.signed_descriptor_digest,
                     ri2->cache_info.signed_descriptor_digest,DIGEST_LEN)<0)) {
        digest256map_set(by_ed_key, pk, ri);
        ri2->omit_from_vote = 1;
      } else {
        ri->omit_from_vote = 1;
      }
    } else {
      /* Add to map */
      digest256map_set(by_ed_key, pk, ri);
    }
  } SMARTLIST_FOREACH_END(ri);

  digest256map_free(by_ed_key, NULL);

  /* Now remove every router where the omit_from_vote flag got set. */
  SMARTLIST_FOREACH_BEGIN(routers, const routerinfo_t *, ri) {
    if (ri->omit_from_vote) {
      SMARTLIST_DEL_CURRENT(routers, ri);
    }
  } SMARTLIST_FOREACH_END(ri);
}

/** Routerstatus <b>rs</b> is part of a group of routers that are on
 * too narrow an IP-space. Clear out its flags since we don't want it be used
 * because of its Sybil-like appearance.
 *
 * Leave its BadExit flag alone though, since if we think it's a bad exit,
 * we want to vote that way in case all the other authorities are voting
 * Running and Exit.
 */
static void
clear_status_flags_on_sybil(routerstatus_t *rs)
{
  rs->is_authority = rs->is_exit = rs->is_stable = rs->is_fast =
    rs->is_flagged_running = rs->is_named = rs->is_valid =
    rs->is_hs_dir = rs->is_v2_dir = rs->is_possible_guard = 0;
  /* FFFF we might want some mechanism to check later on if we
   * missed zeroing any flags: it's easy to add a new flag but
   * forget to add it to this clause. */
}

/** Space-separated list of all the flags that we will always vote on. */
const char DIRVOTE_UNIVERSAL_FLAGS[] =
  "Authority "
  "Exit "
  "Fast "
  "Guard "
  "HSDir "
  "Stable "
  "StaleDesc "
  "V2Dir "
  "Valid";
/** Space-separated list of all flags that we may or may not vote on,
 * depending on our configuration. */
const char DIRVOTE_OPTIONAL_FLAGS[] =
  "BadExit "
  "Running";

/** Return a new networkstatus_t* containing our current opinion. (For v3
 * authorities) */
networkstatus_t *
dirserv_generate_networkstatus_vote_obj(crypto_pk_t *private_key,
                                        authority_cert_t *cert)
{
  const or_options_t *options = get_options();
  const dirauth_options_t *d_options = dirauth_get_options();
  networkstatus_t *v3_out = NULL;
  tor_addr_t addr;
  char *hostname = NULL, *client_versions = NULL, *server_versions = NULL;
  const char *contact;
  smartlist_t *routers, *routerstatuses;
  char identity_digest[DIGEST_LEN];
  char signing_key_digest[DIGEST_LEN];
  const int listbadexits = d_options->AuthDirListBadExits;
  routerlist_t *rl = router_get_routerlist();
  time_t now = time(NULL);
  time_t cutoff = now - ROUTER_MAX_AGE_TO_PUBLISH;
  networkstatus_voter_info_t *voter = NULL;
  vote_timing_t timing;
  const int vote_on_reachability = running_long_enough_to_decide_unreachable();
  smartlist_t *microdescriptors = NULL;
  smartlist_t *bw_file_headers = NULL;
  uint8_t bw_file_digest256[DIGEST256_LEN] = {0};

  tor_assert(private_key);
  tor_assert(cert);

  if (crypto_pk_get_digest(private_key, signing_key_digest)<0) {
    log_err(LD_BUG, "Error computing signing key digest");
    return NULL;
  }
  if (crypto_pk_get_digest(cert->identity_key, identity_digest)<0) {
    log_err(LD_BUG, "Error computing identity key digest");
    return NULL;
  }
  if (!find_my_address(options, AF_INET, LOG_WARN, &addr, NULL, &hostname)) {
    log_warn(LD_NET, "Couldn't resolve my hostname");
    return NULL;
  }
  if (!hostname || !strchr(hostname, '.')) {
    tor_free(hostname);
    hostname = tor_addr_to_str_dup(&addr);
  }

  if (!hostname) {
    log_err(LD_BUG, "Failed to determine hostname AND duplicate address");
    return NULL;
  }

  if (d_options->VersioningAuthoritativeDirectory) {
    client_versions =
      format_recommended_version_list(d_options->RecommendedClientVersions, 0);
    server_versions =
      format_recommended_version_list(d_options->RecommendedServerVersions, 0);
  }

  contact = get_options()->ContactInfo;
  if (!contact)
    contact = "(none)";

  /*
   * Do this so dirserv_compute_performance_thresholds() and
   * set_routerstatus_from_routerinfo() see up-to-date bandwidth info.
   */
  if (options->V3BandwidthsFile) {
    dirserv_read_measured_bandwidths(options->V3BandwidthsFile, NULL, NULL,
                                     NULL);
  } else {
    /*
     * No bandwidths file; clear the measured bandwidth cache in case we had
     * one last time around.
     */
    if (dirserv_get_measured_bw_cache_size() > 0) {
      dirserv_clear_measured_bw_cache();
    }
  }

  /* precompute this part, since we need it to decide what "stable"
   * means. */
  SMARTLIST_FOREACH(rl->routers, routerinfo_t *, ri, {
                    dirserv_set_router_is_running(ri, now);
                    });

  routers = smartlist_new();
  smartlist_add_all(routers, rl->routers);
  routers_make_ed_keys_unique(routers);
  /* After this point, don't use rl->routers; use 'routers' instead. */
  routers_sort_by_identity(routers);
  /* Get a digestmap of possible sybil routers, IPv4 or IPv6 */
  digestmap_t *omit_as_sybil = get_all_possible_sybil(routers);
  DIGESTMAP_FOREACH (omit_as_sybil, sybil_id, void *, ignore) {
    (void)ignore;
    rep_hist_make_router_pessimal(sybil_id, now);
  } DIGESTMAP_FOREACH_END
  /* Count how many have measured bandwidths so we know how to assign flags;
   * this must come before dirserv_compute_performance_thresholds() */
  dirserv_count_measured_bws(routers);
  dirserv_compute_performance_thresholds(omit_as_sybil);
  routerstatuses = smartlist_new();
  microdescriptors = smartlist_new();

  SMARTLIST_FOREACH_BEGIN(routers, routerinfo_t *, ri) {
    /* If it has a protover list and contains a protocol name greater than
     * MAX_PROTOCOL_NAME_LENGTH, skip it. */
    if (ri->protocol_list &&
        protover_list_is_invalid(ri->protocol_list)) {
      continue;
    }
    if (ri->cache_info.published_on >= cutoff) {
      routerstatus_t *rs;
      vote_routerstatus_t *vrs;
      node_t *node = node_get_mutable_by_id(ri->cache_info.identity_digest);
      if (!node)
        continue;

      vrs = tor_malloc_zero(sizeof(vote_routerstatus_t));
      rs = &vrs->status;
      dirauth_set_routerstatus_from_routerinfo(rs, node, ri, now,
                                               listbadexits);

      if (ri->cache_info.signing_key_cert) {
        memcpy(vrs->ed25519_id,
               ri->cache_info.signing_key_cert->signing_key.pubkey,
               ED25519_PUBKEY_LEN);
      }
      if (digestmap_get(omit_as_sybil, ri->cache_info.identity_digest))
        clear_status_flags_on_sybil(rs);

      if (!vote_on_reachability)
        rs->is_flagged_running = 0;

      vrs->version = version_from_platform(ri->platform);
      if (ri->protocol_list) {
        vrs->protocols = tor_strdup(ri->protocol_list);
      } else {
        vrs->protocols = tor_strdup(
                                protover_compute_for_old_tor(vrs->version));
      }
      vrs->microdesc = dirvote_format_all_microdesc_vote_lines(ri, now,
                                                            microdescriptors);

      smartlist_add(routerstatuses, vrs);
    }
  } SMARTLIST_FOREACH_END(ri);

  {
    smartlist_t *added =
      microdescs_add_list_to_cache(get_microdesc_cache(),
                                   microdescriptors, SAVED_NOWHERE, 0);
    smartlist_free(added);
    smartlist_free(microdescriptors);
  }

  smartlist_free(routers);
  digestmap_free(omit_as_sybil, NULL);

  /* Apply guardfraction information to routerstatuses. */
  if (options->GuardfractionFile) {
    dirserv_read_guardfraction_file(options->GuardfractionFile,
                                    routerstatuses);
  }

  /* This pass through applies the measured bw lines to the routerstatuses */
  if (options->V3BandwidthsFile) {
    /* Only set bw_file_headers when V3BandwidthsFile is configured */
    bw_file_headers = smartlist_new();
    dirserv_read_measured_bandwidths(options->V3BandwidthsFile,
                                     routerstatuses, bw_file_headers,
                                     bw_file_digest256);

  } else {
    /*
     * No bandwidths file; clear the measured bandwidth cache in case we had
     * one last time around.
     */
    if (dirserv_get_measured_bw_cache_size() > 0) {
      dirserv_clear_measured_bw_cache();
    }
  }

  v3_out = tor_malloc_zero(sizeof(networkstatus_t));

  v3_out->type = NS_TYPE_VOTE;
  dirvote_get_preferred_voting_intervals(&timing);
  v3_out->published = now;
  {
    char tbuf[ISO_TIME_LEN+1];
    networkstatus_t *current_consensus =
      networkstatus_get_live_consensus(now);
    long last_consensus_interval; /* only used to pick a valid_after */
    if (current_consensus)
      last_consensus_interval = current_consensus->fresh_until -
        current_consensus->valid_after;
    else
      last_consensus_interval = options->TestingV3AuthInitialVotingInterval;
    v3_out->valid_after =
      voting_sched_get_start_of_interval_after(now,
                                   (int)last_consensus_interval,
                                   options->TestingV3AuthVotingStartOffset);
    format_iso_time(tbuf, v3_out->valid_after);
    log_notice(LD_DIR,"Choosing valid-after time in vote as %s: "
               "consensus_set=%d, last_interval=%d",
               tbuf, current_consensus?1:0, (int)last_consensus_interval);
  }
  v3_out->fresh_until = v3_out->valid_after + timing.vote_interval;
  v3_out->valid_until = v3_out->valid_after +
    (timing.vote_interval * timing.n_intervals_valid);
  v3_out->vote_seconds = timing.vote_delay;
  v3_out->dist_seconds = timing.dist_delay;
  tor_assert(v3_out->vote_seconds > 0);
  tor_assert(v3_out->dist_seconds > 0);
  tor_assert(timing.n_intervals_valid > 0);

  v3_out->client_versions = client_versions;
  v3_out->server_versions = server_versions;

  v3_out->recommended_relay_protocols =
<<<<<<< HEAD
    tor_strdup(DIRVOTE_RECOMMEND_RELAY_PROTO);
  v3_out->recommended_client_protocols =
    tor_strdup(DIRVOTE_RECOMMEND_CLIENT_PROTO);

  v3_out->required_relay_protocols =
    tor_strdup(DIRVOTE_REQUIRE_RELAY_PROTO);
  v3_out->required_client_protocols =
    tor_strdup(DIRVOTE_REQUIRE_CLIENT_PROTO);
=======
    tor_strdup(protover_get_recommended_relay_protocols());
  v3_out->recommended_client_protocols =
    tor_strdup(protover_get_recommended_client_protocols());
  v3_out->required_client_protocols =
    tor_strdup(protover_get_required_client_protocols());
  v3_out->required_relay_protocols =
    tor_strdup(protover_get_required_relay_protocols());
>>>>>>> 439e1718

  /* We are not allowed to vote to require anything we don't have. */
  tor_assert(protover_all_supported(v3_out->required_relay_protocols, NULL));
  tor_assert(protover_all_supported(v3_out->required_client_protocols, NULL));

  /* We should not recommend anything we don't have. */
  tor_assert_nonfatal(protover_all_supported(
                               v3_out->recommended_relay_protocols, NULL));
  tor_assert_nonfatal(protover_all_supported(
                               v3_out->recommended_client_protocols, NULL));

  v3_out->known_flags = smartlist_new();
  smartlist_split_string(v3_out->known_flags,
                         DIRVOTE_UNIVERSAL_FLAGS,
                         0, SPLIT_SKIP_SPACE|SPLIT_IGNORE_BLANK, 0);
  if (vote_on_reachability)
    smartlist_add_strdup(v3_out->known_flags, "Running");
  if (listbadexits)
    smartlist_add_strdup(v3_out->known_flags, "BadExit");
  smartlist_sort_strings(v3_out->known_flags);

  if (d_options->ConsensusParams) {
    config_line_t *paramline = d_options->ConsensusParams;
    v3_out->net_params = smartlist_new();
    for ( ; paramline; paramline = paramline->next) {
      smartlist_split_string(v3_out->net_params,
                             paramline->value, NULL, 0, 0);
    }
    smartlist_sort_strings(v3_out->net_params);
  }
  v3_out->bw_file_headers = bw_file_headers;
  memcpy(v3_out->bw_file_digest256, bw_file_digest256, DIGEST256_LEN);

  voter = tor_malloc_zero(sizeof(networkstatus_voter_info_t));
  voter->nickname = tor_strdup(options->Nickname);
  memcpy(voter->identity_digest, identity_digest, DIGEST_LEN);
  voter->sigs = smartlist_new();
  voter->address = hostname;
  tor_addr_copy(&voter->ipv4_addr, &addr);
  voter->ipv4_dirport = routerconf_find_dir_port(options, 0);
  voter->ipv4_orport = routerconf_find_or_port(options, AF_INET);
  voter->contact = tor_strdup(contact);
  if (options->V3AuthUseLegacyKey) {
    authority_cert_t *c = get_my_v3_legacy_cert();
    if (c) {
      if (crypto_pk_get_digest(c->identity_key, voter->legacy_id_digest)) {
        log_warn(LD_BUG, "Unable to compute digest of legacy v3 identity key");
        memset(voter->legacy_id_digest, 0, DIGEST_LEN);
      }
    }
  }

  v3_out->voters = smartlist_new();
  smartlist_add(v3_out->voters, voter);
  v3_out->cert = authority_cert_dup(cert);
  v3_out->routerstatus_list = routerstatuses;
  /* Note: networkstatus_digest is unset; it won't get set until we actually
   * format the vote. */

  return v3_out;
}<|MERGE_RESOLUTION|>--- conflicted
+++ resolved
@@ -4783,16 +4783,6 @@
   v3_out->server_versions = server_versions;
 
   v3_out->recommended_relay_protocols =
-<<<<<<< HEAD
-    tor_strdup(DIRVOTE_RECOMMEND_RELAY_PROTO);
-  v3_out->recommended_client_protocols =
-    tor_strdup(DIRVOTE_RECOMMEND_CLIENT_PROTO);
-
-  v3_out->required_relay_protocols =
-    tor_strdup(DIRVOTE_REQUIRE_RELAY_PROTO);
-  v3_out->required_client_protocols =
-    tor_strdup(DIRVOTE_REQUIRE_CLIENT_PROTO);
-=======
     tor_strdup(protover_get_recommended_relay_protocols());
   v3_out->recommended_client_protocols =
     tor_strdup(protover_get_recommended_client_protocols());
@@ -4800,7 +4790,6 @@
     tor_strdup(protover_get_required_client_protocols());
   v3_out->required_relay_protocols =
     tor_strdup(protover_get_required_relay_protocols());
->>>>>>> 439e1718
 
   /* We are not allowed to vote to require anything we don't have. */
   tor_assert(protover_all_supported(v3_out->required_relay_protocols, NULL));
