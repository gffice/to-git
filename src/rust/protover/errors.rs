--- conflicted
+++ resolved
@@ -25,7 +25,6 @@
 impl Display for ProtoverError {
     fn fmt(&self, f: &mut fmt::Formatter) -> fmt::Result {
         match *self {
-<<<<<<< HEAD
             ProtoverError::Overlap => write!(
                 f,
                 "Two or more (low, high) protover ranges would overlap once expanded."
@@ -50,24 +49,9 @@
             ProtoverError::ExceedsNameLimit => {
                 write!(f, "An unrecognised protocol name was too long.")
             }
-=======
-            ProtoverError::Overlap
-                => write!(f, "Two or more (low, high) protover ranges would overlap once expanded."),
-            ProtoverError::LowGreaterThanHigh
-                => write!(f, "The low in a (low, high) protover range was greater than high."),
-            ProtoverError::Unparseable
-                => write!(f, "The protover string was unparseable."),
-            ProtoverError::ExceedsMax
-                => write!(f, "The high in a (low, high) protover range exceeds u32::MAX."),
-            ProtoverError::ExceedsExpansionLimit
-                => write!(f, "The protover string would exceed the maximum expansion limit."),
-            ProtoverError::UnknownProtocol
-                => write!(f, "A protocol in the protover string we attempted to parse is unknown."),
-            ProtoverError::ExceedsNameLimit
-                => write!(f, "An unrecognised protocol name was too long."),
-            ProtoverError::InvalidProtocol
-                => write!(f, "A protocol name includes invalid characters."),
->>>>>>> 574d59c6
+            ProtoverError::InvalidProtocol => {
+                write!(f, "A protocol name includes invalid characters.")
+            }
         }
     }
 }