<<<<<<< HEAD
Changes in version 0.2.2.10-alpha - 2010-??-??
  o Major features (performance):
    - Alter the client path selection to use new consensus-generated
      weightings to alter bandwidths when selecting Guard, Middle, Exit,
      and Guard+Exit flagged nodes for entry, middle, and exit positions.
      This should more evenly distribute the network load across these
      different types of nodes, and give us the flexibility to globally
      alter our node selection algorithms in the future.  Extra thanks
      to "outofwords" for finding some nasty security bugs in the
      first implementation of this.

  o Minor features (performance):
    - Always perform router selections using weighted node bandwidth,
      even if we don't need a high capacity circuit at the time. Non-fast
      circuits now only differ from fast ones in that they can use nodes
      not marked with the Fast flag.

  o Minor features:
    - Allow disabling building of the manpages. This speeds up the
      build considerably.

  o Minor bugfixes:
    - Fix a memleak in the EXTENDCIRCUIT logic. Spotted by coverity.
      Bugfix on 0.2.2.9-alpha.
    - Fix a dereference-then-NULL-check sequence when publishing
      descriptors. Bugfix on tor-0.2.1.5-alpha. Discovered by ekir,
      fixes bug 1255.
    - Disallow values larger than INT32_MAX for PerConnBWRate|Burst
      config option. Bugfix on 0.2.2.7-alpha.
    - Ship the asciidoc-helper file in the tarball, so that people can
      build from source if they want to, and touching the .1.txt files
      doesn't break the build. Bugfix on 0.2.2.9-alpha.

  o Code simplifications and refactoring:
    - Fix some urls in the exit notice file and make it XHTML1.1 strict
      compliant. Based on a patch from Christian Kujau.
    - Don't use sed in asciidoc-helper anymore.
    - Make the build process fail if asciidoc cannot be found, and
      building with asciidoc isn't disabled.

Changes in version 0.2.2.9-alpha - 2010-02-22
  o Directory authority changes:
    - Change IP address for dannenberg (v3 directory authority), and
      remove moria2 (obsolete v1, v2 directory authority and v0 hidden
      service directory authority) from the list.

  o Major bugfixes:
    - Make Tor work again on the latest OS X: when deciding whether to
      use strange flags to turn TLS renegotiation on, detect the OpenSSL
      version at run-time, not compile time. We need to do this because
      Apple doesn't update its dev-tools headers when it updates its
      libraries in a security patch.
    - Fix a potential buffer overflow in lookup_last_hid_serv_request()
      that could happen on 32-bit platforms with 64-bit time_t. Also fix
      a memory leak when requesting a hidden service descriptor we've
      requested before. Fixes bug 1242, bugfix on 0.2.0.18-alpha. Found
      by aakova.
    - Authorities could be tricked into giving out the Exit flag to relays
      that didn't allow exiting to any ports. This bug could screw
      with load balancing and stats. Bugfix on 0.1.1.6-alpha; fixes bug
      1238. Bug discovered by Martin Kowalczyk.
    - When freeing a cipher, zero it out completely. We only zeroed
      the first ptrsize bytes. Bugfix on tor-0.0.2pre8. Discovered
      and patched by ekir. Fixes bug 1254.

  o Minor bugfixes:
    - Fix static compilation by listing the openssl libraries in the right
      order. Bugfix on Tor 0.2.2.8-alpha; fixes bug 1237.
    - Resume handling .exit hostnames in a special way: originally we
      stripped the .exit part and used the requested exit relay. In
      0.2.2.1-alpha we stopped treating them in any special way, meaning
      if you use a .exit address then Tor will pass it on to the exit
      relay. Now we reject the .exit stream outright, since that behavior
      might be more expected by the user. Found and diagnosed by Scott
      Bennett and Downie on or-talk.
    - Don't spam the controller with events when we have no file
      descriptors available. Bugfix on 0.2.1.5-alpha. (Rate-limiting
      for log messages was already solved from bug 748.)
    - Avoid a bogus overlapped memcpy in tor_addr_copy(). Reported by
      "memcpyfail".
    - Make the DNSPort option work with libevent 2.x. Don't alter the
      behaviour for libevent 1.x. Fixes bug 1143. Found by SwissTorExit.
    - Emit a GUARD DROPPED controller event for a case we missed.
    - Make more fields in the controller protocol case-insensitive, since
      control-spec.txt said they were.
    - Refactor resolve_my_address() to not use gethostbyname() anymore.
      Fixes bug 1244; bugfix on 0.0.2pre25. Reported by Mike Mestnik.
    - Fix a spec conformance issue: the network-status-version token
      must be the first token in a v3 consensus or vote. Discovered by
      parakeep. Bugfix on 0.2.0.3-alpha.

  o Code simplifications and refactoring:
    - Generate our manpage and HTML documentation using Asciidoc. This
      change should make it easier to maintain the documentation, and
      produce nicer HTML.
    - Remove the --enable-iphone option. According to reports from Marco
      Bonetti, Tor builds fine without any special tweaking on recent
      iPhone SDK versions.
    - Removed some unnecessary files from the source distribution. The
      AUTHORS file has now been merged into the people page on the
      website. The roadmaps and design doc can now be found in the
      projects directory in svn.
    - Enabled various circuit build timeout constants to be controlled
      by consensus parameters. Also set better defaults for these
      parameters based on experimentation on broadband and simulated
      high latency links.

  o Minor features:
    - The 'EXTENDCIRCUIT' control port command can now be used with
      a circ id of 0 and no path. This feature will cause Tor to build
      a new 'fast' general purpose circuit using its own path selection
      algorithms.
    - Added a BUILDTIMEOUT_SET controller event to describe changes
      to the circuit build timeout.
    - Future-proof the controller protocol a bit by ignoring keyword
      arguments we do not recognize.
    - Expand homedirs passed to tor-checkkey. This should silence a
      coverity complaint about passing a user-supplied string into
      open() without checking it.


Changes in version 0.2.1.25 - 2010-??-??
=======
Changes in version 0.2.1.25 - 2010-03-??
>>>>>>> 841351e6
  o Major bugfixes:
    - Fix a regression from our patch for bug 1244 that caused relays
      to guess their IP address incorrectly if they didn't set Address
      in their torrc and/or their address fails to resolve. Bugfix on
      0.2.1.23; fixes bug 1269.
    - When freeing a session key, zero it out completely. We only zeroed
      the first ptrsize bytes. Bugfix on 0.0.2pre8. Discovered and
      patched by ekir. Fixes bug 1254.

  o Minor bugfixes:
    - Fix a dereference-then-NULL-check sequence when publishing
      descriptors. Bugfix on 0.2.1.5-alpha. Discovered by ekir; fixes
      bug 1255.
    - Fix another dereference-then-NULL-check sequence. Bugfix on
      0.2.1.14-rc. Discovered by ekir; fixes bug 1256.
    - Make sure we treat potentially not NUL-terminated strings correctly.
      Bugfix on 0.1.1.13-alpha. Discovered by rieo; fixes bug 1257.



Changes in version 0.2.1.24 - 2010-02-21
  Tor 0.2.1.24 makes Tor work again on the latest OS X -- this time
  for sure!

  o Minor bugfixes:
    - Work correctly out-of-the-box with even more vendor-patched versions
      of OpenSSL. In particular, make it so Debian and OS X don't need
      customized patches to run/build.


Changes in version 0.2.1.23 - 2010-02-13
  Tor 0.2.1.23 fixes a huge client-side performance bug, makes Tor work
  again on the latest OS X, and updates the location of a directory
  authority.

  o Major bugfixes (performance):
    - We were selecting our guards uniformly at random, and then weighting
      which of our guards we'd use uniformly at random. This imbalance
      meant that Tor clients were severely limited on throughput (and
      probably latency too) by the first hop in their circuit. Now we
      select guards weighted by currently advertised bandwidth. We also
      automatically discard guards picked using the old algorithm. Fixes
      bug 1217; bugfix on 0.2.1.3-alpha. Found by Mike Perry.

  o Major bugfixes:
    - Make Tor work again on the latest OS X: when deciding whether to
      use strange flags to turn TLS renegotiation on, detect the OpenSSL
      version at run-time, not compile time. We need to do this because
      Apple doesn't update its dev-tools headers when it updates its
      libraries in a security patch.
    - Fix a potential buffer overflow in lookup_last_hid_serv_request()
      that could happen on 32-bit platforms with 64-bit time_t. Also fix
      a memory leak when requesting a hidden service descriptor we've
      requested before. Fixes bug 1242, bugfix on 0.2.0.18-alpha. Found
      by aakova.

  o Directory authority changes:
    - Change IP address for dannenberg (v3 directory authority), and
      remove moria2 (obsolete v1, v2 directory authority and v0 hidden
      service directory authority) from the list.

  o Minor bugfixes:
    - Refactor resolve_my_address() to not use gethostbyname() anymore.
      Fixes bug 1244; bugfix on 0.0.2pre25. Reported by Mike Mestnik.

  o Minor features:
    - Avoid a mad rush at the beginning of each month when each client
      rotates half of its guards. Instead we spread the rotation out
      throughout the month, but we still avoid leaving a precise timestamp
      in the state file about when we first picked the guard. Improves
      over the behavior introduced in 0.1.2.17.


Changes in version 0.2.2.8-alpha - 2010-01-26
  o Major bugfixes:
    - Fix a memory corruption bug on bridges that occured during the
      inclusion of stats data in extra-info descriptors. Also fix the
      interface for geoip_get_bridge_stats* to prevent similar bugs in
      the future. Diagnosis by Tas, patch by Karsten and Sebastian.
      Fixes bug 1208; bugfix on 0.2.2.7-alpha.

  o Minor bugfixes:
    - Ignore OutboundBindAddress when connecting to localhost.
      Connections to localhost need to come _from_ localhost, or else
      local servers (like DNS and outgoing HTTP/SOCKS proxies) will often
      refuse to listen.


Changes in version 0.2.2.7-alpha - 2010-01-19
  Tor 0.2.2.7-alpha fixes a huge client-side performance bug, as well
  as laying the groundwork for further relay-side performance fixes. It
  also starts cleaning up client behavior with respect to the EntryNodes,
  ExitNodes, and StrictNodes config options.

  This release also rotates two directory authority keys, due to a
  security breach of some of the Torproject servers.

  o Directory authority changes:
    - Rotate keys (both v3 identity and relay identity) for moria1
      and gabelmoo.

  o Major features (performance):
    - We were selecting our guards uniformly at random, and then weighting
      which of our guards we'd use uniformly at random. This imbalance
      meant that Tor clients were severely limited on throughput (and
      probably latency too) by the first hop in their circuit. Now we
      select guards weighted by currently advertised bandwidth. We also
      automatically discard guards picked using the old algorithm. Fixes
      bug 1217; bugfix on 0.2.1.3-alpha. Found by Mike Perry.
    - When choosing which cells to relay first, relays can now favor
      circuits that have been quiet recently, to provide lower latency
      for low-volume circuits. By default, relays enable or disable this
      feature based on a setting in the consensus. You can override
      this default by using the new "CircuitPriorityHalflife" config
      option. Design and code by Ian Goldberg, Can Tang, and Chris
      Alexander.
    - Add separate per-conn write limiting to go with the per-conn read
      limiting. We added a global write limit in Tor 0.1.2.5-alpha,
      but never per-conn write limits.
    - New consensus params "bwconnrate" and "bwconnburst" to let us
      rate-limit client connections as they enter the network. It's
      controlled in the consensus so we can turn it on and off for
      experiments. It's starting out off. Based on proposal 163.

  o Major features (relay selection options):
    - Switch to a StrictNodes config option, rather than the previous
      "StrictEntryNodes" / "StrictExitNodes" separation that was missing a
      "StrictExcludeNodes" option.
    - If EntryNodes, ExitNodes, ExcludeNodes, or ExcludeExitNodes
      change during a config reload, mark and discard all our origin
      circuits. This fix should address edge cases where we change the
      config options and but then choose a circuit that we created before
      the change.
    - If EntryNodes or ExitNodes are set, be more willing to use an
      unsuitable (e.g. slow or unstable) circuit. The user asked for it,
      they get it.
    - Make EntryNodes config option much more aggressive even when
      StrictNodes is not set. Before it would prepend your requested
      entrynodes to your list of guard nodes, but feel free to use others
      after that. Now it chooses only from your EntryNodes if any of
      those are available, and only falls back to others if a) they're
      all down and b) StrictNodes is not set.
    - Now we refresh your entry guards from EntryNodes at each consensus
      fetch -- rather than just at startup and then they slowly rot as
      the network changes.

  o Major bugfixes:
    - Stop bridge directory authorities from answering dbg-stability.txt
      directory queries, which would let people fetch a list of all
      bridge identities they track. Bugfix on 0.2.1.6-alpha.

  o Minor features:
    - Log a notice when we get a new control connection. Now it's easier
      for security-conscious users to recognize when a local application
      is knocking on their controller door. Suggested by bug 1196.
    - New config option "CircuitStreamTimeout" to override our internal
      timeout schedule for how many seconds until we detach a stream from
      a circuit and try a new circuit. If your network is particularly
      slow, you might want to set this to a number like 60.
    - New controller command "getinfo config-text". It returns the
      contents that Tor would write if you send it a SAVECONF command,
      so the controller can write the file to disk itself.
    - New options for SafeLogging to allow scrubbing only log messages
      generated while acting as a relay.
    - Ship the bridges spec file in the tarball too.
    - Avoid a mad rush at the beginning of each month when each client
      rotates half of its guards. Instead we spread the rotation out
      throughout the month, but we still avoid leaving a precise timestamp
      in the state file about when we first picked the guard. Improves
      over the behavior introduced in 0.1.2.17.

  o Minor bugfixes (compiling):
    - Fix compilation on OS X 10.3, which has a stub mlockall() but
      hides it. Bugfix on 0.2.2.6-alpha.
    - Fix compilation on Solaris by removing support for the
      DisableAllSwap config option. Solaris doesn't have an rlimit for
      mlockall, so we cannot use it safely. Fixes bug 1198; bugfix on
      0.2.2.6-alpha.

  o Minor bugfixes (crashes):
    - Do not segfault when writing buffer stats when we haven't observed
      a single circuit to report about. Found by Fabian Lanze. Bugfix on
      0.2.2.1-alpha.
    - If we're in the pathological case where there's no exit bandwidth
      but there is non-exit bandwidth, or no guard bandwidth but there
      is non-guard bandwidth, don't crash during path selection. Bugfix
      on 0.2.0.3-alpha.
    - Fix an impossible-to-actually-trigger buffer overflow in relay
      descriptor generation. Bugfix on 0.1.0.15.

  o Minor bugfixes (privacy):
    - Fix an instance where a Tor directory mirror might accidentally
      log the IP address of a misbehaving Tor client. Bugfix on
      0.1.0.1-rc.
    - Don't list Windows capabilities in relay descriptors. We never made
      use of them, and maybe it's a bad idea to publish them. Bugfix
      on 0.1.1.8-alpha.

  o Minor bugfixes (other):
    - Resolve an edge case in path weighting that could make us misweight
      our relay selection. Fixes bug 1203; bugfix on 0.0.8rc1.
    - Fix statistics on client numbers by country as seen by bridges that
      were broken in 0.2.2.1-alpha. Also switch to reporting full 24-hour
      intervals instead of variable 12-to-48-hour intervals.
    - After we free an internal connection structure, overwrite it
      with a different memory value than we use for overwriting a freed
      internal circuit structure. Should help with debugging. Suggested
      by bug 1055.
    - Update our OpenSSL 0.9.8l fix so that it works with OpenSSL 0.9.8m
      too.

  o Removed features:
    - Remove the HSAuthorityRecordStats option that version 0 hidden
      service authorities could have used to track statistics of overall
      hidden service usage.


Changes in version 0.2.1.22 - 2010-01-19
  Tor 0.2.1.22 fixes a critical privacy problem in bridge directory
  authorities -- it would tell you its whole history of bridge descriptors
  if you make the right directory request. This stable update also
  rotates two of the seven v3 directory authority keys and locations.

  o Directory authority changes:
    - Rotate keys (both v3 identity and relay identity) for moria1
      and gabelmoo.

  o Major bugfixes:
    - Stop bridge directory authorities from answering dbg-stability.txt
      directory queries, which would let people fetch a list of all
      bridge identities they track. Bugfix on 0.2.1.6-alpha.


Changes in version 0.2.1.21 - 2009-12-21
  Tor 0.2.1.21 fixes an incompatibility with the most recent OpenSSL
  library. If you use Tor on Linux / Unix and you're getting SSL
  renegotiation errors, upgrading should help. We also recommend an
  upgrade if you're an exit relay.

  o Major bugfixes:
    - Work around a security feature in OpenSSL 0.9.8l that prevents our
      handshake from working unless we explicitly tell OpenSSL that we
      are using SSL renegotiation safely. We are, of course, but OpenSSL
      0.9.8l won't work unless we say we are.
    - Avoid crashing if the client is trying to upload many bytes and the
      circuit gets torn down at the same time, or if the flip side
      happens on the exit relay. Bugfix on 0.2.0.1-alpha; fixes bug 1150.

  o Minor bugfixes:
    - Do not refuse to learn about authority certs and v2 networkstatus
      documents that are older than the latest consensus. This bug might
      have degraded client bootstrapping. Bugfix on 0.2.0.10-alpha.
      Spotted and fixed by xmux.
    - Fix a couple of very-hard-to-trigger memory leaks, and one hard-to-
      trigger platform-specific option misparsing case found by Coverity
      Scan.
    - Fix a compilation warning on Fedora 12 by removing an impossible-to-
      trigger assert. Fixes bug 1173.


Changes in version 0.2.2.6-alpha - 2009-11-19
  Tor 0.2.2.6-alpha lays the groundwork for many upcoming features:
  support for the new lower-footprint "microdescriptor" directory design,
  future-proofing our consensus format against new hash functions or
  other changes, and an Android port. It also makes Tor compatible with
  the upcoming OpenSSL 0.9.8l release, and fixes a variety of bugs.

  o Major features:
    - Directory authorities can now create, vote on, and serve multiple
      parallel formats of directory data as part of their voting process.
      Partially implements Proposal 162: "Publish the consensus in
      multiple flavors".
    - Directory authorities can now agree on and publish small summaries
      of router information that clients can use in place of regular
      server descriptors. This transition will eventually allow clients
      to use far less bandwidth for downloading information about the
      network. Begins the implementation of Proposal 158: "Clients
      download consensus + microdescriptors".
    - The directory voting system is now extensible to use multiple hash
      algorithms for signatures and resource selection. Newer formats
      are signed with SHA256, with a possibility for moving to a better
      hash algorithm in the future.
    - New DisableAllSwap option. If set to 1, Tor will attempt to lock all
      current and future memory pages via mlockall(). On supported
      platforms (modern Linux and probably BSD but not Windows or OS X),
      this should effectively disable any and all attempts to page out
      memory. This option requires that you start your Tor as root --
      if you use DisableAllSwap, please consider using the User option
      to properly reduce the privileges of your Tor.
    - Numerous changes, bugfixes, and workarounds from Nathan Freitas
      to help Tor build correctly for Android phones.

  o Major bugfixes:
    - Work around a security feature in OpenSSL 0.9.8l that prevents our
      handshake from working unless we explicitly tell OpenSSL that we
      are using SSL renegotiation safely. We are, but OpenSSL 0.9.8l
      won't work unless we say we are.

  o Minor bugfixes:
    - Fix a crash bug when trying to initialize the evdns module in
      Libevent 2. Bugfix on 0.2.1.16-rc.
    - Stop logging at severity 'warn' when some other Tor client tries
      to establish a circuit with us using weak DH keys. It's a protocol
      violation, but that doesn't mean ordinary users need to hear about
      it. Fixes the bug part of bug 1114. Bugfix on 0.1.0.13.
    - Do not refuse to learn about authority certs and v2 networkstatus
      documents that are older than the latest consensus. This bug might
      have degraded client bootstrapping. Bugfix on 0.2.0.10-alpha.
      Spotted and fixed by xmux.
    - Fix numerous small code-flaws found by Coverity Scan Rung 3.
    - If all authorities restart at once right before a consensus vote,
      nobody will vote about "Running", and clients will get a consensus
      with no usable relays. Instead, authorities refuse to build a
      consensus if this happens. Bugfix on 0.2.0.10-alpha; fixes bug 1066.
    - If your relay can't keep up with the number of incoming create
      cells, it would log one warning per failure into your logs. Limit
      warnings to 1 per minute. Bugfix on 0.0.2pre10; fixes bug 1042.
    - Bridges now use "reject *:*" as their default exit policy. Bugfix
      on 0.2.0.3-alpha; fixes bug 1113.
    - Fix a memory leak on directory authorities during voting that was
      introduced in 0.2.2.1-alpha. Found via valgrind.


Changes in version 0.2.1.20 - 2009-10-15
  Tor 0.2.1.20 fixes a crash bug when you're accessing many hidden
  services at once, prepares for more performance improvements, and
  fixes a bunch of smaller bugs.

  The Windows and OS X bundles also include a more recent Vidalia,
  and switch from Privoxy to Polipo.

  The OS X installers are now drag and drop. It's best to un-install
  Tor/Vidalia and then install this new bundle, rather than upgrade. If
  you want to upgrade, you'll need to update the paths for Tor and Polipo
  in the Vidalia Settings window.

  o Major bugfixes:
    - Send circuit or stream sendme cells when our window has decreased
      by 100 cells, not when it has decreased by 101 cells. Bug uncovered
      by Karsten when testing the "reduce circuit window" performance
      patch. Bugfix on the 54th commit on Tor -- from July 2002,
      before the release of Tor 0.0.0. This is the new winner of the
      oldest-bug prize.
    - Fix a remotely triggerable memory leak when a consensus document
      contains more than one signature from the same voter. Bugfix on
      0.2.0.3-alpha.
    - Avoid segfault in rare cases when finishing an introduction circuit
      as a client and finding out that we don't have an introduction key
      for it. Fixes bug 1073. Reported by Aaron Swartz.

  o Major features:
    - Tor now reads the "circwindow" parameter out of the consensus,
      and uses that value for its circuit package window rather than the
      default of 1000 cells. Begins the implementation of proposal 168.

  o New directory authorities:
    - Set up urras (run by Jacob Appelbaum) as the seventh v3 directory
      authority.
    - Move moria1 and tonga to alternate IP addresses.

  o Minor bugfixes:
    - Fix a signed/unsigned compile warning in 0.2.1.19.
    - Fix possible segmentation fault on directory authorities. Bugfix on
      0.2.1.14-rc.
    - Fix an extremely rare infinite recursion bug that could occur if
      we tried to log a message after shutting down the log subsystem.
      Found by Matt Edman. Bugfix on 0.2.0.16-alpha.
    - Fix an obscure bug where hidden services on 64-bit big-endian
      systems might mis-read the timestamp in v3 introduce cells, and
      refuse to connect back to the client. Discovered by "rotor".
      Bugfix on 0.2.1.6-alpha.
    - We were triggering a CLOCK_SKEW controller status event whenever
      we connect via the v2 connection protocol to any relay that has
      a wrong clock. Instead, we should only inform the controller when
      it's a trusted authority that claims our clock is wrong. Bugfix
      on 0.2.0.20-rc; starts to fix bug 1074. Reported by SwissTorExit.
    - We were telling the controller about CHECKING_REACHABILITY and
      REACHABILITY_FAILED status events whenever we launch a testing
      circuit or notice that one has failed. Instead, only tell the
      controller when we want to inform the user of overall success or
      overall failure. Bugfix on 0.1.2.6-alpha. Fixes bug 1075. Reported
      by SwissTorExit.
    - Don't warn when we're using a circuit that ends with a node
      excluded in ExcludeExitNodes, but the circuit is not used to access
      the outside world. This should help fix bug 1090. Bugfix on
      0.2.1.6-alpha.
    - Work around a small memory leak in some versions of OpenSSL that
      stopped the memory used by the hostname TLS extension from being
      freed.

  o Minor features:
    - Add a "getinfo status/accepted-server-descriptor" controller
      command, which is the recommended way for controllers to learn
      whether our server descriptor has been successfully received by at
      least on directory authority. Un-recommend good-server-descriptor
      getinfo and status events until we have a better design for them.


Changes in version 0.2.2.5-alpha - 2009-10-11
  Tor 0.2.2.5-alpha fixes a few compile problems in 0.2.2.4-alpha.

  o Major bugfixes:
    - Make the tarball compile again. Oops. Bugfix on 0.2.2.4-alpha.

  o New directory authorities:
    - Move dizum to an alternate IP address.


Changes in version 0.2.2.4-alpha - 2009-10-10
  Tor 0.2.2.4-alpha fixes more crash bugs in 0.2.2.2-alpha. It also
  introduces a new unit test framework, shifts directry authority
  addresses around to reduce the impact from recent blocking events,
  and fixes a few smaller bugs.

  o Major bugfixes:
    - Fix several more asserts in the circuit_build_times code, for
      example one that causes Tor to fail to start once we have
      accumulated 5000 build times in the state file. Bugfixes on
      0.2.2.2-alpha; fixes bug 1108.

  o New directory authorities:
    - Move moria1 and Tonga to alternate IP addresses.

  o Minor features:
    - Log SSL state transitions at debug level during handshake, and
      include SSL states in error messages. This may help debug future
      SSL handshake issues.
    - Add a new "Handshake" log domain for activities that happen
      during the TLS handshake.
    - Revert to the "June 3 2009" ip-to-country file. The September one
      seems to have removed most US IP addresses.
    - Directory authorities now reject Tor relays with versions less than
      0.1.2.14. This step cuts out four relays from the current network,
      none of which are very big.

  o Minor bugfixes:
    - Fix a couple of smaller issues with gathering statistics. Bugfixes
      on 0.2.2.1-alpha.
    - Fix two memory leaks in the error case of
      circuit_build_times_parse_state(). Bugfix on 0.2.2.2-alpha.
    - Don't count one-hop circuits when we're estimating how long it
      takes circuits to build on average. Otherwise we'll set our circuit
      build timeout lower than we should. Bugfix on 0.2.2.2-alpha.
    - Directory authorities no longer change their opinion of, or vote on,
      whether a router is Running, unless they have themselves been
      online long enough to have some idea. Bugfix on 0.2.0.6-alpha.
      Fixes bug 1023.

  o Code simplifications and refactoring:
    - Revise our unit tests to use the "tinytest" framework, so we
      can run tests in their own processes, have smarter setup/teardown
      code, and so on. The unit test code has moved to its own
      subdirectory, and has been split into multiple modules.


Changes in version 0.2.2.3-alpha - 2009-09-23
  Tor 0.2.2.3-alpha fixes a few crash bugs in 0.2.2.2-alpha.

  o Major bugfixes:
    - Fix an overzealous assert in our new circuit build timeout code.
      Bugfix on 0.2.2.2-alpha; fixes bug 1103.

  o Minor bugfixes:
    - If the networkstatus consensus tells us that we should use a
      negative circuit package window, ignore it. Otherwise we'll
      believe it and then trigger an assert. Bugfix on 0.2.2.2-alpha.


Changes in version 0.2.2.2-alpha - 2009-09-21
  Tor 0.2.2.2-alpha introduces our latest performance improvement for
  clients: Tor tracks the average time it takes to build a circuit, and
  avoids using circuits that take too long to build. For fast connections,
  this feature can cut your expected latency in half. For slow or flaky
  connections, it could ruin your Tor experience. Let us know if it does!

  o Major features:
    - Tor now tracks how long it takes to build client-side circuits
      over time, and adapts its timeout to local network performance.
      Since a circuit that takes a long time to build will also provide
      bad performance, we get significant latency improvements by
      discarding the slowest 20% of circuits. Specifically, Tor creates
      circuits more aggressively than usual until it has enough data
      points for a good timeout estimate. Implements proposal 151.
      We are especially looking for reports (good and bad) from users with
      both EDGE and broadband connections that can move from broadband
      to EDGE and find out if the build-time data in the .tor/state gets
      reset without loss of Tor usability. You should also see a notice
      log message telling you that Tor has reset its timeout.
    - Directory authorities can now vote on arbitary integer values as
      part of the consensus process. This is designed to help set
      network-wide parameters. Implements proposal 167.
    - Tor now reads the "circwindow" parameter out of the consensus,
      and uses that value for its circuit package window rather than the
      default of 1000 cells. Begins the implementation of proposal 168.

  o Major bugfixes:
    - Fix a remotely triggerable memory leak when a consensus document
      contains more than one signature from the same voter. Bugfix on
      0.2.0.3-alpha.

  o Minor bugfixes:
    - Fix an extremely rare infinite recursion bug that could occur if
      we tried to log a message after shutting down the log subsystem.
      Found by Matt Edman. Bugfix on 0.2.0.16-alpha.
    - Fix parsing for memory or time units given without a space between
      the number and the unit. Bugfix on 0.2.2.1-alpha; fixes bug 1076.
    - A networkstatus vote must contain exactly one signature. Spec
      conformance issue. Bugfix on 0.2.0.3-alpha.
    - Fix an obscure bug where hidden services on 64-bit big-endian
      systems might mis-read the timestamp in v3 introduce cells, and
      refuse to connect back to the client. Discovered by "rotor".
      Bugfix on 0.2.1.6-alpha.
    - We were triggering a CLOCK_SKEW controller status event whenever
      we connect via the v2 connection protocol to any relay that has
      a wrong clock. Instead, we should only inform the controller when
      it's a trusted authority that claims our clock is wrong. Bugfix
      on 0.2.0.20-rc; starts to fix bug 1074. Reported by SwissTorExit.
    - We were telling the controller about CHECKING_REACHABILITY and
      REACHABILITY_FAILED status events whenever we launch a testing
      circuit or notice that one has failed. Instead, only tell the
      controller when we want to inform the user of overall success or
      overall failure. Bugfix on 0.1.2.6-alpha. Fixes bug 1075. Reported
      by SwissTorExit.
    - Don't warn when we're using a circuit that ends with a node
      excluded in ExcludeExitNodes, but the circuit is not used to access
      the outside world. This should help fix bug 1090, but more problems
      remain. Bugfix on 0.2.1.6-alpha.
    - Work around a small memory leak in some versions of OpenSSL that
      stopped the memory used by the hostname TLS extension from being
      freed.
    - Make our 'torify' script more portable; if we have only one of
      'torsocks' or 'tsocks' installed, don't complain to the user;
      and explain our warning about tsocks better.

  o Minor features:
    - Add a "getinfo status/accepted-server-descriptor" controller
      command, which is the recommended way for controllers to learn
      whether our server descriptor has been successfully received by at
      least on directory authority. Un-recommend good-server-descriptor
      getinfo and status events until we have a better design for them.
    - Update to the "September 4 2009" ip-to-country file.


Changes in version 0.2.2.1-alpha - 2009-08-26
  Tor 0.2.2.1-alpha disables ".exit" address notation by default, allows
  Tor clients to bootstrap on networks where only port 80 is reachable,
  makes it more straightforward to support hardware crypto accelerators,
  and starts the groundwork for gathering stats safely at relays.

  o Security fixes:
    - Start the process of disabling ".exit" address notation, since it
      can be used for a variety of esoteric application-level attacks
      on users. To reenable it, set "AllowDotExit 1" in your torrc. Fix
      on 0.0.9rc5.

  o New directory authorities:
    - Set up urras (run by Jacob Appelbaum) as the seventh v3 directory
      authority.

  o Major features:
    - New AccelName and AccelDir options add support for dynamic OpenSSL
      hardware crypto acceleration engines.
    - Tor now supports tunneling all of its outgoing connections over
      a SOCKS proxy, using the SOCKS4Proxy and/or SOCKS5Proxy
      configuration options. Code by Christopher Davis.

  o Major bugfixes:
    - Send circuit or stream sendme cells when our window has decreased
      by 100 cells, not when it has decreased by 101 cells. Bug uncovered
      by Karsten when testing the "reduce circuit window" performance
      patch. Bugfix on the 54th commit on Tor -- from July 2002,
      before the release of Tor 0.0.0. This is the new winner of the
      oldest-bug prize.

  o New options for gathering stats safely:
    - Directories that set "DirReqStatistics 1" write statistics on
      directory request to disk every 24 hours. As compared to the
      --enable-geoip-stats flag in 0.2.1.x, there are a few improvements:
      1) stats are written to disk exactly every 24 hours; 2) estimated
      shares of v2 and v3 requests are determined as mean values, not at
      the end of a measurement period; 3) unresolved requests are listed
      with country code '??'; 4) directories also measure download times.
    - Exit nodes that set "ExitPortStatistics 1" write statistics on the
      number of exit streams and transferred bytes per port to disk every
      24 hours.
    - Relays that set "CellStatistics 1" write statistics on how long
      cells spend in their circuit queues to disk every 24 hours.
    - Entry nodes that set "EntryStatistics 1" write statistics on the
      rough number and origins of connecting clients to disk every 24
      hours.
    - Relays that write any of the above statistics to disk and set
      "ExtraInfoStatistics 1" include the past 24 hours of statistics in
      their extra-info documents.

  o Minor features:
    - New --digests command-line switch to output the digests of the
      source files Tor was built with.
    - The "torify" script now uses torsocks where available.
    - The memarea code now uses a sentinel value at the end of each area
      to make sure nothing writes beyond the end of an area. This might
      help debug some conceivable causes of bug 930.
    - Time and memory units in the configuration file can now be set to
      fractional units. For example, "2.5 GB" is now a valid value for
      AccountingMax.
    - Certain Tor clients (such as those behind check.torproject.org) may
      want to fetch the consensus in an extra early manner. To enable this
      a user may now set FetchDirInfoExtraEarly to 1. This also depends on
      setting FetchDirInfoEarly to 1. Previous behavior will stay the same
      as only certain clients who must have this information sooner should
      set this option.
    - Instead of adding the svn revision to the Tor version string, report
      the git commit (when we're building from a git checkout).

  o Minor bugfixes:
    - If any the v3 certs we download are unparseable, we should actually
      notice the failure so we don't retry indefinitely. Bugfix on
      0.2.0.x; reported by "rotator".
    - If the cached cert file is unparseable, warn but don't exit.
    - Fix possible segmentation fault on directory authorities. Bugfix on
      0.2.1.14-rc.
    - When Tor fails to parse a descriptor of any kind, dump it to disk.
      Might help diagnosing bug 1051.

  o Deprecated and removed features:
    - The controller no longer accepts the old obsolete "addr-mappings/"
      or "unregistered-servers-" GETINFO values.
    - Hidden services no longer publish version 0 descriptors, and clients
      do not request or use version 0 descriptors. However, the old hidden
      service authorities still accept and serve version 0 descriptors
      when contacted by older hidden services/clients.
    - The EXTENDED_EVENTS and VERBOSE_NAMES controller features are now
      always on; using them is necessary for correct forward-compatible
      controllers.
    - Remove support for .noconnect style addresses. Nobody was using
      them, and they provided another avenue for detecting Tor users
      via application-level web tricks.

  o Packaging changes:
    - Upgrade Vidalia from 0.1.15 to 0.2.3 in the Windows and OS X
      installer bundles. See
      https://trac.vidalia-project.net/browser/vidalia/tags/vidalia-0.2.3/CHANGELOG
      for details of what's new in Vidalia 0.2.3.
    - Windows Vidalia Bundle: update Privoxy from 3.0.6 to 3.0.14-beta.
    - OS X Vidalia Bundle: move to Polipo 1.0.4 with Tor specific
      configuration file, rather than the old Privoxy.
    - OS X Vidalia Bundle: Vidalia, Tor, and Polipo are compiled as
      x86-only for better compatibility with OS X 10.6, aka Snow Leopard.
    - OS X Tor Expert Bundle: Tor is compiled as x86-only for
      better compatibility with OS X 10.6, aka Snow Leopard.
    - OS X Vidalia Bundle: The multi-package installer is now replaced
      by a simple drag and drop to the /Applications folder. This change
      occurred with the upgrade to Vidalia 0.2.3.


Changes in version 0.2.1.19 - 2009-07-28
  Tor 0.2.1.19 fixes a major bug with accessing and providing hidden
  services on Tor 0.2.1.3-alpha through 0.2.1.18.

  o Major bugfixes:
    - Make accessing hidden services on 0.2.1.x work right again.
      Bugfix on 0.2.1.3-alpha; workaround for bug 1038. Diagnosis and
      part of patch provided by "optimist".

  o Minor features:
    - When a relay/bridge is writing out its identity key fingerprint to
      the "fingerprint" file and to its logs, write it without spaces. Now
      it will look like the fingerprints in our bridges documentation,
      and confuse fewer users.

  o Minor bugfixes:
    - Relays no longer publish a new server descriptor if they change
      their MaxAdvertisedBandwidth config option but it doesn't end up
      changing their advertised bandwidth numbers. Bugfix on 0.2.0.28-rc;
      fixes bug 1026. Patch from Sebastian.
    - Avoid leaking memory every time we get a create cell but we have
      so many already queued that we refuse it. Bugfix on 0.2.0.19-alpha;
      fixes bug 1034. Reported by BarkerJr.


Changes in version 0.2.1.18 - 2009-07-24
  Tor 0.2.1.18 lays the foundations for performance improvements,
  adds status events to help users diagnose bootstrap problems, adds
  optional authentication/authorization for hidden services, fixes a
  variety of potential anonymity problems, and includes a huge pile of
  other features and bug fixes.

  o Build fixes:
    - Add LIBS=-lrt to Makefile.am so the Tor RPMs use a static libevent.


Changes in version 0.2.1.17-rc - 2009-07-07
  Tor 0.2.1.17-rc marks the fourth -- and hopefully last -- release
  candidate for the 0.2.1.x series. It lays the groundwork for further
  client performance improvements, and also fixes a big bug with directory
  authorities that were causing them to assign Guard and Stable flags
  poorly.

  The Windows bundles also finally include the geoip database that we
  thought we'd been shipping since 0.2.0.x (oops), and the OS X bundles
  should actually install Torbutton rather than giving you a cryptic
  failure message (oops).

  o Major features:
    - Clients now use the bandwidth values in the consensus, rather than
      the bandwidth values in each relay descriptor. This approach opens
      the door to more accurate bandwidth estimates once the directory
      authorities start doing active measurements. Implements more of
      proposal 141.

  o Major bugfixes:
    - When Tor clients restart after 1-5 days, they discard all their
      cached descriptors as too old, but they still use the cached
      consensus document. This approach is good for robustness, but
      bad for performance: since they don't know any bandwidths, they
      end up choosing at random rather than weighting their choice by
      speed. Fixed by the above feature of putting bandwidths in the
      consensus. Bugfix on 0.2.0.x.
    - Directory authorities were neglecting to mark relays down in their
      internal histories if the relays fall off the routerlist without
      ever being found unreachable. So there were relays in the histories
      that haven't been seen for eight months, and are listed as being
      up for eight months. This wreaked havoc on the "median wfu"
      and "median mtbf" calculations, in turn making Guard and Stable
      flags very wrong, hurting network performance. Fixes bugs 696 and
      969. Bugfix on 0.2.0.6-alpha.

  o Minor bugfixes:
    - Serve the DirPortFrontPage page even when we have been approaching
      our quotas recently. Fixes bug 1013; bugfix on 0.2.1.8-alpha.
    - The control port would close the connection before flushing long
      replies, such as the network consensus, if a QUIT command was issued
      before the reply had completed. Now, the control port flushes all
      pending replies before closing the connection. Also fixed a spurious
      warning when a QUIT command is issued after a malformed or rejected
      AUTHENTICATE command, but before the connection was closed. Patch
      by Marcus Griep. Bugfix on 0.2.0.x; fixes bugs 1015 and 1016.
    - When we can't find an intro key for a v2 hidden service descriptor,
      fall back to the v0 hidden service descriptor and log a bug message.
      Workaround for bug 1024.
    - Fix a log message that did not respect the SafeLogging option.
      Resolves bug 1027.

  o Minor features:
    - If we're a relay and we change our IP address, be more verbose
      about the reason that made us change. Should help track down
      further bugs for relays on dynamic IP addresses.


Changes in version 0.2.0.35 - 2009-06-24
  o Security fix:
    - Avoid crashing in the presence of certain malformed descriptors.
      Found by lark, and by automated fuzzing.
    - Fix an edge case where a malicious exit relay could convince a
      controller that the client's DNS question resolves to an internal IP
      address. Bug found and fixed by "optimist"; bugfix on 0.1.2.8-beta.

  o Major bugfixes:
    - Finally fix the bug where dynamic-IP relays disappear when their
      IP address changes: directory mirrors were mistakenly telling
      them their old address if they asked via begin_dir, so they
      never got an accurate answer about their new address, so they
      just vanished after a day. For belt-and-suspenders, relays that
      don't set Address in their config now avoid using begin_dir for
      all direct connections. Should fix bugs 827, 883, and 900.
    - Fix a timing-dependent, allocator-dependent, DNS-related crash bug
      that would occur on some exit nodes when DNS failures and timeouts
      occurred in certain patterns. Fix for bug 957.

  o Minor bugfixes:
    - When starting with a cache over a few days old, do not leak
      memory for the obsolete router descriptors in it. Bugfix on
      0.2.0.33; fixes bug 672.
    - Hidden service clients didn't use a cached service descriptor that
      was older than 15 minutes, but wouldn't fetch a new one either,
      because there was already one in the cache. Now, fetch a v2
      descriptor unless the same descriptor was added to the cache within
      the last 15 minutes. Fixes bug 997; reported by Marcus Griep.


Changes in version 0.2.1.16-rc - 2009-06-20
  Tor 0.2.1.16-rc speeds up performance for fast exit relays, and fixes
  a bunch of minor bugs.

  o Security fixes:
    - Fix an edge case where a malicious exit relay could convince a
      controller that the client's DNS question resolves to an internal IP
      address. Bug found and fixed by "optimist"; bugfix on 0.1.2.8-beta.

  o Major performance improvements (on 0.2.0.x):
    - Disable and refactor some debugging checks that forced a linear scan
      over the whole server-side DNS cache. These accounted for over 50%
      of CPU time on a relatively busy exit node's gprof profile. Found
      by Jacob.
    - Disable some debugging checks that appeared in exit node profile
      data.

  o Minor features:
    - Update to the "June 3 2009" ip-to-country file.
    - Do not have tor-resolve automatically refuse all .onion addresses;
      if AutomapHostsOnResolve is set in your torrc, this will work fine.

  o Minor bugfixes (on 0.2.0.x):
    - Log correct error messages for DNS-related network errors on
      Windows.
    - Fix a race condition that could cause crashes or memory corruption
      when running as a server with a controller listening for log
      messages.
    - Avoid crashing when we have a policy specified in a DirPolicy or
      SocksPolicy or ReachableAddresses option with ports set on it,
      and we re-load the policy. May fix bug 996.
    - Hidden service clients didn't use a cached service descriptor that
      was older than 15 minutes, but wouldn't fetch a new one either,
      because there was already one in the cache. Now, fetch a v2
      descriptor unless the same descriptor was added to the cache within
      the last 15 minutes. Fixes bug 997; reported by Marcus Griep.

  o Minor bugfixes (on 0.2.1.x):
    - Don't warn users about low port and hibernation mix when they
      provide a *ListenAddress directive to fix that. Bugfix on
      0.2.1.15-rc.
    - When switching back and forth between bridge mode, do not start
      gathering GeoIP data until two hours have passed.
    - Do not complain that the user has requested an excluded node as
      an exit when the node is not really an exit. This could happen
      because the circuit was for testing, or an introduction point.
      Fix for bug 984.


Changes in version 0.2.1.15-rc - 2009-05-25
  Tor 0.2.1.15-rc marks the second release candidate for the 0.2.1.x
  series. It fixes a major bug on fast exit relays, as well as a variety
  of more minor bugs.

  o Major bugfixes (on 0.2.0.x):
    - Fix a timing-dependent, allocator-dependent, DNS-related crash bug
      that would occur on some exit nodes when DNS failures and timeouts
      occurred in certain patterns. Fix for bug 957.

  o Minor bugfixes (on 0.2.0.x):
    - Actually return -1 in the error case for read_bandwidth_usage().
      Harmless bug, since we currently don't care about the return value
      anywhere. Bugfix on 0.2.0.9-alpha.
    - Provide a more useful log message if bug 977 (related to buffer
      freelists) ever reappears, and do not crash right away.
    - Fix an assertion failure on 64-bit platforms when we allocated
      memory right up to the end of a memarea, then realigned the memory
      one step beyond the end. Fixes a possible cause of bug 930.
    - Protect the count of open sockets with a mutex, so we can't
      corrupt it when two threads are closing or opening sockets at once.
      Fix for bug 939. Bugfix on 0.2.0.1-alpha.
    - Don't allow a bridge to publish its router descriptor to a
      non-bridge directory authority. Fixes part of bug 932.
    - When we change to or from being a bridge, reset our counts of
      client usage by country. Fixes bug 932.
    - Fix a bug that made stream bandwidth get misreported to the
      controller.
    - Stop using malloc_usable_size() to use more area than we had
      actually allocated: it was safe, but made valgrind really unhappy.
    - Fix a memory leak when v3 directory authorities load their keys
      and cert from disk. Bugfix on 0.2.0.1-alpha.

  o Minor bugfixes (on 0.2.1.x):
    - Fix use of freed memory when deciding to mark a non-addable
      descriptor as never-downloadable. Bugfix on 0.2.1.9-alpha.


Changes in version 0.2.1.14-rc - 2009-04-12
  Tor 0.2.1.14-rc marks the first release candidate for the 0.2.1.x
  series. It begins fixing some major performance problems, and also
  finally addresses the bug that was causing relays on dynamic IP
  addresses to fall out of the directory.

  o Major features:
    - Clients replace entry guards that were chosen more than a few months
      ago. This change should significantly improve client performance,
      especially once more people upgrade, since relays that have been
      a guard for a long time are currently overloaded.

  o Major bugfixes (on 0.2.0):
    - Finally fix the bug where dynamic-IP relays disappear when their
      IP address changes: directory mirrors were mistakenly telling
      them their old address if they asked via begin_dir, so they
      never got an accurate answer about their new address, so they
      just vanished after a day. For belt-and-suspenders, relays that
      don't set Address in their config now avoid using begin_dir for
      all direct connections. Should fix bugs 827, 883, and 900.
    - Relays were falling out of the networkstatus consensus for
      part of a day if they changed their local config but the
      authorities discarded their new descriptor as "not sufficiently
      different". Now directory authorities accept a descriptor as changed
      if bandwidthrate or bandwidthburst changed. Partial fix for bug 962;
      patch by Sebastian.
    - Avoid crashing in the presence of certain malformed descriptors.
      Found by lark, and by automated fuzzing.

  o Minor features:
    - When generating circuit events with verbose nicknames for
      controllers, try harder to look up nicknames for routers on a
      circuit. (Previously, we would look in the router descriptors we had
      for nicknames, but not in the consensus.) Partial fix for bug 941.
    - If the bridge config line doesn't specify a port, assume 443.
      This makes bridge lines a bit smaller and easier for users to
      understand.
    - Raise the minimum bandwidth to be a relay from 20000 bytes to 20480
      bytes (aka 20KB/s), to match our documentation. Also update
      directory authorities so they always assign the Fast flag to relays
      with 20KB/s of capacity. Now people running relays won't suddenly
      find themselves not seeing any use, if the network gets faster
      on average.
    - Update to the "April 3 2009" ip-to-country file.

  o Minor bugfixes:
    - Avoid trying to print raw memory to the logs when we decide to
      give up on downloading a given relay descriptor. Bugfix on
      0.2.1.9-alpha.
    - In tor-resolve, when the Tor client to use is specified by
      <hostname>:<port>, actually use the specified port rather than
      defaulting to 9050. Bugfix on 0.2.1.6-alpha.
    - Make directory usage recording work again. Bugfix on 0.2.1.6-alpha.
    - When starting with a cache over a few days old, do not leak
      memory for the obsolete router descriptors in it. Bugfix on
      0.2.0.33.
    - Avoid double-free on list of successfully uploaded hidden
      service discriptors. Fix for bug 948. Bugfix on 0.2.1.6-alpha.
    - Change memarea_strndup() implementation to work even when
      duplicating a string at the end of a page. This bug was
      harmless for now, but could have meant crashes later. Fix by
      lark. Bugfix on 0.2.1.1-alpha.
    - Limit uploaded directory documents to be 16M rather than 500K.
      The directory authorities were refusing v3 consensus votes from
      other authorities, since the votes are now 504K. Fixes bug 959;
      bugfix on 0.0.2pre17 (where we raised it from 50K to 500K ;).
    - Directory authorities should never send a 503 "busy" response to
      requests for votes or keys. Bugfix on 0.2.0.8-alpha; exposed by
      bug 959.


Changes in version 0.2.1.13-alpha - 2009-03-09
  Tor 0.2.1.13-alpha includes another big pile of minor bugfixes and
  cleanups. We're finally getting close to a release candidate.

  o Major bugfixes:
    - Correctly update the list of which countries we exclude as
      exits, when the GeoIP file is loaded or reloaded. Diagnosed by
      lark. Bugfix on 0.2.1.6-alpha.

  o Minor bugfixes (on 0.2.0.x and earlier):
    - Automatically detect MacOSX versions earlier than 10.4.0, and
      disable kqueue from inside Tor when running with these versions.
      We previously did this from the startup script, but that was no
      help to people who didn't use the startup script. Resolves bug 863.
    - When we had picked an exit node for a connection, but marked it as
      "optional", and it turned out we had no onion key for the exit,
      stop wanting that exit and try again. This situation may not
      be possible now, but will probably become feasible with proposal
      158. Spotted by rovv. Fixes another case of bug 752.
    - Clients no longer cache certificates for authorities they do not
      recognize. Bugfix on 0.2.0.9-alpha.
    - When we can't transmit a DNS request due to a network error, retry
      it after a while, and eventually transmit a failing response to
      the RESOLVED cell. Bugfix on 0.1.2.5-alpha.
    - If the controller claimed responsibility for a stream, but that
      stream never finished making its connection, it would live
      forever in circuit_wait state. Now we close it after SocksTimeout
      seconds. Bugfix on 0.1.2.7-alpha; reported by Mike Perry.
    - Drop begin cells to a hidden service if they come from the middle
      of a circuit. Patch from lark.
    - When we erroneously receive two EXTEND cells for the same circuit
      ID on the same connection, drop the second. Patch from lark.
    - Fix a crash that occurs on exit nodes when a nameserver request
      timed out. Bugfix on 0.1.2.1-alpha; our CLEAR debugging code had
      been suppressing the bug since 0.1.2.10-alpha. Partial fix for
      bug 929.
    - Do not assume that a stack-allocated character array will be
      64-bit aligned on platforms that demand that uint64_t access is
      aligned. Possible fix for bug 604.
    - Parse dates and IPv4 addresses in a locale- and libc-independent
      manner, to avoid platform-dependent behavior on malformed input.
    - Build correctly when configured to build outside the main source
      path. Patch from Michael Gold.
    - We were already rejecting relay begin cells with destination port
      of 0. Now also reject extend cells with destination port or address
      of 0. Suggested by lark.

  o Minor bugfixes (on 0.2.1.x):
    - Don't re-extend introduction circuits if we ran out of RELAY_EARLY
      cells. Bugfix on 0.2.1.3-alpha. Fixes more of bug 878.
    - If we're an exit node, scrub the IP address to which we are exiting
      in the logs. Bugfix on 0.2.1.8-alpha.

  o Minor features:
    - On Linux, use the prctl call to re-enable core dumps when the user
      is option is set.
    - New controller event NEWCONSENSUS that lists the networkstatus
      lines for every recommended relay. Now controllers like Torflow
      can keep up-to-date on which relays they should be using.
    - Update to the "February 26 2009" ip-to-country file.


Changes in version 0.2.0.34 - 2009-02-08
  Tor 0.2.0.34 features several more security-related fixes. You should
  upgrade, especially if you run an exit relay (remote crash) or a
  directory authority (remote infinite loop), or you're on an older
  (pre-XP) or not-recently-patched Windows (remote exploit).

  This release marks end-of-life for Tor 0.1.2.x. Those Tor versions
  have many known flaws, and nobody should be using them. You should
  upgrade. If you're using a Linux or BSD and its packages are obsolete,
  stop using those packages and upgrade anyway.

  o Security fixes:
    - Fix an infinite-loop bug on handling corrupt votes under certain
      circumstances. Bugfix on 0.2.0.8-alpha.
    - Fix a temporary DoS vulnerability that could be performed by
      a directory mirror. Bugfix on 0.2.0.9-alpha; reported by lark.
    - Avoid a potential crash on exit nodes when processing malformed
      input. Remote DoS opportunity. Bugfix on 0.2.0.33.
    - Do not accept incomplete ipv4 addresses (like 192.168.0) as valid.
      Spec conformance issue. Bugfix on Tor 0.0.2pre27.

  o Minor bugfixes:
    - Fix compilation on systems where time_t is a 64-bit integer.
      Patch from Matthias Drochner.
    - Don't consider expiring already-closed client connections. Fixes
      bug 893. Bugfix on 0.0.2pre20.


Changes in version 0.2.1.12-alpha - 2009-02-08
  Tor 0.2.1.12-alpha features several more security-related fixes. You
  should upgrade, especially if you run an exit relay (remote crash) or
  a directory authority (remote infinite loop), or you're on an older
  (pre-XP) or not-recently-patched Windows (remote exploit). It also
  includes a big pile of minor bugfixes and cleanups.

  o Security fixes:
    - Fix an infinite-loop bug on handling corrupt votes under certain
      circumstances. Bugfix on 0.2.0.8-alpha.
    - Fix a temporary DoS vulnerability that could be performed by
      a directory mirror. Bugfix on 0.2.0.9-alpha; reported by lark.
    - Avoid a potential crash on exit nodes when processing malformed
      input. Remote DoS opportunity. Bugfix on 0.2.1.7-alpha.

  o Minor bugfixes:
    - Let controllers actually ask for the "clients_seen" event for
      getting usage summaries on bridge relays. Bugfix on 0.2.1.10-alpha;
      reported by Matt Edman.
    - Fix a compile warning on OSX Panther. Fixes bug 913; bugfix against
      0.2.1.11-alpha.
    - Fix a bug in address parsing that was preventing bridges or hidden
      service targets from being at IPv6 addresses.
    - Solve a bug that kept hardware crypto acceleration from getting
      enabled when accounting was turned on. Fixes bug 907. Bugfix on
      0.0.9pre6.
    - Remove a bash-ism from configure.in to build properly on non-Linux
      platforms. Bugfix on 0.2.1.1-alpha.
    - Fix code so authorities _actually_ send back X-Descriptor-Not-New
      headers. Bugfix on 0.2.0.10-alpha.
    - Don't consider expiring already-closed client connections. Fixes
      bug 893. Bugfix on 0.0.2pre20.
    - Fix another interesting corner-case of bug 891 spotted by rovv:
      Previously, if two hosts had different amounts of clock drift, and
      one of them created a new connection with just the wrong timing,
      the other might decide to deprecate the new connection erroneously.
      Bugfix on 0.1.1.13-alpha.
    - Resolve a very rare crash bug that could occur when the user forced
      a nameserver reconfiguration during the middle of a nameserver
      probe. Fixes bug 526. Bugfix on 0.1.2.1-alpha.
    - Support changing value of ServerDNSRandomizeCase during SIGHUP.
      Bugfix on 0.2.1.7-alpha.
    - If we're using bridges and our network goes away, be more willing
      to forgive our bridges and try again when we get an application
      request. Bugfix on 0.2.0.x.

  o Minor features:
    - Support platforms where time_t is 64 bits long. (Congratulations,
      NetBSD!) Patch from Matthias Drochner.
    - Add a 'getinfo status/clients-seen' controller command, in case
      controllers want to hear clients_seen events but connect late.

  o Build changes:
    - Disable GCC's strict alias optimization by default, to avoid the
      likelihood of its introducing subtle bugs whenever our code violates
      the letter of C99's alias rules.


Changes in version 0.2.0.33 - 2009-01-21
  Tor 0.2.0.33 fixes a variety of bugs that were making relays less
  useful to users. It also finally fixes a bug where a relay or client
  that's been off for many days would take a long time to bootstrap.

  This update also fixes an important security-related bug reported by
  Ilja van Sprundel. You should upgrade. (We'll send out more details
  about the bug once people have had some time to upgrade.)

  o Security fixes:
    - Fix a heap-corruption bug that may be remotely triggerable on
      some platforms. Reported by Ilja van Sprundel.

  o Major bugfixes:
    - When a stream at an exit relay is in state "resolving" or
      "connecting" and it receives an "end" relay cell, the exit relay
      would silently ignore the end cell and not close the stream. If
      the client never closes the circuit, then the exit relay never
      closes the TCP connection. Bug introduced in Tor 0.1.2.1-alpha;
      reported by "wood".
    - When sending CREATED cells back for a given circuit, use a 64-bit
      connection ID to find the right connection, rather than an addr:port
      combination. Now that we can have multiple OR connections between
      the same ORs, it is no longer possible to use addr:port to uniquely
      identify a connection.
    - Bridge relays that had DirPort set to 0 would stop fetching
      descriptors shortly after startup, and then briefly resume
      after a new bandwidth test and/or after publishing a new bridge
      descriptor. Bridge users that try to bootstrap from them would
      get a recent networkstatus but would get descriptors from up to
      18 hours earlier, meaning most of the descriptors were obsolete
      already. Reported by Tas; bugfix on 0.2.0.13-alpha.
    - Prevent bridge relays from serving their 'extrainfo' document
      to anybody who asks, now that extrainfo docs include potentially
      sensitive aggregated client geoip summaries. Bugfix on
      0.2.0.13-alpha.
    - If the cached networkstatus consensus is more than five days old,
      discard it rather than trying to use it. In theory it could be
      useful because it lists alternate directory mirrors, but in practice
      it just means we spend many minutes trying directory mirrors that
      are long gone from the network. Also discard router descriptors as
      we load them if they are more than five days old, since the onion
      key is probably wrong by now. Bugfix on 0.2.0.x. Fixes bug 887.

  o Minor bugfixes:
    - Do not mark smartlist_bsearch_idx() function as ATTR_PURE. This bug
      could make gcc generate non-functional binary search code. Bugfix
      on 0.2.0.10-alpha.
    - Build correctly on platforms without socklen_t.
    - Compile without warnings on solaris.
    - Avoid potential crash on internal error during signature collection.
      Fixes bug 864. Patch from rovv.
    - Correct handling of possible malformed authority signing key
      certificates with internal signature types. Fixes bug 880.
      Bugfix on 0.2.0.3-alpha.
    - Fix a hard-to-trigger resource leak when logging credential status.
      CID 349.
    - When we can't initialize DNS because the network is down, do not
      automatically stop Tor from starting. Instead, we retry failed
      dns_init() every 10 minutes, and change the exit policy to reject
      *:* until one succeeds. Fixes bug 691.
    - Use 64 bits instead of 32 bits for connection identifiers used with
      the controller protocol, to greatly reduce risk of identifier reuse.
    - When we're choosing an exit node for a circuit, and we have
      no pending streams, choose a good general exit rather than one that
      supports "all the pending streams". Bugfix on 0.1.1.x. Fix by rovv.
    - Fix another case of assuming, when a specific exit is requested,
      that we know more than the user about what hosts it allows.
      Fixes one case of bug 752. Patch from rovv.
    - Clip the MaxCircuitDirtiness config option to a minimum of 10
      seconds. Warn the user if lower values are given in the
      configuration. Bugfix on 0.1.0.1-rc. Patch by Sebastian.
    - Clip the CircuitBuildTimeout to a minimum of 30 seconds. Warn the
      user if lower values are given in the configuration. Bugfix on
      0.1.1.17-rc. Patch by Sebastian.
    - Fix a memory leak when we decline to add a v2 rendezvous descriptor to
      the cache because we already had a v0 descriptor with the same ID.
      Bugfix on 0.2.0.18-alpha.
    - Fix a race condition when freeing keys shared between main thread
      and CPU workers that could result in a memory leak. Bugfix on
      0.1.0.1-rc. Fixes bug 889.
    - Send a valid END cell back when a client tries to connect to a
      nonexistent hidden service port. Bugfix on 0.1.2.15. Fixes bug
      840. Patch from rovv.
    - Check which hops rendezvous stream cells are associated with to
      prevent possible guess-the-streamid injection attacks from
      intermediate hops. Fixes another case of bug 446. Based on patch
      from rovv.
    - If a broken client asks a non-exit router to connect somewhere,
      do not even do the DNS lookup before rejecting the connection.
      Fixes another case of bug 619. Patch from rovv.
    - When a relay gets a create cell it can't decrypt (e.g. because it's
      using the wrong onion key), we were dropping it and letting the
      client time out. Now actually answer with a destroy cell. Fixes
      bug 904. Bugfix on 0.0.2pre8.

  o Minor bugfixes (hidden services):
    - Do not throw away existing introduction points on SIGHUP. Bugfix on
      0.0.6pre1. Patch by Karsten. Fixes bug 874.

  o Minor features:
    - Report the case where all signatures in a detached set are rejected
      differently than the case where there is an error handling the
      detached set.
    - When we realize that another process has modified our cached
      descriptors, print out a more useful error message rather than
      triggering an assertion. Fixes bug 885. Patch from Karsten.
    - Implement the 0x20 hack to better resist DNS poisoning: set the
      case on outgoing DNS requests randomly, and reject responses that do
      not match the case correctly. This logic can be disabled with the
      ServerDNSRamdomizeCase setting, if you are using one of the 0.3%
      of servers that do not reliably preserve case in replies. See
      "Increased DNS Forgery Resistance through 0x20-Bit Encoding"
      for more info.
    - Check DNS replies for more matching fields to better resist DNS
      poisoning.
    - Never use OpenSSL compression: it wastes RAM and CPU trying to
      compress cells, which are basically all encrypted, compressed, or
      both.


Changes in version 0.2.1.11-alpha - 2009-01-20
  Tor 0.2.1.11-alpha finishes fixing the "if your Tor is off for a
  week it will take a long time to bootstrap again" bug. It also fixes
  an important security-related bug reported by Ilja van Sprundel. You
  should upgrade. (We'll send out more details about the bug once people
  have had some time to upgrade.)

  o Security fixes:
    - Fix a heap-corruption bug that may be remotely triggerable on
      some platforms. Reported by Ilja van Sprundel.

  o Major bugfixes:
    - Discard router descriptors as we load them if they are more than
      five days old. Otherwise if Tor is off for a long time and then
      starts with cached descriptors, it will try to use the onion
      keys in those obsolete descriptors when building circuits. Bugfix
      on 0.2.0.x. Fixes bug 887.

  o Minor features:
    - Try to make sure that the version of Libevent we're running with
      is binary-compatible with the one we built with. May address bug
      897 and others.
    - Make setting ServerDNSRandomizeCase to 0 actually work. Bugfix
      for bug 905. Bugfix on 0.2.1.7-alpha.
    - Add a new --enable-local-appdata configuration switch to change
      the default location of the datadir on win32 from APPDATA to
      LOCAL_APPDATA. In the future, we should migrate to LOCAL_APPDATA
      entirely. Patch from coderman.

  o Minor bugfixes:
    - Make outbound DNS packets respect the OutboundBindAddress setting.
      Fixes the bug part of bug 798. Bugfix on 0.1.2.2-alpha.
    - When our circuit fails at the first hop (e.g. we get a destroy
      cell back), avoid using that OR connection anymore, and also
      tell all the one-hop directory requests waiting for it that they
      should fail. Bugfix on 0.2.1.3-alpha.
    - In the torify(1) manpage, mention that tsocks will leak your
      DNS requests.


Changes in version 0.2.1.10-alpha - 2009-01-06
  Tor 0.2.1.10-alpha fixes two major bugs in bridge relays (one that
  would make the bridge relay not so useful if it had DirPort set to 0,
  and one that could let an attacker learn a little bit of information
  about the bridge's users), and a bug that would cause your Tor relay
  to ignore a circuit create request it can't decrypt (rather than reply
  with an error). It also fixes a wide variety of other bugs.

  o Major bugfixes:
    - If the cached networkstatus consensus is more than five days old,
      discard it rather than trying to use it. In theory it could
      be useful because it lists alternate directory mirrors, but in
      practice it just means we spend many minutes trying directory
      mirrors that are long gone from the network. Helps bug 887 a bit;
      bugfix on 0.2.0.x.
    - Bridge relays that had DirPort set to 0 would stop fetching
      descriptors shortly after startup, and then briefly resume
      after a new bandwidth test and/or after publishing a new bridge
      descriptor. Bridge users that try to bootstrap from them would
      get a recent networkstatus but would get descriptors from up to
      18 hours earlier, meaning most of the descriptors were obsolete
      already. Reported by Tas; bugfix on 0.2.0.13-alpha.
    - Prevent bridge relays from serving their 'extrainfo' document
      to anybody who asks, now that extrainfo docs include potentially
      sensitive aggregated client geoip summaries. Bugfix on
      0.2.0.13-alpha.

  o Minor features:
    - New controller event "clients_seen" to report a geoip-based summary
      of which countries we've seen clients from recently. Now controllers
      like Vidalia can show bridge operators that they're actually making
      a difference.
    - Build correctly against versions of OpenSSL 0.9.8 or later built
      without support for deprecated functions.
    - Update to the "December 19 2008" ip-to-country file.

  o Minor bugfixes (on 0.2.0.x):
    - Authorities now vote for the Stable flag for any router whose
      weighted MTBF is at least 5 days, regardless of the mean MTBF.
    - Do not remove routers as too old if we do not have any consensus
      document. Bugfix on 0.2.0.7-alpha.
    - Do not accept incomplete ipv4 addresses (like 192.168.0) as valid.
      Spec conformance issue. Bugfix on Tor 0.0.2pre27.
    - When an exit relay resolves a stream address to a local IP address,
      do not just keep retrying that same exit relay over and
      over. Instead, just close the stream. Addresses bug 872. Bugfix
      on 0.2.0.32. Patch from rovv.
    - If a hidden service sends us an END cell, do not consider
      retrying the connection; just close it. Patch from rovv.
    - When we made bridge authorities stop serving bridge descriptors over
      unencrypted links, we also broke DirPort reachability testing for
      bridges. So bridges with a non-zero DirPort were printing spurious
      warns to their logs. Bugfix on 0.2.0.16-alpha. Fixes bug 709.
    - When a relay gets a create cell it can't decrypt (e.g. because it's
      using the wrong onion key), we were dropping it and letting the
      client time out. Now actually answer with a destroy cell. Fixes
      bug 904. Bugfix on 0.0.2pre8.
    - Squeeze 2-5% out of client performance (according to oprofile) by
      improving the implementation of some policy-manipulation functions.

  o Minor bugfixes (on 0.2.1.x):
    - Make get_interface_address() function work properly again; stop
      guessing the wrong parts of our address as our address.
    - Do not cannibalize a circuit if we're out of RELAY_EARLY cells to
      send on that circuit. Otherwise we might violate the proposal-110
      limit. Bugfix on 0.2.1.3-alpha. Partial fix for bug 878. Diagnosis
      thanks to Karsten.
    - When we're sending non-EXTEND cells to the first hop in a circuit,
      for example to use an encrypted directory connection, we don't need
      to use RELAY_EARLY cells: the first hop knows what kind of cell
      it is, and nobody else can even see the cell type. Conserving
      RELAY_EARLY cells makes it easier to cannibalize circuits like
      this later.
    - Stop logging nameserver addresses in reverse order.
    - If we are retrying a directory download slowly over and over, do
      not automatically give up after the 254th failure. Bugfix on
      0.2.1.9-alpha.
    - Resume reporting accurate "stream end" reasons to the local control
      port. They were lost in the changes for Proposal 148. Bugfix on
      0.2.1.9-alpha.

  o Deprecated and removed features:
    - The old "tor --version --version" command, which would print out
      the subversion "Id" of most of the source files, is now removed. It
      turned out to be less useful than we'd expected, and harder to
      maintain.

  o Code simplifications and refactoring:
    - Change our header file guard macros to be less likely to conflict
      with system headers. Adam Langley noticed that we were conflicting
      with log.h on Android.
    - Tool-assisted documentation cleanup. Nearly every function or
      static variable in Tor should have its own documentation now.


Changes in version 0.2.1.9-alpha - 2008-12-25
  Tor 0.2.1.9-alpha fixes many more bugs, some of them security-related.

  o New directory authorities:
    - gabelmoo (the authority run by Karsten Loesing) now has a new
      IP address.

  o Security fixes:
    - Never use a connection with a mismatched address to extend a
      circuit, unless that connection is canonical. A canonical
      connection is one whose address is authenticated by the router's
      identity key, either in a NETINFO cell or in a router descriptor.
    - Avoid a possible memory corruption bug when receiving hidden service
      descriptors. Bugfix on 0.2.1.6-alpha.

  o Major bugfixes:
    - Fix a logic error that would automatically reject all but the first
      configured DNS server. Bugfix on 0.2.1.5-alpha. Possible fix for
      part of bug 813/868. Bug spotted by coderman.
    - When a stream at an exit relay is in state "resolving" or
      "connecting" and it receives an "end" relay cell, the exit relay
      would silently ignore the end cell and not close the stream. If
      the client never closes the circuit, then the exit relay never
      closes the TCP connection. Bug introduced in 0.1.2.1-alpha;
      reported by "wood".
    - When we can't initialize DNS because the network is down, do not
      automatically stop Tor from starting. Instead, retry failed
      dns_init() every 10 minutes, and change the exit policy to reject
      *:* until one succeeds. Fixes bug 691.

  o Minor features:
    - Give a better error message when an overzealous init script says
      "sudo -u username tor --user username". Makes Bug 882 easier for
      users to diagnose.
    - When a directory authority gives us a new guess for our IP address,
      log which authority we used. Hopefully this will help us debug
      the recent complaints about bad IP address guesses.
    - Detect svn revision properly when we're using git-svn.
    - Try not to open more than one descriptor-downloading connection
      to an authority at once. This should reduce load on directory
      authorities. Fixes bug 366.
    - Add cross-certification to newly generated certificates, so that
      a signing key is enough information to look up a certificate.
      Partial implementation of proposal 157.
    - Start serving certificates by <identity digest, signing key digest>
      pairs. Partial implementation of proposal 157.
    - Clients now never report any stream end reason except 'MISC'.
      Implements proposal 148.
    - On platforms with a maximum syslog string length, truncate syslog
      messages to that length ourselves, rather than relying on the
      system to do it for us.
    - Optimize out calls to time(NULL) that occur for every IO operation,
      or for every cell. On systems where time() is a slow syscall,
      this fix will be slightly helpful.
    - Exit servers can now answer resolve requests for ip6.arpa addresses.
    - When we download a descriptor that we then immediately (as
      a directory authority) reject, do not retry downloading it right
      away. Should save some bandwidth on authorities. Fix for bug
      888. Patch by Sebastian Hahn.
    - When a download gets us zero good descriptors, do not notify
      Tor that new directory information has arrived.
    - Avoid some nasty corner cases in the logic for marking connections
      as too old or obsolete or noncanonical for circuits.  Partial
      bugfix on bug 891.

  o Minor features (controller):
    - New CONSENSUS_ARRIVED event to note when a new consensus has
      been fetched and validated.
    - When we realize that another process has modified our cached
      descriptors file, print out a more useful error message rather
      than triggering an assertion. Fixes bug 885. Patch from Karsten.
    - Add an internal-use-only __ReloadTorrcOnSIGHUP option for
      controllers to prevent SIGHUP from reloading the
      configuration. Fixes bug 856.

  o Minor bugfixes:
    - Resume using the correct "REASON=" stream when telling the
      controller why we closed a stream. Bugfix in 0.2.1.1-alpha.
    - When a canonical connection appears later in our internal list
      than a noncanonical one for a given OR ID, always use the
      canonical one. Bugfix on 0.2.0.12-alpha. Fixes bug 805.
      Spotted by rovv.
    - Clip the MaxCircuitDirtiness config option to a minimum of 10
      seconds. Warn the user if lower values are given in the
      configuration. Bugfix on 0.1.0.1-rc. Patch by Sebastian.
    - Clip the CircuitBuildTimeout to a minimum of 30 seconds. Warn the
      user if lower values are given in the configuration. Bugfix on
      0.1.1.17-rc. Patch by Sebastian.
    - Fix a race condition when freeing keys shared between main thread
      and CPU workers that could result in a memory leak. Bugfix on
      0.1.0.1-rc. Fixes bug 889.

  o Minor bugfixes (hidden services):
    - Do not throw away existing introduction points on SIGHUP (bugfix on
      0.0.6pre1); also, do not stall hidden services because we're
      throwing away introduction points; bugfix on 0.2.1.7-alpha. Spotted
      by John Brooks. Patch by Karsten. Fixes bug 874.
    - Fix a memory leak when we decline to add a v2 rendezvous
      descriptor to the cache because we already had a v0 descriptor
      with the same ID. Bugfix on 0.2.0.18-alpha.

  o Deprecated and removed features:
    - RedirectExits has been removed. It was deprecated since
      0.2.0.3-alpha.
    - Finally remove deprecated "EXTENDED_FORMAT" controller feature. It
      has been called EXTENDED_EVENTS since 0.1.2.4-alpha.
    - Cell pools are now always enabled; --disable-cell-pools is ignored.

  o Code simplifications and refactoring:
    - Rename the confusing or_is_obsolete field to the more appropriate
      is_bad_for_new_circs, and move it to or_connection_t where it
      belongs.
    - Move edge-only flags from connection_t to edge_connection_t: not
      only is this better coding, but on machines of plausible alignment,
      it should save 4-8 bytes per connection_t. "Every little bit helps."
    - Rename ServerDNSAllowBrokenResolvConf to ServerDNSAllowBrokenConfig
      for consistency; keep old option working for backward compatibility.
    - Simplify the code for finding connections to use for a circuit.


Changes in version 0.2.1.8-alpha - 2008-12-08
  Tor 0.2.1.8-alpha fixes some crash bugs in earlier alpha releases,
  builds better on unusual platforms like Solaris and old OS X, and
  fixes a variety of other issues.

  o Major features:
    - New DirPortFrontPage option that takes an html file and publishes
      it as "/" on the DirPort. Now relay operators can provide a
      disclaimer without needing to set up a separate webserver. There's
      a sample disclaimer in contrib/tor-exit-notice.html.

  o Security fixes:
    - When the client is choosing entry guards, now it selects at most
      one guard from a given relay family. Otherwise we could end up with
      all of our entry points into the network run by the same operator.
      Suggested by Camilo Viecco. Fix on 0.1.1.11-alpha.

  o Major bugfixes:
    - Fix a DOS opportunity during the voting signature collection process
      at directory authorities. Spotted by rovv. Bugfix on 0.2.0.x.
    - Fix a possible segfault when establishing an exit connection. Bugfix
      on 0.2.1.5-alpha.

  o Minor bugfixes:
    - Get file locking working on win32. Bugfix on 0.2.1.6-alpha. Fixes
      bug 859.
    - Made Tor a little less aggressive about deleting expired
      certificates. Partial fix for bug 854.
    - Stop doing unaligned memory access that generated bus errors on
      sparc64. Bugfix on 0.2.0.10-alpha. Fix for bug 862.
    - Fix a crash bug when changing EntryNodes from the controller. Bugfix
      on 0.2.1.6-alpha. Fix for bug 867. Patched by Sebastian.
    - Make USR2 log-level switch take effect immediately. Bugfix on
      0.1.2.8-beta.
    - If one win32 nameserver fails to get added, continue adding the
      rest, and don't automatically fail.
    - Use fcntl() for locking when flock() is not available. Should fix
      compilation on Solaris. Should fix Bug 873. Bugfix on 0.2.1.6-alpha.
    - Do not mark smartlist_bsearch_idx() function as ATTR_PURE. This bug
      could make gcc generate non-functional binary search code. Bugfix
      on 0.2.0.10-alpha.
    - Build correctly on platforms without socklen_t.
    - Avoid potential crash on internal error during signature collection.
      Fixes bug 864. Patch from rovv.
    - Do not use C's stdio library for writing to log files. This will
      improve logging performance by a minute amount, and will stop
      leaking fds when our disk is full. Fixes bug 861.
    - Stop erroneous use of O_APPEND in cases where we did not in fact
      want to re-seek to the end of a file before every last write().
    - Correct handling of possible malformed authority signing key
      certificates with internal signature types. Fixes bug 880. Bugfix
      on 0.2.0.3-alpha.
    - Fix a hard-to-trigger resource leak when logging credential status.
      CID 349.

  o Minor features:
    - Directory mirrors no longer fetch the v1 directory or
      running-routers files. They are obsolete, and nobody asks for them
      anymore. This is the first step to making v1 authorities obsolete.

  o Minor features (controller):
    - Return circuit purposes in response to GETINFO circuit-status. Fixes
      bug 858.


Changes in version 0.2.0.32 - 2008-11-20
  Tor 0.2.0.32 fixes a major security problem in Debian and Ubuntu
  packages (and maybe other packages) noticed by Theo de Raadt, fixes
  a smaller security flaw that might allow an attacker to access local
  services, further improves hidden service performance, and fixes a
  variety of other issues.

  o Security fixes:
    - The "User" and "Group" config options did not clear the
      supplementary group entries for the Tor process. The "User" option
      is now more robust, and we now set the groups to the specified
      user's primary group. The "Group" option is now ignored. For more
      detailed logging on credential switching, set CREDENTIAL_LOG_LEVEL
      in common/compat.c to LOG_NOTICE or higher. Patch by Jacob Appelbaum
      and Steven Murdoch. Bugfix on 0.0.2pre14. Fixes bug 848 and 857.
    - The "ClientDNSRejectInternalAddresses" config option wasn't being
      consistently obeyed: if an exit relay refuses a stream because its
      exit policy doesn't allow it, we would remember what IP address
      the relay said the destination address resolves to, even if it's
      an internal IP address. Bugfix on 0.2.0.7-alpha; patch by rovv.

  o Major bugfixes:
    - Fix a DOS opportunity during the voting signature collection process
      at directory authorities. Spotted by rovv. Bugfix on 0.2.0.x.

  o Major bugfixes (hidden services):
    - When fetching v0 and v2 rendezvous service descriptors in parallel,
      we were failing the whole hidden service request when the v0
      descriptor fetch fails, even if the v2 fetch is still pending and
      might succeed. Similarly, if the last v2 fetch fails, we were
      failing the whole hidden service request even if a v0 fetch is
      still pending. Fixes bug 814. Bugfix on 0.2.0.10-alpha.
    - When extending a circuit to a hidden service directory to upload a
      rendezvous descriptor using a BEGIN_DIR cell, almost 1/6 of all
      requests failed, because the router descriptor has not been
      downloaded yet. In these cases, do not attempt to upload the
      rendezvous descriptor, but wait until the router descriptor is
      downloaded and retry. Likewise, do not attempt to fetch a rendezvous
      descriptor from a hidden service directory for which the router
      descriptor has not yet been downloaded. Fixes bug 767. Bugfix
      on 0.2.0.10-alpha.

  o Minor bugfixes:
    - Fix several infrequent memory leaks spotted by Coverity.
    - When testing for libevent functions, set the LDFLAGS variable
      correctly. Found by Riastradh.
    - Avoid a bug where the FastFirstHopPK 0 option would keep Tor from
      bootstrapping with tunneled directory connections. Bugfix on
      0.1.2.5-alpha. Fixes bug 797. Found by Erwin Lam.
    - When asked to connect to A.B.exit:80, if we don't know the IP for A
      and we know that server B rejects most-but-not all connections to
      port 80, we would previously reject the connection. Now, we assume
      the user knows what they were asking for. Fixes bug 752. Bugfix
      on 0.0.9rc5. Diagnosed by BarkerJr.
    - If we overrun our per-second write limits a little, count this as
      having used up our write allocation for the second, and choke
      outgoing directory writes. Previously, we had only counted this when
      we had met our limits precisely. Fixes bug 824. Patch from by rovv.
      Bugfix on 0.2.0.x (??).
    - Remove the old v2 directory authority 'lefkada' from the default
      list. It has been gone for many months.
    - Stop doing unaligned memory access that generated bus errors on
      sparc64. Bugfix on 0.2.0.10-alpha. Fixes bug 862.
    - Make USR2 log-level switch take effect immediately. Bugfix on
      0.1.2.8-beta.

  o Minor bugfixes (controller):
    - Make DNS resolved events into "CLOSED", not "FAILED". Bugfix on
      0.1.2.5-alpha. Fix by Robert Hogan. Resolves bug 807.


Changes in version 0.2.1.7-alpha - 2008-11-08
  Tor 0.2.1.7-alpha fixes a major security problem in Debian and Ubuntu
  packages (and maybe other packages) noticed by Theo de Raadt, fixes
  a smaller security flaw that might allow an attacker to access local
  services, adds better defense against DNS poisoning attacks on exit
  relays, further improves hidden service performance, and fixes a
  variety of other issues.

  o Security fixes:
    - The "ClientDNSRejectInternalAddresses" config option wasn't being
      consistently obeyed: if an exit relay refuses a stream because its
      exit policy doesn't allow it, we would remember what IP address
      the relay said the destination address resolves to, even if it's
      an internal IP address. Bugfix on 0.2.0.7-alpha; patch by rovv.
    - The "User" and "Group" config options did not clear the
      supplementary group entries for the Tor process. The "User" option
      is now more robust, and we now set the groups to the specified
      user's primary group. The "Group" option is now ignored. For more
      detailed logging on credential switching, set CREDENTIAL_LOG_LEVEL
      in common/compat.c to LOG_NOTICE or higher. Patch by Jacob Appelbaum
      and Steven Murdoch. Bugfix on 0.0.2pre14. Fixes bug 848.
    - Do not use or believe expired v3 authority certificates. Patch
      from Karsten. Bugfix in 0.2.0.x. Fixes bug 851.

  o Minor features:
    - Now NodeFamily and MyFamily config options allow spaces in
      identity fingerprints, so it's easier to paste them in.
      Suggested by Lucky Green.
    - Implement the 0x20 hack to better resist DNS poisoning: set the
      case on outgoing DNS requests randomly, and reject responses that do
      not match the case correctly. This logic can be disabled with the
      ServerDNSRandomizeCase setting, if you are using one of the 0.3%
      of servers that do not reliably preserve case in replies. See
      "Increased DNS Forgery Resistance through 0x20-Bit Encoding"
      for more info.
    - Preserve case in replies to DNSPort requests in order to support
      the 0x20 hack for resisting DNS poisoning attacks.

  o Hidden service performance improvements:
    - When the client launches an introduction circuit, retry with a
      new circuit after 30 seconds rather than 60 seconds.
    - Launch a second client-side introduction circuit in parallel
      after a delay of 15 seconds (based on work by Christian Wilms).
    - Hidden services start out building five intro circuits rather
      than three, and when the first three finish they publish a service
      descriptor using those. Now we publish our service descriptor much
      faster after restart.

  o Minor bugfixes:
    - Minor fix in the warning messages when you're having problems
      bootstrapping; also, be more forgiving of bootstrap problems when
      we're still making incremental progress on a given bootstrap phase.
    - When we're choosing an exit node for a circuit, and we have
      no pending streams, choose a good general exit rather than one that
      supports "all the pending streams". Bugfix on 0.1.1.x. Fix by rovv.
    - Send a valid END cell back when a client tries to connect to a
      nonexistent hidden service port. Bugfix on 0.1.2.15. Fixes bug
      840. Patch from rovv.
    - If a broken client asks a non-exit router to connect somewhere,
      do not even do the DNS lookup before rejecting the connection.
      Fixes another case of bug 619. Patch from rovv.
    - Fix another case of assuming, when a specific exit is requested,
      that we know more than the user about what hosts it allows.
      Fixes another case of bug 752. Patch from rovv.
    - Check which hops rendezvous stream cells are associated with to
      prevent possible guess-the-streamid injection attacks from
      intermediate hops. Fixes another case of bug 446. Based on patch
      from rovv.
    - Avoid using a negative right-shift when comparing 32-bit
      addresses. Possible fix for bug 845 and bug 811.
    - Make the assert_circuit_ok() function work correctly on circuits that
      have already been marked for close.
    - Fix read-off-the-end-of-string error in unit tests when decoding
      introduction points.
    - Fix uninitialized size field for memory area allocation: may improve
      memory performance during directory parsing.
    - Treat duplicate certificate fetches as failures, so that we do
      not try to re-fetch an expired certificate over and over and over.
    - Do not say we're fetching a certificate when we'll in fact skip it
      because of a pending download.


Changes in version 0.2.1.6-alpha - 2008-09-30
  Tor 0.2.1.6-alpha further improves performance and robustness of
  hidden services, starts work on supporting per-country relay selection,
  and fixes a variety of smaller issues.

  o Major features:
    - Implement proposal 121: make it possible to build hidden services
      that only certain clients are allowed to connect to. This is
      enforced at several points, so that unauthorized clients are unable
      to send INTRODUCE cells to the service, or even (depending on the
      type of authentication) to learn introduction points. This feature
      raises the bar for certain kinds of active attacks against hidden
      services. Code by Karsten Loesing.
    - Relays now store and serve v2 hidden service descriptors by default,
      i.e., the new default value for HidServDirectoryV2 is 1. This is
      the last step in proposal 114, which aims to make hidden service
      lookups more reliable.
    - Start work to allow node restrictions to include country codes. The
      syntax to exclude nodes in a country with country code XX is
      "ExcludeNodes {XX}". Patch from Robert Hogan. It still needs some
      refinement to decide what config options should take priority if
      you ask to both use a particular node and exclude it.
    - Allow ExitNodes list to include IP ranges and country codes, just
      like the Exclude*Nodes lists. Patch from Robert Hogan.

  o Major bugfixes:
    - Fix a bug when parsing ports in tor_addr_port_parse() that caused
      Tor to fail to start if you had it configured to use a bridge
      relay. Fixes bug 809. Bugfix on 0.2.1.5-alpha.
    - When extending a circuit to a hidden service directory to upload a
      rendezvous descriptor using a BEGIN_DIR cell, almost 1/6 of all
      requests failed, because the router descriptor had not been
      downloaded yet. In these cases, we now wait until the router
      descriptor is downloaded, and then retry. Likewise, clients
      now skip over a hidden service directory if they don't yet have
      its router descriptor, rather than futilely requesting it and
      putting mysterious complaints in the logs. Fixes bug 767. Bugfix
      on 0.2.0.10-alpha.
    - When fetching v0 and v2 rendezvous service descriptors in parallel,
      we were failing the whole hidden service request when the v0
      descriptor fetch fails, even if the v2 fetch is still pending and
      might succeed. Similarly, if the last v2 fetch fails, we were
      failing the whole hidden service request even if a v0 fetch is
      still pending. Fixes bug 814. Bugfix on 0.2.0.10-alpha.
    - DNS replies need to have names matching their requests, but
      these names should be in the questions section, not necessarily
      in the answers section. Fixes bug 823. Bugfix on 0.2.1.5-alpha.

  o Minor features:
    - Update to the "September 1 2008" ip-to-country file.
    - Allow ports 465 and 587 in the default exit policy again. We had
      rejected them in 0.1.0.15, because back in 2005 they were commonly
      misconfigured and ended up as spam targets. We hear they are better
      locked down these days.
    - Use a lockfile to make sure that two Tor processes are not
      simultaneously running with the same datadir.
    - Serve the latest v3 networkstatus consensus via the control
      port. Use "getinfo dir/status-vote/current/consensus" to fetch it.
    - Better logging about stability/reliability calculations on directory
      servers.
    - Drop the requirement to have an open dir port for storing and
      serving v2 hidden service descriptors.
    - Directory authorities now serve a /tor/dbg-stability.txt URL to
      help debug WFU and MTBF calculations.
    - Implement most of Proposal 152: allow specialized servers to permit
      single-hop circuits, and clients to use those servers to build
      single-hop circuits when using a specialized controller. Patch
      from Josh Albrecht. Resolves feature request 768.
    - Add a -p option to tor-resolve for specifying the SOCKS port: some
      people find host:port too confusing.
    - Make TrackHostExit mappings expire a while after their last use, not
      after their creation. Patch from Robert Hogan.
    - Provide circuit purposes along with circuit events to the controller.

  o Minor bugfixes:
    - Fix compile on OpenBSD 4.4-current. Bugfix on 0.2.1.5-alpha.
      Reported by Tas.
    - Fixed some memory leaks -- some quite frequent, some almost
      impossible to trigger -- based on results from Coverity.
    - When testing for libevent functions, set the LDFLAGS variable
      correctly. Found by Riastradh.
    - Fix an assertion bug in parsing policy-related options; possible fix
      for bug 811.
    - Catch and report a few more bootstrapping failure cases when Tor
      fails to establish a TCP connection. Cleanup on 0.2.1.x.
    - Avoid a bug where the FastFirstHopPK 0 option would keep Tor from
      bootstrapping with tunneled directory connections. Bugfix on
      0.1.2.5-alpha. Fixes bug 797. Found by Erwin Lam.
    - When asked to connect to A.B.exit:80, if we don't know the IP for A
      and we know that server B rejects most-but-not all connections to
      port 80, we would previously reject the connection. Now, we assume
      the user knows what they were asking for. Fixes bug 752. Bugfix
      on 0.0.9rc5. Diagnosed by BarkerJr.
    - If we are not using BEGIN_DIR cells, don't attempt to contact hidden
      service directories if they have no advertised dir port. Bugfix
      on 0.2.0.10-alpha.
    - If we overrun our per-second write limits a little, count this as
      having used up our write allocation for the second, and choke
      outgoing directory writes. Previously, we had only counted this when
      we had met our limits precisely. Fixes bug 824. Patch by rovv.
      Bugfix on 0.2.0.x (??).
    - Avoid a "0 divided by 0" calculation when calculating router uptime
      at directory authorities. Bugfix on 0.2.0.8-alpha.
    - Make DNS resolved controller events into "CLOSED", not
      "FAILED". Bugfix on 0.1.2.5-alpha. Fix by Robert Hogan. Resolves
      bug 807.
    - Fix a bug where an unreachable relay would establish enough
      reachability testing circuits to do a bandwidth test -- if
      we already have a connection to the middle hop of the testing
      circuit, then it could establish the last hop by using the existing
      connection. Bugfix on 0.1.2.2-alpha, exposed when we made testing
      circuits no longer use entry guards in 0.2.1.3-alpha.
    - If we have correct permissions on $datadir, we complain to stdout
      and fail to start. But dangerous permissions on
      $datadir/cached-status/ would cause us to open a log and complain
      there. Now complain to stdout and fail to start in both cases. Fixes
      bug 820, reported by seeess.
    - Remove the old v2 directory authority 'lefkada' from the default
      list. It has been gone for many months.

  o Code simplifications and refactoring:
    - Revise the connection_new functions so that a more typesafe variant
      exists. This will work better with Coverity, and let us find any
      actual mistakes we're making here.
    - Refactor unit testing logic so that dmalloc can be used sensibly
      with unit tests to check for memory leaks.
    - Move all hidden-service related fields from connection and circuit
      structure to substructures: this way they won't eat so much memory.


Changes in version 0.2.0.31 - 2008-09-03
  Tor 0.2.0.31 addresses two potential anonymity issues, starts to fix
  a big bug we're seeing where in rare cases traffic from one Tor stream
  gets mixed into another stream, and fixes a variety of smaller issues.

  o Major bugfixes:
    - Make sure that two circuits can never exist on the same connection
      with the same circuit ID, even if one is marked for close. This
      is conceivably a bugfix for bug 779. Bugfix on 0.1.0.4-rc.
    - Relays now reject risky extend cells: if the extend cell includes
      a digest of all zeroes, or asks to extend back to the relay that
      sent the extend cell, tear down the circuit. Ideas suggested
      by rovv.
    - If not enough of our entry guards are available so we add a new
      one, we might use the new one even if it overlapped with the
      current circuit's exit relay (or its family). Anonymity bugfix
      pointed out by rovv.

  o Minor bugfixes:
    - Recover 3-7 bytes that were wasted per memory chunk. Fixes bug
      794; bug spotted by rovv. Bugfix on 0.2.0.1-alpha.
    - Correctly detect the presence of the linux/netfilter_ipv4.h header
      when building against recent kernels. Bugfix on 0.1.2.1-alpha.
    - Pick size of default geoip filename string correctly on windows.
      Fixes bug 806. Bugfix on 0.2.0.30.
    - Make the autoconf script accept the obsolete --with-ssl-dir
      option as an alias for the actually-working --with-openssl-dir
      option. Fix the help documentation to recommend --with-openssl-dir.
      Based on a patch by "Dave". Bugfix on 0.2.0.1-alpha.
    - When using the TransPort option on OpenBSD, and using the User
      option to change UID and drop privileges, make sure to open
      /dev/pf before dropping privileges. Fixes bug 782. Patch from
      Christopher Davis. Bugfix on 0.1.2.1-alpha.
    - Try to attach connections immediately upon receiving a RENDEZVOUS2
      or RENDEZVOUS_ESTABLISHED cell. This can save a second or two
      on the client side when connecting to a hidden service. Bugfix
      on 0.0.6pre1. Found and fixed by Christian Wilms; resolves bug 743.
    - When closing an application-side connection because its circuit is
      getting torn down, generate the stream event correctly. Bugfix on
      0.1.2.x. Anonymous patch.


Changes in version 0.2.1.5-alpha - 2008-08-31
  Tor 0.2.1.5-alpha moves us closer to handling IPv6 destinations, puts
  in a lot of the infrastructure for adding authorization to hidden
  services, lays the groundwork for having clients read their load
  balancing information out of the networkstatus consensus rather than
  the individual router descriptors, addresses two potential anonymity
  issues, and fixes a variety of smaller issues.

  o Major features:
    - Convert many internal address representations to optionally hold
      IPv6 addresses.
    - Generate and accept IPv6 addresses in many protocol elements.
    - Make resolver code handle nameservers located at ipv6 addresses.
    - Begin implementation of proposal 121 ("Client authorization for
      hidden services"): configure hidden services with client
      authorization, publish descriptors for them, and configure
      authorization data for hidden services at clients. The next
      step is to actually access hidden services that perform client
      authorization.
    - More progress toward proposal 141: Network status consensus
      documents and votes now contain bandwidth information for each
      router and a summary of that router's exit policy. Eventually this
      will be used by clients so that they do not have to download every
      known descriptor before building circuits.

  o Major bugfixes (on 0.2.0.x and before):
    - When sending CREATED cells back for a given circuit, use a 64-bit
      connection ID to find the right connection, rather than an addr:port
      combination. Now that we can have multiple OR connections between
      the same ORs, it is no longer possible to use addr:port to uniquely
      identify a connection.
    - Relays now reject risky extend cells: if the extend cell includes
      a digest of all zeroes, or asks to extend back to the relay that
      sent the extend cell, tear down the circuit. Ideas suggested
      by rovv.
    - If not enough of our entry guards are available so we add a new
      one, we might use the new one even if it overlapped with the
      current circuit's exit relay (or its family). Anonymity bugfix
      pointed out by rovv.

  o Minor bugfixes:
    - Recover 3-7 bytes that were wasted per memory chunk. Fixes bug
      794; bug spotted by rovv. Bugfix on 0.2.0.1-alpha.
    - When using the TransPort option on OpenBSD, and using the User
      option to change UID and drop privileges, make sure to open /dev/pf
      before dropping privileges. Fixes bug 782. Patch from Christopher
      Davis. Bugfix on 0.1.2.1-alpha.
    - Correctly detect the presence of the linux/netfilter_ipv4.h header
      when building against recent kernels. Bugfix on 0.1.2.1-alpha.
    - Add a missing safe_str() call for a debug log message.
    - Use 64 bits instead of 32 bits for connection identifiers used with
      the controller protocol, to greatly reduce risk of identifier reuse.
    - Make the autoconf script accept the obsolete --with-ssl-dir
      option as an alias for the actually-working --with-openssl-dir
      option. Fix the help documentation to recommend --with-openssl-dir.
      Based on a patch by "Dave". Bugfix on 0.2.0.1-alpha.

  o Minor features:
    - Rate-limit too-many-sockets messages: when they happen, they happen
      a lot. Resolves bug 748.
    - Resist DNS poisoning a little better by making sure that names in
      answer sections match.
    - Print the SOCKS5 error message string as well as the error code
      when a tor-resolve request fails. Patch from Jacob.


Changes in version 0.2.1.4-alpha - 2008-08-04
  Tor 0.2.1.4-alpha fixes a pair of crash bugs in 0.2.1.3-alpha.

  o Major bugfixes:
    - The address part of exit policies was not correctly written
      to router descriptors. This generated router descriptors that failed
      their self-checks. Noticed by phobos, fixed by Karsten. Bugfix
      on 0.2.1.3-alpha.
    - Tor triggered a false assert when extending a circuit to a relay
      but we already have a connection open to that relay. Noticed by
      phobos, fixed by Karsten. Bugfix on 0.2.1.3-alpha.

  o Minor bugfixes:
    - Fix a hidden service logging bug: in some edge cases, the router
      descriptor of a previously picked introduction point becomes
      obsolete and we need to give up on it rather than continually
      complaining that it has become obsolete. Observed by xiando. Bugfix
      on 0.2.1.3-alpha.

  o Removed features:
    - Take out the TestVia config option, since it was a workaround for
      a bug that was fixed in Tor 0.1.1.21.


Changes in version 0.2.1.3-alpha - 2008-08-03
  Tor 0.2.1.3-alpha implements most of the pieces to prevent
  infinite-length circuit attacks (see proposal 110); fixes a bug that
  might cause exit relays to corrupt streams they send back; allows
  address patterns (e.g. 255.128.0.0/16) to appear in ExcludeNodes and
  ExcludeExitNodes config options; and fixes a big pile of bugs.

  o Bootstrapping bugfixes (on 0.2.1.x-alpha):
    - Send a bootstrap problem "warn" event on the first problem if the
      reason is NO_ROUTE (that is, our network is down).

  o Major features:
    - Implement most of proposal 110: The first K cells to be sent
      along a circuit are marked as special "early" cells; only K "early"
      cells will be allowed. Once this code is universal, we can block
      certain kinds of DOS attack by requiring that EXTEND commands must
      be sent using an "early" cell.

  o Major bugfixes:
    - Try to attach connections immediately upon receiving a RENDEZVOUS2
      or RENDEZVOUS_ESTABLISHED cell. This can save a second or two
      on the client side when connecting to a hidden service. Bugfix
      on 0.0.6pre1. Found and fixed by Christian Wilms; resolves bug 743.
    - Ensure that two circuits can never exist on the same connection
      with the same circuit ID, even if one is marked for close. This
      is conceivably a bugfix for bug 779; fixes a bug on 0.1.0.4-rc.

  o Minor features:
    - When relays do their initial bandwidth measurement, don't limit
      to just our entry guards for the test circuits. Otherwise we tend
      to have multiple test circuits going through a single entry guard,
      which makes our bandwidth test less accurate. Fixes part of bug 654;
      patch contributed by Josh Albrecht.
    - Add an ExcludeExitNodes option so users can list a set of nodes
      that should be be excluded from the exit node position, but
      allowed elsewhere. Implements proposal 151.
    - Allow address patterns (e.g., 255.128.0.0/16) to appear in
      ExcludeNodes and ExcludeExitNodes lists.
    - Change the implementation of ExcludeNodes and ExcludeExitNodes to
      be more efficient. Formerly it was quadratic in the number of
      servers; now it should be linear. Fixes bug 509.
    - Save 16-22 bytes per open circuit by moving the n_addr, n_port,
      and n_conn_id_digest fields into a separate structure that's
      only needed when the circuit has not yet attached to an n_conn.

  o Minor bugfixes:
    - Change the contrib/tor.logrotate script so it makes the new
      logs as "_tor:_tor" rather than the default, which is generally
      "root:wheel". Fixes bug 676, reported by Serge Koksharov.
    - Stop using __attribute__((nonnull)) with GCC: it can give us useful
      warnings (occasionally), but it can also cause the compiler to
      eliminate error-checking code. Suggested by Peter Gutmann.
    - When a hidden service is giving up on an introduction point candidate
      that was not included in the last published rendezvous descriptor,
      don't reschedule publication of the next descriptor. Fixes bug 763.
      Bugfix on 0.0.9.3.
    - Mark RendNodes, RendExcludeNodes, HiddenServiceNodes, and
      HiddenServiceExcludeNodes as obsolete: they never worked properly,
      and nobody claims to be using them. Fixes bug 754. Bugfix on
      0.1.0.1-rc. Patch from Christian Wilms.
    - Fix a small alignment and memory-wasting bug on buffer chunks.
      Spotted by rovv.

  o Minor bugfixes (controller):
    - When closing an application-side connection because its circuit
      is getting torn down, generate the stream event correctly.
      Bugfix on 0.1.2.x. Anonymous patch.

  o Removed features:
    - Remove all backward-compatibility code to support relays running
      versions of Tor so old that they no longer work at all on the
      Tor network.


Changes in version 0.2.0.30 - 2008-07-15
  o Minor bugfixes:
    - Stop using __attribute__((nonnull)) with GCC: it can give us useful
      warnings (occasionally), but it can also cause the compiler to
      eliminate error-checking code. Suggested by Peter Gutmann.


Changes in version 0.2.0.29-rc - 2008-07-08
  Tor 0.2.0.29-rc fixes two big bugs with using bridges, fixes more
  hidden-service performance bugs, and fixes a bunch of smaller bugs.

  o Major bugfixes:
    - If you have more than one bridge but don't know their keys,
      you would only launch a request for the descriptor of the first one
      on your list. (Tor considered launching requests for the others, but
      found that it already had a connection on the way for $0000...0000
      so it didn't open another.) Bugfix on 0.2.0.x.
    - If you have more than one bridge but don't know their keys, and the
      connection to one of the bridges failed, you would cancel all
      pending bridge connections. (After all, they all have the same
      digest.) Bugfix on 0.2.0.x.
    - When a hidden service was trying to establish an introduction point,
      and Tor had built circuits preemptively for such purposes, we
      were ignoring all the preemptive circuits and launching a new one
      instead. Bugfix on 0.2.0.14-alpha.
    - When a hidden service was trying to establish an introduction point,
      and Tor *did* manage to reuse one of the preemptively built
      circuits, it didn't correctly remember which one it used,
      so it asked for another one soon after, until there were no
      more preemptive circuits, at which point it launched one from
      scratch. Bugfix on 0.0.9.x.
    - Make directory servers include the X-Your-Address-Is: http header in
      their responses even for begin_dir conns. Now clients who only
      ever use begin_dir connections still have a way to learn their IP
      address. Fixes bug 737; bugfix on 0.2.0.22-rc. Reported by goldy.

  o Minor bugfixes:
    - Fix a macro/CPP interaction that was confusing some compilers:
      some GCCs don't like #if/#endif pairs inside macro arguments.
      Fixes bug 707.
    - Fix macro collision between OpenSSL 0.9.8h and Windows headers.
      Fixes bug 704; fix from Steven Murdoch.
    - When opening /dev/null in finish_daemonize(), do not pass the
      O_CREAT flag. Fortify was complaining, and correctly so. Fixes
      bug 742; fix from Michael Scherer. Bugfix on 0.0.2pre19.
    - Correctly detect transparent proxy support on Linux hosts that
      require in.h to be included before netfilter_ipv4.h. Patch
      from coderman.
    - Disallow session resumption attempts during the renegotiation
      stage of the v2 handshake protocol. Clients should never be trying
      session resumption at this point, but apparently some did, in
      ways that caused the handshake to fail. Bugfix on 0.2.0.20-rc. Bug
      found by Geoff Goodell.


Changes in version 0.2.1.2-alpha - 2008-06-20
  Tor 0.2.1.2-alpha includes a new "TestingTorNetwork" config option to
  make it easier to set up your own private Tor network; fixes several
  big bugs with using more than one bridge relay; fixes a big bug with
  offering hidden services quickly after Tor starts; and uses a better
  API for reporting potential bootstrapping problems to the controller.

  o Major features:
    - New TestingTorNetwork config option to allow adjustment of
      previously constant values that, while reasonable, could slow
      bootstrapping. Implements proposal 135. Patch from Karsten.

  o Major bugfixes:
    - If you have more than one bridge but don't know their digests,
      you would only learn a request for the descriptor of the first one
      on your list. (Tor considered launching requests for the others, but
      found that it already had a connection on the way for $0000...0000
      so it didn't open another.) Bugfix on 0.2.0.x.
    - If you have more than one bridge but don't know their digests,
      and the connection to one of the bridges failed, you would cancel
      all pending bridge connections. (After all, they all have the
      same digest.) Bugfix on 0.2.0.x.
    - When establishing a hidden service, introduction points that
      originate from cannibalized circuits are completely ignored and not
      included in rendezvous service descriptors. This might be another
      reason for delay in making a hidden service available. Bugfix
      from long ago (0.0.9.x?)

  o Minor features:
    - Allow OpenSSL to use dynamic locks if it wants.
    - When building a consensus, do not include routers that are down.
      This will cut down 30% to 40% on consensus size. Implements
      proposal 138.
    - In directory authorities' approved-routers files, allow
      fingerprints with or without space.
    - Add a "GETINFO /status/bootstrap-phase" controller option, so the
      controller can query our current bootstrap state in case it attaches
      partway through and wants to catch up.
    - Send an initial "Starting" bootstrap status event, so we have a
      state to start out in.

  o Minor bugfixes:
    - Asking for a conditional consensus at .../consensus/<fingerprints>
      would crash a dirserver if it did not already have a
      consensus. Bugfix on 0.2.1.1-alpha.
    - Clean up some macro/CPP interactions: some GCC versions don't like
      #if/#endif pairs inside macro arguments. Fixes bug 707. Bugfix on
      0.2.0.x.

  o Bootstrapping bugfixes (on 0.2.1.1-alpha):
    - Directory authorities shouldn't complain about bootstrapping
      problems just because they do a lot of reachability testing and
      some of the connection attempts fail.
    - Start sending "count" and "recommendation" key/value pairs in
      bootstrap problem status events, so the controller can hear about
      problems even before Tor decides they're worth reporting for sure.
    - If you're using bridges, generate "bootstrap problem" warnings
      as soon as you run out of working bridges, rather than waiting
      for ten failures -- which will never happen if you have less than
      ten bridges.
    - If we close our OR connection because there's been a circuit
      pending on it for too long, we were telling our bootstrap status
      events "REASON=NONE". Now tell them "REASON=TIMEOUT".


Changes in version 0.2.1.1-alpha - 2008-06-13
  Tor 0.2.1.1-alpha fixes a lot of memory fragmentation problems that
  were making the Tor process bloat especially on Linux; makes our TLS
  handshake blend in better; sends "bootstrap phase" status events to
  the controller, so it can keep the user informed of progress (and
  problems) fetching directory information and establishing circuits;
  and adds a variety of smaller features.

  o Major features:
    - More work on making our TLS handshake blend in: modify the list
      of ciphers advertised by OpenSSL in client mode to even more
      closely resemble a common web browser. We cheat a little so that
      we can advertise ciphers that the locally installed OpenSSL doesn't
      know about.
    - Start sending "bootstrap phase" status events to the controller,
      so it can keep the user informed of progress fetching directory
      information and establishing circuits. Also inform the controller
      if we think we're stuck at a particular bootstrap phase. Implements
      proposal 137.
    - Resume using OpenSSL's RAND_poll() for better (and more portable)
      cross-platform entropy collection again. We used to use it, then
      stopped using it because of a bug that could crash systems that
      called RAND_poll when they had a lot of fds open. It looks like the
      bug got fixed in late 2006. Our new behavior is to call RAND_poll()
      at startup, and to call RAND_poll() when we reseed later only if
      we have a non-buggy OpenSSL version.

  o Major bugfixes:
    - When we choose to abandon a new entry guard because we think our
      older ones might be better, close any circuits pending on that
      new entry guard connection. This fix should make us recover much
      faster when our network is down and then comes back. Bugfix on
      0.1.2.8-beta; found by lodger.

  o Memory fixes and improvements:
    - Add a malloc_good_size implementation to OpenBSD_malloc_linux.c,
      to avoid unused RAM in buffer chunks and memory pools.
    - Speed up parsing and cut down on memory fragmentation by using
      stack-style allocations for parsing directory objects. Previously,
      this accounted for over 40% of allocations from within Tor's code
      on a typical directory cache.
    - Use a Bloom filter rather than a digest-based set to track which
      descriptors we need to keep around when we're cleaning out old
      router descriptors. This speeds up the computation significantly,
      and may reduce fragmentation.
    - Reduce the default smartlist size from 32 to 16; it turns out that
      most smartlists hold around 8-12 elements tops.
    - Make dumpstats() log the fullness and size of openssl-internal
      buffers.
    - If the user has applied the experimental SSL_MODE_RELEASE_BUFFERS
      patch to their OpenSSL, turn it on to save memory on servers. This
      patch will (with any luck) get included in a mainline distribution
      before too long.
    - Never use OpenSSL compression: it wastes RAM and CPU trying to
      compress cells, which are basically all encrypted, compressed,
      or both.

  o Minor bugfixes:
    - Stop reloading the router list from disk for no reason when we
      run out of reachable directory mirrors. Once upon a time reloading
      it would set the 'is_running' flag back to 1 for them. It hasn't
      done that for a long time.
    - In very rare situations new hidden service descriptors were
      published earlier than 30 seconds after the last change to the
      service. (We currently think that a hidden service descriptor
      that's been stable for 30 seconds is worth publishing.)

  o Minor features:
    - Allow separate log levels to be configured for different logging
      domains. For example, this allows one to log all notices, warnings,
      or errors, plus all memory management messages of level debug or
      higher, with: Log [MM] debug-err [*] notice-err file /var/log/tor.
    - Add a couple of extra warnings to --enable-gcc-warnings for GCC 4.3,
      and stop using a warning that had become unfixably verbose under
      GCC 4.3.
    - New --hush command-line option similar to --quiet. While --quiet
      disables all logging to the console on startup, --hush limits the
      output to messages of warning and error severity.
    - Servers support a new URL scheme for consensus downloads that
      allows the client to specify which authorities are trusted.
      The server then only sends the consensus if the client will trust
      it. Otherwise a 404 error is sent back. Clients use this
      new scheme when the server supports it (meaning it's running
      0.2.1.1-alpha or later). Implements proposal 134.
    - New configure/torrc options (--enable-geoip-stats,
      DirRecordUsageByCountry) to record how many IPs we've served
      directory info to in each country code, how many status documents
      total we've sent to each country code, and what share of the total
      directory requests we should expect to see.
    - Use the TLS1 hostname extension to more closely resemble browser
      behavior.
    - Lots of new unit tests.
    - Add a macro to implement the common pattern of iterating through
      two parallel lists in lockstep.


Changes in version 0.2.0.28-rc - 2008-06-13
  Tor 0.2.0.28-rc fixes an anonymity-related bug, fixes a hidden-service
  performance bug, and fixes a bunch of smaller bugs.

  o Anonymity fixes:
    - Fix a bug where, when we were choosing the 'end stream reason' to
      put in our relay end cell that we send to the exit relay, Tor
      clients on Windows were sometimes sending the wrong 'reason'. The
      anonymity problem is that exit relays may be able to guess whether
      the client is running Windows, thus helping partition the anonymity
      set. Down the road we should stop sending reasons to exit relays,
      or otherwise prevent future versions of this bug.

  o Major bugfixes:
    - While setting up a hidden service, some valid introduction circuits
      were overlooked and abandoned. This might be the reason for
      the long delay in making a hidden service available. Bugfix on
      0.2.0.14-alpha.

  o Minor features:
    - Update to the "June 9 2008" ip-to-country file.
    - Run 'make test' as part of 'make dist', so we stop releasing so
      many development snapshots that fail their unit tests.

  o Minor bugfixes:
    - When we're checking if we have enough dir info for each relay
      to begin establishing circuits, make sure that we actually have
      the descriptor listed in the consensus, not just any descriptor.
      Bugfix on 0.1.2.x.
    - Bridge relays no longer print "xx=0" in their extrainfo document
      for every single country code in the geoip db. Bugfix on
      0.2.0.27-rc.
    - Only warn when we fail to load the geoip file if we were planning to
      include geoip stats in our extrainfo document. Bugfix on 0.2.0.27-rc.
    - If we change our MaxAdvertisedBandwidth and then reload torrc,
      Tor won't realize it should publish a new relay descriptor. Fixes
      bug 688, reported by mfr. Bugfix on 0.1.2.x.
    - When we haven't had any application requests lately, don't bother
      logging that we have expired a bunch of descriptors. Bugfix
      on 0.1.2.x.
    - Make relay cells written on a connection count as non-padding when
      tracking how long a connection has been in use. Bugfix on
      0.2.0.1-alpha. Spotted by lodger.
    - Fix unit tests in 0.2.0.27-rc.
    - Fix compile on Windows.


Changes in version 0.2.0.27-rc - 2008-06-03
  Tor 0.2.0.27-rc adds a few features we left out of the earlier
  release candidates. In particular, we now include an IP-to-country
  GeoIP database, so controllers can easily look up what country a
  given relay is in, and so bridge relays can give us some sanitized
  summaries about which countries are making use of bridges. (See proposal
  126-geoip-fetching.txt for details.)

  o Major features:
    - Include an IP-to-country GeoIP file in the tarball, so bridge
      relays can report sanitized summaries of the usage they're seeing.

  o Minor features:
    - Add a "PURPOSE=" argument to "STREAM NEW" events, as suggested by
      Robert Hogan. Fixes the first part of bug 681.
    - Make bridge authorities never serve extrainfo docs.
    - Add support to detect Libevent versions in the 1.4.x series
      on mingw.
    - Fix build on gcc 4.3 with --enable-gcc-warnings set.
    - Include a new contrib/tor-exit-notice.html file that exit relay
      operators can put on their website to help reduce abuse queries.

  o Minor bugfixes:
    - When tunneling an encrypted directory connection, and its first
      circuit fails, do not leave it unattached and ask the controller
      to deal. Fixes the second part of bug 681.
    - Make bridge authorities correctly expire old extrainfo documents
      from time to time.


Changes in version 0.2.0.26-rc - 2008-05-13
  Tor 0.2.0.26-rc fixes a major security vulnerability caused by a bug
  in Debian's OpenSSL packages. All users running any 0.2.0.x version
  should upgrade, whether they're running Debian or not.

  o Major security fixes:
    - Use new V3 directory authority keys on the tor26, gabelmoo, and
      moria1 V3 directory authorities. The old keys were generated with
      a vulnerable version of Debian's OpenSSL package, and must be
      considered compromised. Other authorities' keys were not generated
      with an affected version of OpenSSL.

  o Major bugfixes:
    - List authority signatures as "unrecognized" based on DirServer
      lines, not on cert cache. Bugfix on 0.2.0.x.

  o Minor features:
    - Add a new V3AuthUseLegacyKey option to make it easier for
      authorities to change their identity keys if they have to.


Changes in version 0.2.0.25-rc - 2008-04-23
  Tor 0.2.0.25-rc makes Tor work again on OS X and certain BSDs.

  o Major bugfixes:
    - Remember to initialize threading before initializing logging.
      Otherwise, many BSD-family implementations will crash hard on
      startup. Fixes bug 671. Bugfix on 0.2.0.24-rc.

  o Minor bugfixes:
    - Authorities correctly free policies on bad servers on
      exit. Fixes bug 672. Bugfix on 0.2.0.x.


Changes in version 0.2.0.24-rc - 2008-04-22
  Tor 0.2.0.24-rc adds dizum (run by Alex de Joode) as the new sixth
  v3 directory authority, makes relays with dynamic IP addresses and no
  DirPort notice more quickly when their IP address changes, fixes a few
  rare crashes and memory leaks, and fixes a few other miscellaneous bugs.

  o New directory authorities:
    - Take lefkada out of the list of v3 directory authorities, since
      it has been down for months.
    - Set up dizum (run by Alex de Joode) as the new sixth v3 directory
      authority.

  o Major bugfixes:
    - Detect address changes more quickly on non-directory mirror
      relays. Bugfix on 0.2.0.18-alpha; fixes bug 652.

  o Minor features (security):
    - Reject requests for reverse-dns lookup of names that are in
      a private address space. Patch from lodger.
    - Non-exit relays no longer allow DNS requests. Fixes bug 619. Patch
      from lodger.

  o Minor bugfixes (crashes):
    - Avoid a rare assert that can trigger when Tor doesn't have much
      directory information yet and it tries to fetch a v2 hidden
      service descriptor. Fixes bug 651, reported by nwf.
    - Initialize log mutex before initializing dmalloc. Otherwise,
      running with dmalloc would crash. Bugfix on 0.2.0.x-alpha.
    - Use recursive pthread mutexes in order to avoid deadlock when
      logging debug-level messages to a controller. Bug spotted by nwf,
      bugfix on 0.2.0.16-alpha.

  o Minor bugfixes (resource management):
    - Keep address policies from leaking memory: start their refcount
      at 1, not 2. Bugfix on 0.2.0.16-alpha.
    - Free authority certificates on exit, so they don't look like memory
      leaks. Bugfix on 0.2.0.19-alpha.
    - Free static hashtables for policy maps and for TLS connections on
      shutdown, so they don't look like memory leaks. Bugfix on 0.2.0.x.
    - Avoid allocating extra space when computing consensuses on 64-bit
      platforms. Bug spotted by aakova.

  o Minor bugfixes (misc):
    - Do not read the configuration file when we've only been told to
      generate a password hash. Fixes bug 643. Bugfix on 0.0.9pre5. Fix
      based on patch from Sebastian Hahn.
    - Exit relays that are used as a client can now reach themselves
      using the .exit notation, rather than just launching an infinite
      pile of circuits. Fixes bug 641. Reported by Sebastian Hahn.
    - When attempting to open a logfile fails, tell us why.
    - Fix a dumb bug that was preventing us from knowing that we should
      preemptively build circuits to handle expected directory requests.
      Fixes bug 660. Bugfix on 0.1.2.x.
    - Warn less verbosely about clock skew from netinfo cells from
      untrusted sources. Fixes bug 663.
    - Make controller stream events for DNS requests more consistent,
      by adding "new stream" events for DNS requests, and removing
      spurious "stream closed" events" for cached reverse resolves.
      Patch from mwenge. Fixes bug 646.
    - Correctly notify one-hop connections when a circuit build has
      failed. Possible fix for bug 669. Found by lodger.


Changes in version 0.2.0.23-rc - 2008-03-24
  Tor 0.2.0.23-rc is the fourth release candidate for the 0.2.0 series. It
  makes bootstrapping faster if the first directory mirror you contact
  is down. The bundles also include the new Vidalia 0.1.2 release.

  o Major bugfixes:
    - When a tunneled directory request is made to a directory server
      that's down, notice after 30 seconds rather than 120 seconds. Also,
      fail any begindir streams that are pending on it, so they can
      retry elsewhere. This was causing multi-minute delays on bootstrap.


Changes in version 0.2.0.22-rc - 2008-03-18
  Tor 0.2.0.22-rc is the third release candidate for the 0.2.0 series. It
  enables encrypted directory connections by default for non-relays, fixes
  some broken TLS behavior we added in 0.2.0.20-rc, and resolves many
  other bugs. The bundles also include Vidalia 0.1.1 and Torbutton 1.1.17.

  o Major features:
    - Enable encrypted directory connections by default for non-relays,
      so censor tools that block Tor directory connections based on their
      plaintext patterns will no longer work. This means Tor works in
      certain censored countries by default again.

  o Major bugfixes:
    - Make sure servers always request certificates from clients during
      TLS renegotiation. Reported by lodger; bugfix on 0.2.0.20-rc.
    - Do not enter a CPU-eating loop when a connection is closed in
      the middle of client-side TLS renegotiation. Fixes bug 622. Bug
      diagnosed by lodger; bugfix on 0.2.0.20-rc.
    - Fix assertion failure that could occur when a blocked circuit
      became unblocked, and it had pending client DNS requests. Bugfix
      on 0.2.0.1-alpha. Fixes bug 632.

  o Minor bugfixes (on 0.1.2.x):
    - Generate "STATUS_SERVER" events rather than misspelled
      "STATUS_SEVER" events. Caught by mwenge.
    - When counting the number of bytes written on a TLS connection,
      look at the BIO actually used for writing to the network, not
      at the BIO used (sometimes) to buffer data for the network.
      Looking at different BIOs could result in write counts on the
      order of ULONG_MAX. Fixes bug 614.
    - On Windows, correctly detect errors when listing the contents of
      a directory. Fix from lodger.

  o Minor bugfixes (on 0.2.0.x):
    - Downgrade "sslv3 alert handshake failure" message to INFO.
    - If we set RelayBandwidthRate and RelayBandwidthBurst very high but
      left BandwidthRate and BandwidthBurst at the default, we would be
      silently limited by those defaults. Now raise them to match the
      RelayBandwidth* values.
    - Fix the SVK version detection logic to work correctly on a branch.
    - Make --enable-openbsd-malloc work correctly on Linux with alpha
      CPUs. Fixes bug 625.
    - Logging functions now check that the passed severity is sane.
    - Use proper log levels in the testsuite call of
      get_interface_address6().
    - When using a nonstandard malloc, do not use the platform values for
      HAVE_MALLOC_GOOD_SIZE or HAVE_MALLOC_USABLE_SIZE.
    - Make the openbsd malloc code use 8k pages on alpha CPUs and
      16k pages on ia64.
    - Detect mismatched page sizes when using --enable-openbsd-malloc.
    - Avoid double-marked-for-close warning when certain kinds of invalid
      .in-addr.arpa addresses are passed to the DNSPort. Part of a fix
      for bug 617. Bugfix on 0.2.0.1-alpha.
    - Make sure that the "NULL-means-reject *:*" convention is followed by
      all the policy manipulation functions, avoiding some possible crash
      bugs. Bug found by lodger. Bugfix on 0.2.0.16-alpha.
    - Fix the implementation of ClientDNSRejectInternalAddresses so that it
      actually works, and doesn't warn about every single reverse lookup.
      Fixes the other part of bug 617.  Bugfix on 0.2.0.1-alpha.

  o Minor features:
    - Only log guard node status when guard node status has changed.
    - Downgrade the 3 most common "INFO" messages to "DEBUG". This will
      make "INFO" 75% less verbose.


Changes in version 0.2.0.21-rc - 2008-03-02
  Tor 0.2.0.21-rc is the second release candidate for the 0.2.0 series. It
  makes Tor work well with Vidalia again, fixes a rare assert bug,
  and fixes a pair of more minor bugs. The bundles also include Vidalia
  0.1.0 and Torbutton 1.1.16.

  o Major bugfixes:
    - The control port should declare that it requires password auth
      when HashedControlSessionPassword is set too. Patch from Matt Edman;
      bugfix on 0.2.0.20-rc. Fixes bug 615.
    - Downgrade assert in connection_buckets_decrement() to a log message.
      This may help us solve bug 614, and in any case will make its
      symptoms less severe. Bugfix on 0.2.0.20-rc. Reported by fredzupy.
    - We were sometimes miscounting the number of bytes read from the
      network, causing our rate limiting to not be followed exactly.
      Bugfix on 0.2.0.16-alpha. Reported by lodger.

  o Minor bugfixes:
    - Fix compilation with OpenSSL 0.9.8 and 0.9.8a. All other supported
      OpenSSL versions should have been working fine. Diagnosis and patch
      from lodger, Karsten Loesing, and Sebastian Hahn. Fixes bug 616.
      Bugfix on 0.2.0.20-rc.


Changes in version 0.2.0.20-rc - 2008-02-24
  Tor 0.2.0.20-rc is the first release candidate for the 0.2.0 series. It
  makes more progress towards normalizing Tor's TLS handshake, makes
  hidden services work better again, helps relays bootstrap if they don't
  know their IP address, adds optional support for linking in openbsd's
  allocator or tcmalloc, allows really fast relays to scale past 15000
  sockets, and fixes a bunch of minor bugs reported by Veracode.

  o Major features:
    - Enable the revised TLS handshake based on the one designed by
      Steven Murdoch in proposal 124, as revised in proposal 130. It
      includes version negotiation for OR connections as described in
      proposal 105. The new handshake is meant to be harder for censors
      to fingerprint, and it adds the ability to detect certain kinds of
      man-in-the-middle traffic analysis attacks. The version negotiation
      feature will allow us to improve Tor's link protocol more safely
      in the future.
    - Choose which bridge to use proportional to its advertised bandwidth,
      rather than uniformly at random. This should speed up Tor for
      bridge users. Also do this for people who set StrictEntryNodes.
    - When a TrackHostExits-chosen exit fails too many times in a row,
      stop using it. Bugfix on 0.1.2.x; fixes bug 437.

  o Major bugfixes:
    - Resolved problems with (re-)fetching hidden service descriptors.
      Patch from Karsten Loesing; fixes problems with 0.2.0.18-alpha
      and 0.2.0.19-alpha.
    - If we only ever used Tor for hidden service lookups or posts, we
      would stop building circuits and start refusing connections after
      24 hours, since we falsely believed that Tor was dormant. Reported
      by nwf; bugfix on 0.1.2.x.
    - Servers that don't know their own IP address should go to the
      authorities for their first directory fetch, even if their DirPort
      is off or if they don't know they're reachable yet. This will help
      them bootstrap better. Bugfix on 0.2.0.18-alpha; fixes bug 609.
    - When counting the number of open sockets, count not only the number
      of sockets we have received from the socket() call, but also
      the number we've gotten from accept() and socketpair(). This bug
      made us fail to count all sockets that we were using for incoming
      connections. Bugfix on 0.2.0.x.
    - Fix code used to find strings within buffers, when those strings
      are not in the first chunk of the buffer. Bugfix on 0.2.0.x.
    - Fix potential segfault when parsing HTTP headers. Bugfix on 0.2.0.x.
    - Add a new __HashedControlSessionPassword option for controllers
      to use for one-off session password hashes that shouldn't get
      saved to disk by SAVECONF --- Vidalia users were accumulating a
      pile of HashedControlPassword lines in their torrc files, one for
      each time they had restarted Tor and then clicked Save. Make Tor
      automatically convert "HashedControlPassword" to this new option but
      only when it's given on the command line. Partial fix for bug 586.

  o Minor features (performance):
    - Tune parameters for cell pool allocation to minimize amount of
      RAM overhead used.
    - Add OpenBSD malloc code from phk as an optional malloc
      replacement on Linux: some glibc libraries do very poorly
      with Tor's memory allocation patterns. Pass
      --enable-openbsd-malloc to get the replacement malloc code.
    - Add a --with-tcmalloc option to the configure script to link
      against tcmalloc (if present). Does not yet search for
      non-system include paths.
    - Stop imposing an arbitrary maximum on the number of file descriptors
      used for busy servers. Bug reported by Olaf Selke; patch from
      Sebastian Hahn.

  o Minor features (other):
    - When SafeLogging is disabled, log addresses along with all TLS
      errors.
    - When building with --enable-gcc-warnings, check for whether Apple's
      warning "-Wshorten-64-to-32" is available.
    - Add a --passphrase-fd argument to the tor-gencert command for
      scriptability.

  o Minor bugfixes (memory leaks and code problems):
    - We were leaking a file descriptor if Tor started with a zero-length
      cached-descriptors file. Patch by freddy77; bugfix on 0.1.2.
    - Detect size overflow in zlib code. Reported by Justin Ferguson and
      Dan Kaminsky.
    - We were comparing the raw BridgePassword entry with a base64'ed
      version of it, when handling a "/tor/networkstatus-bridges"
      directory request. Now compare correctly. Noticed by Veracode.
    - Recover from bad tracked-since value in MTBF-history file.
      Should fix bug 537.
    - Alter the code that tries to recover from unhandled write
      errors, to not try to flush onto a socket that's given us
      unhandled errors. Bugfix on 0.1.2.x.
    - Make Unix controlsockets work correctly on OpenBSD. Patch from
      tup. Bugfix on 0.2.0.3-alpha.

  o Minor bugfixes (other):
    - If we have an extra-info document for our server, always make
      it available on the control port, even if we haven't gotten
      a copy of it from an authority yet. Patch from mwenge.
    - Log the correct memory chunk sizes for empty RAM chunks in mempool.c.
    - Directory mirrors no longer include a guess at the client's IP
      address if the connection appears to be coming from the same /24
      network; it was producing too many wrong guesses.
    - Make the new hidden service code respect the SafeLogging setting.
      Bugfix on 0.2.0.x. Patch from Karsten.
    - When starting as an authority, do not overwrite all certificates
      cached from other authorities. Bugfix on 0.2.0.x. Fixes bug 606.
    - If we're trying to flush the last bytes on a connection (for
      example, when answering a directory request), reset the
      time-to-give-up timeout every time we manage to write something
      on the socket. Bugfix on 0.1.2.x.
    - Change the behavior of "getinfo status/good-server-descriptor"
      so it doesn't return failure when any authority disappears.
    - Even though the man page said that "TrackHostExits ." should
      work, nobody had ever implemented it. Bugfix on 0.1.0.x.
    - Report TLS "zero return" case as a "clean close" and "IO error"
      as a "close". Stop calling closes "unexpected closes": existing
      Tors don't use SSL_close(), so having a connection close without
      the TLS shutdown handshake is hardly unexpected.
    - Send NAMESERVER_STATUS messages for a single failed nameserver
      correctly.

  o Code simplifications and refactoring:
    - Remove the tor_strpartition function: its logic was confused,
      and it was only used for one thing that could be implemented far
      more easily.


Changes in version 0.2.0.19-alpha - 2008-02-09
  Tor 0.2.0.19-alpha makes more progress towards normalizing Tor's TLS
  handshake, makes path selection for relays more secure and IP address
  guessing more robust, and generally fixes a lot of bugs in preparation
  for calling the 0.2.0 branch stable.

  o Major features:
    - Do not include recognizeable strings in the commonname part of
      Tor's x509 certificates.

  o Major bugfixes:
    - If we're a relay, avoid picking ourselves as an introduction point,
      a rendezvous point, or as the final hop for internal circuits. Bug
      reported by taranis and lodger. Bugfix on 0.1.2.x.
    - Patch from "Andrew S. Lists" to catch when we contact a directory
      mirror at IP address X and he says we look like we're coming from
      IP address X. Bugfix on 0.1.2.x.

  o Minor features (security):
    - Be more paranoid about overwriting sensitive memory on free(),
      as a defensive programming tactic to ensure forward secrecy.

  o Minor features (directory authority):
    - Actually validate the options passed to AuthDirReject,
      AuthDirInvalid, AuthDirBadDir, and AuthDirBadExit.
    - Reject router descriptors with out-of-range bandwidthcapacity or
      bandwidthburst values.

  o Minor features (controller):
    - Reject controller commands over 1MB in length.  This keeps rogue
      processes from running us out of memory.

  o Minor features (misc):
    - Give more descriptive well-formedness errors for out-of-range
      hidden service descriptor/protocol versions.
    - Make memory debugging information describe more about history
      of cell allocation, so we can help reduce our memory use.

  o Deprecated features (controller):
    - The status/version/num-versioning and status/version/num-concurring
      GETINFO options are no longer useful in the v3 directory protocol:
      treat them as deprecated, and warn when they're used.

  o Minor bugfixes:
    - When our consensus networkstatus has been expired for a while, stop
      being willing to build circuits using it. Fixes bug 401. Bugfix
      on 0.1.2.x.
    - Directory caches now fetch certificates from all authorities
      listed in a networkstatus consensus, even when they do not
      recognize them. Fixes bug 571. Bugfix on 0.2.0.x.
    - When connecting to a bridge without specifying its key, insert
      the connection into the identity-to-connection map as soon as
      a key is learned. Fixes bug 574. Bugfix on 0.2.0.x.
    - Detect versions of OS X where malloc_good_size() is present in the
      library but never actually declared. Resolves bug 587. Bugfix
      on 0.2.0.x.
    - Stop incorrectly truncating zlib responses to directory authority
      signature download requests. Fixes bug 593. Bugfix on 0.2.0.x.
    - Stop recommending that every server operator send mail to tor-ops.
      Resolves bug 597. Bugfix on 0.1.2.x.
    - Don't trigger an assert if we start a directory authority with a
      private IP address (like 127.0.0.1).
    - Avoid possible failures when generating a directory with routers
      with over-long versions strings, or too many flags set. Bugfix
      on 0.1.2.x.
    - If an attempt to launch a DNS resolve request over the control
      port fails because we have overrun the limit on the number of
      connections, tell the controller that the request has failed.
    - Avoid using too little bandwidth when our clock skips a few
      seconds. Bugfix on 0.1.2.x.
    - Fix shell error when warning about missing packages in configure
      script, on Fedora or Red Hat machines. Bugfix on 0.2.0.x.
    - Do not become confused when receiving a spurious VERSIONS-like
      cell from a confused v1 client.  Bugfix on 0.2.0.x.
    - Re-fetch v2 (as well as v0) rendezvous descriptors when all
      introduction points for a hidden service have failed. Patch from
      Karsten Loesing. Bugfix on 0.2.0.x.

  o Code simplifications and refactoring:
    - Remove some needless generality from cpuworker code, for improved
      type-safety.
    - Stop overloading the circuit_t.onionskin field for both "onionskin
      from a CREATE cell that we are waiting for a cpuworker to be
      assigned" and "onionskin from an EXTEND cell that we are going to
      send to an OR as soon as we are connected". Might help with bug 600.
    - Add an in-place version of aes_crypt() so that we can avoid doing a
      needless memcpy() call on each cell payload.


Changes in version 0.2.0.18-alpha - 2008-01-25
  Tor 0.2.0.18-alpha adds a sixth v3 directory authority run by CCC,
  fixes a big memory leak in 0.2.0.17-alpha, and adds new config options
  that can warn or reject connections to ports generally associated with
  vulnerable-plaintext protocols.

  o New directory authorities:
    - Set up dannenberg (run by CCC) as the sixth v3 directory
      authority.

  o Major bugfixes:
    - Fix a major memory leak when attempting to use the v2 TLS
      handshake code. Bugfix on 0.2.0.x; fixes bug 589.
    - We accidentally enabled the under-development v2 TLS handshake
      code, which was causing log entries like "TLS error while
      renegotiating handshake". Disable it again. Resolves bug 590.
    - We were computing the wrong Content-Length: header for directory
      responses that need to be compressed on the fly, causing clients
      asking for those items to always fail. Bugfix on 0.2.0.x; partially
      fixes bug 593.

  o Major features:
    - Avoid going directly to the directory authorities even if you're a
      relay, if you haven't found yourself reachable yet or if you've
      decided not to advertise your dirport yet. Addresses bug 556.
    - If we've gone 12 hours since our last bandwidth check, and we
      estimate we have less than 50KB bandwidth capacity but we could
      handle more, do another bandwidth test.
    - New config options WarnPlaintextPorts and RejectPlaintextPorts so
      Tor can warn and/or refuse connections to ports commonly used with
      vulnerable-plaintext protocols. Currently we warn on ports 23,
      109, 110, and 143, but we don't reject any.

  o Minor bugfixes:
    - When we setconf ClientOnly to 1, close any current OR and Dir
      listeners. Reported by mwenge.
    - When we get a consensus that's been signed by more people than
      we expect, don't log about it; it's not a big deal. Reported
      by Kyle Williams.

  o Minor features:
    - Don't answer "/tor/networkstatus-bridges" directory requests if
      the request isn't encrypted.
    - Make "ClientOnly 1" config option disable directory ports too.
    - Patches from Karsten Loesing to make v2 hidden services more
      robust: work even when there aren't enough HSDir relays available;
      retry when a v2 rend desc fetch fails; but don't retry if we
      already have a usable v0 rend desc.


Changes in version 0.2.0.17-alpha - 2008-01-17
  Tor 0.2.0.17-alpha makes the tarball build cleanly again (whoops).

  o Compile fixes:
    - Make the tor-gencert man page get included correctly in the tarball.


Changes in version 0.2.0.16-alpha - 2008-01-17
  Tor 0.2.0.16-alpha adds a fifth v3 directory authority run by Karsten
  Loesing, and generally cleans up a lot of features and minor bugs.

  o New directory authorities:
    - Set up gabelmoo (run by Karsten Loesing) as the fifth v3 directory
      authority.

  o Major performance improvements:
    - Switch our old ring buffer implementation for one more like that
      used by free Unix kernels. The wasted space in a buffer with 1mb
      of data will now be more like 8k than 1mb. The new implementation
      also avoids realloc();realloc(); patterns that can contribute to
      memory fragmentation.

  o Minor features:
    - Configuration files now accept C-style strings as values. This
      helps encode characters not allowed in the current configuration
      file format, such as newline or #. Addresses bug 557.
    - Although we fixed bug 539 (where servers would send HTTP status 503
      responses _and_ send a body too), there are still servers out
      there that haven't upgraded. Therefore, make clients parse such
      bodies when they receive them.
    - When we're not serving v2 directory information, there is no reason
      to actually keep any around. Remove the obsolete files and directory
      on startup if they are very old and we aren't going to serve them.

  o Minor performance improvements:
    - Reference-count and share copies of address policy entries; only 5%
      of them were actually distinct.
    - Never walk through the list of logs if we know that no log is
      interested in a given message.

  o Minor bugfixes:
    - When an authority has not signed a consensus, do not try to
      download a nonexistent "certificate with key 00000000". Bugfix
      on 0.2.0.x. Fixes bug 569.
    - Fix a rare assert error when we're closing one of our threads:
      use a mutex to protect the list of logs, so we never write to the
      list as it's being freed. Bugfix on 0.1.2.x. Fixes the very rare
      bug 575, which is kind of the revenge of bug 222.
    - Patch from Karsten Loesing to complain less at both the client
      and the relay when a relay used to have the HSDir flag but doesn't
      anymore, and we try to upload a hidden service descriptor.
    - Stop leaking one cert per TLS context. Fixes bug 582. Bugfix on
      0.2.0.15-alpha.
    - Do not try to download missing certificates until we have tried
      to check our fallback consensus. Fixes bug 583.
    - Make bridges round reported GeoIP stats info up to the nearest
      estimate, not down. Now we can distinguish between "0 people from
      this country" and "1 person from this country".
    - Avoid a spurious free on base64 failure. Bugfix on 0.1.2.
    - Avoid possible segfault if key generation fails in
      crypto_pk_hybrid_encrypt. Bugfix on 0.2.0.
    - Avoid segfault in the case where a badly behaved v2 versioning
      directory sends a signed networkstatus with missing client-versions.
      Bugfix on 0.1.2.
    - Avoid segfaults on certain complex invocations of
      router_get_by_hexdigest(). Bugfix on 0.1.2.
    - Correct bad index on array access in parse_http_time(). Bugfix
      on 0.2.0.
    - Fix possible bug in vote generation when server versions are present
      but client versions are not.
    - Fix rare bug on REDIRECTSTREAM control command when called with no
      port set: it could erroneously report an error when none had
      happened.
    - Avoid bogus crash-prone, leak-prone tor_realloc when we're
      compressing large objects and find ourselves with more than 4k
      left over. Bugfix on 0.2.0.
    - Fix a small memory leak when setting up a hidden service.
    - Fix a few memory leaks that could in theory happen under bizarre
      error conditions.
    - Fix an assert if we post a general-purpose descriptor via the
      control port but that descriptor isn't mentioned in our current
      network consensus. Bug reported by Jon McLachlan; bugfix on
      0.2.0.9-alpha.

  o Minor features (controller):
    - Get NS events working again. Patch from tup.
    - The GETCONF command now escapes and quotes configuration values
      that don't otherwise fit into the torrc file.
    - The SETCONF command now handles quoted values correctly.

  o Minor features (directory authorities):
    - New configuration options to override default maximum number of
      servers allowed on a single IP address. This is important for
      running a test network on a single host.
    - Actually implement the -s option to tor-gencert.
    - Add a manual page for tor-gencert.

  o Minor features (bridges):
    - Bridge authorities no longer serve bridge descriptors over
      unencrypted connections.

  o Minor features (other):
    - Add hidden services and DNSPorts to the list of things that make
      Tor accept that it has running ports. Change starting Tor with no
      ports from a fatal error to a warning; we might change it back if
      this turns out to confuse anybody. Fixes bug 579.


Changes in version 0.1.2.19 - 2008-01-17
  Tor 0.1.2.19 fixes a huge memory leak on exit relays, makes the default
  exit policy a little bit more conservative so it's safer to run an
  exit relay on a home system, and fixes a variety of smaller issues.

  o Security fixes:
    - Exit policies now reject connections that are addressed to a
      relay's public (external) IP address too, unless
      ExitPolicyRejectPrivate is turned off. We do this because too
      many relays are running nearby to services that trust them based
      on network address.

  o Major bugfixes:
    - When the clock jumps forward a lot, do not allow the bandwidth
      buckets to become negative. Fixes bug 544.
    - Fix a memory leak on exit relays; we were leaking a cached_resolve_t
      on every successful resolve. Reported by Mike Perry.
    - Purge old entries from the "rephist" database and the hidden
      service descriptor database even when DirPort is zero.
    - Stop thinking that 0.1.2.x directory servers can handle "begin_dir"
      requests. Should ease bugs 406 and 419 where 0.1.2.x relays are
      crashing or mis-answering these requests.
    - When we decide to send a 503 response to a request for servers, do
      not then also send the server descriptors: this defeats the whole
      purpose. Fixes bug 539.

  o Minor bugfixes:
    - Changing the ExitPolicyRejectPrivate setting should cause us to
      rebuild our server descriptor.
    - Fix handling of hex nicknames when answering controller requests for
      networkstatus by name, or when deciding whether to warn about
      unknown routers in a config option. (Patch from mwenge.)
    - Fix a couple of hard-to-trigger autoconf problems that could result
      in really weird results on platforms whose sys/types.h files define
      nonstandard integer types.
    - Don't try to create the datadir when running --verify-config or
      --hash-password. Resolves bug 540.
    - If we were having problems getting a particular descriptor from the
      directory caches, and then we learned about a new descriptor for
      that router, we weren't resetting our failure count. Reported
      by lodger.
    - Although we fixed bug 539 (where servers would send HTTP status 503
      responses _and_ send a body too), there are still servers out there
      that haven't upgraded. Therefore, make clients parse such bodies
      when they receive them.
    - Run correctly on systems where rlim_t is larger than unsigned long.
      This includes some 64-bit systems.
    - Run correctly on platforms (like some versions of OS X 10.5) where
      the real limit for number of open files is OPEN_FILES, not rlim_max
      from getrlimit(RLIMIT_NOFILES).
    - Avoid a spurious free on base64 failure.
    - Avoid segfaults on certain complex invocations of
      router_get_by_hexdigest().
    - Fix rare bug on REDIRECTSTREAM control command when called with no
      port set: it could erroneously report an error when none had
      happened.


Changes in version 0.2.0.15-alpha - 2007-12-25
  Tor 0.2.0.14-alpha and 0.2.0.15-alpha fix a bunch of bugs with the
  features added in 0.2.0.13-alpha.

  o Major bugfixes:
    - Fix several remotely triggerable asserts based on DirPort requests
      for a v2 or v3 networkstatus object before we were prepared. This
      was particularly bad for 0.2.0.13 and later bridge relays, who
      would never have a v2 networkstatus and would thus always crash
      when used. Bugfixes on 0.2.0.x.
    - Estimate the v3 networkstatus size more accurately, rather than
      estimating it at zero bytes and giving it artificially high priority
      compared to other directory requests. Bugfix on 0.2.0.x.

  o Minor bugfixes:
    - Fix configure.in logic for cross-compilation.
    - When we load a bridge descriptor from the cache, and it was
      previously unreachable, mark it as retriable so we won't just
      ignore it. Also, try fetching a new copy immediately. Bugfixes
      on 0.2.0.13-alpha.
    - The bridge GeoIP stats were counting other relays, for example
      self-reachability and authority-reachability tests.

  o Minor features:
    - Support compilation to target iPhone; patch from cjacker huang.
      To build for iPhone, pass the --enable-iphone option to configure.


Changes in version 0.2.0.14-alpha - 2007-12-23
  o Major bugfixes:
    - Fix a crash on startup if you install Tor 0.2.0.13-alpha fresh
      without a datadirectory from a previous Tor install. Reported
      by Zax.
    - Fix a crash when we fetch a descriptor that turns out to be
      unexpected (it used to be in our networkstatus when we started
      fetching it, but it isn't in our current networkstatus), and we
      aren't using bridges. Bugfix on 0.2.0.x.
    - Fix a crash when accessing hidden services: it would work the first
      time you use a given introduction point for your service, but
      on subsequent requests we'd be using garbage memory. Fixed by
      Karsten Loesing. Bugfix on 0.2.0.13-alpha.
    - Fix a crash when we load a bridge descriptor from disk but we don't
      currently have a Bridge line for it in our torrc. Bugfix on
      0.2.0.13-alpha.

  o Major features:
    - If bridge authorities set BridgePassword, they will serve a
      snapshot of known bridge routerstatuses from their DirPort to
      anybody who knows that password. Unset by default.

  o Minor bugfixes:
    - Make the unit tests build again.
    - Make "GETINFO/desc-annotations/id/<OR digest>" actually work.
    - Make PublishServerDescriptor default to 1, so the default doesn't
      have to change as we invent new directory protocol versions.
    - Fix test for rlim_t on OSX 10.3: sys/resource.h doesn't want to
      be included unless sys/time.h is already included.  Fixes
      bug 553.  Bugfix on 0.2.0.x.
    - If we receive a general-purpose descriptor and then receive an
      identical bridge-purpose descriptor soon after, don't discard
      the next one as a duplicate.

  o Minor features:
    - If BridgeRelay is set to 1, then the default for
      PublishServerDescriptor is now "bridge" rather than "v2,v3".
    - If the user sets RelayBandwidthRate but doesn't set
      RelayBandwidthBurst, then make them equal rather than erroring out.


Changes in version 0.2.0.13-alpha - 2007-12-21
  Tor 0.2.0.13-alpha adds a fourth v3 directory authority run by Geoff
  Goodell, fixes many more bugs, and adds a lot of infrastructure for
  upcoming features.

  o New directory authorities:
    - Set up lefkada (run by Geoff Goodell) as the fourth v3 directory
      authority.

  o Major bugfixes:
    - Only update guard status (usable / not usable) once we have
      enough directory information. This was causing us to always pick
      two new guards on startup (bugfix on 0.2.0.9-alpha), and it was
      causing us to discard all our guards on startup if we hadn't been
      running for a few weeks (bugfix on 0.1.2.x). Fixes bug 448.
    - Purge old entries from the "rephist" database and the hidden
      service descriptor databases even when DirPort is zero. Bugfix
      on 0.1.2.x.
    - We were ignoring our RelayBandwidthRate for the first 30 seconds
      after opening a circuit -- even a relayed circuit. Bugfix on
      0.2.0.3-alpha.
    - Stop thinking that 0.1.2.x directory servers can handle "begin_dir"
      requests. Should ease bugs 406 and 419 where 0.1.2.x relays are
      crashing or mis-answering these types of requests.
    - Relays were publishing their server descriptor to v1 and v2
      directory authorities, but they didn't try publishing to v3-only
      authorities. Fix this; and also stop publishing to v1 authorities.
      Bugfix on 0.2.0.x.
    - When we were reading router descriptors from cache, we were ignoring
      the annotations -- so for example we were reading in bridge-purpose
      descriptors as general-purpose descriptors. Bugfix on 0.2.0.8-alpha.
    - When we decided to send a 503 response to a request for servers, we
      were then also sending the server descriptors: this defeats the
      whole purpose. Fixes bug 539; bugfix on 0.1.2.x.

  o Major features:
    - Bridge relays now behave like clients with respect to time
      intervals for downloading new consensus documents -- otherwise they
      stand out. Bridge users now wait until the end of the interval,
      so their bridge relay will be sure to have a new consensus document.
    - Three new config options (AlternateDirAuthority,
      AlternateBridgeAuthority, and AlternateHSAuthority) that let the
      user selectively replace the default directory authorities by type,
      rather than the all-or-nothing replacement that DirServer offers.
    - Tor can now be configured to read a GeoIP file from disk in one
      of two formats. This can be used by controllers to map IP addresses
      to countries. Eventually, it may support exit-by-country.
    - When possible, bridge relays remember which countries users
      are coming from, and report aggregate information in their
      extra-info documents, so that the bridge authorities can learn
      where Tor is blocked.
    - Bridge directory authorities now do reachability testing on the
      bridges they know. They provide router status summaries to the
      controller via "getinfo ns/purpose/bridge", and also dump summaries
      to a file periodically.
    - Stop fetching directory info so aggressively if your DirPort is
      on but your ORPort is off; stop fetching v2 dir info entirely.
      You can override these choices with the new FetchDirInfoEarly
      config option.

  o Minor bugfixes:
    - The fix in 0.2.0.12-alpha cleared the "hsdir" flag in v3 network
      consensus documents when there are too many relays at a single
      IP address. Now clear it in v2 network status documents too, and
      also clear it in routerinfo_t when the relay is no longer listed
      in the relevant networkstatus document.
    - Don't crash if we get an unexpected value for the
      PublishServerDescriptor config option. Reported by Matt Edman;
      bugfix on 0.2.0.9-alpha.
    - Our new v2 hidden service descriptor format allows descriptors
      that have no introduction points. But Tor crashed when we tried
      to build a descriptor with no intro points (and it would have
      crashed if we had tried to parse one). Bugfix on 0.2.0.x; patch
      by Karsten Loesing.
    - Fix building with dmalloc 5.5.2 with glibc.
    - Reject uploaded descriptors and extrainfo documents if they're
      huge. Otherwise we'll cache them all over the network and it'll
      clog everything up. Reported by Aljosha Judmayer.
    - Check for presence of s6_addr16 and s6_addr32 fields in in6_addr
      via autoconf. Should fix compile on solaris. Bugfix on 0.2.0.x.
    - When the DANGEROUS_VERSION controller status event told us we're
      running an obsolete version, it used the string "OLD" to describe
      it. Yet the "getinfo" interface used the string "OBSOLETE". Now use
      "OBSOLETE" in both cases. Bugfix on 0.1.2.x.
    - If we can't expand our list of entry guards (e.g. because we're
      using bridges or we have StrictEntryNodes set), don't mark relays
      down when they fail a directory request. Otherwise we're too quick
      to mark all our entry points down. Bugfix on 0.1.2.x.
    - Fix handling of hex nicknames when answering controller requests for
      networkstatus by name, or when deciding whether to warn about unknown
      routers in a config option. Bugfix on 0.1.2.x. (Patch from mwenge.)
    - Fix a couple of hard-to-trigger autoconf problems that could result
      in really weird results on platforms whose sys/types.h files define
      nonstandard integer types. Bugfix on 0.1.2.x.
    - Fix compilation with --disable-threads set. Bugfix on 0.2.0.x.
    - Don't crash on name lookup when we have no current consensus.  Fixes
      bug 538; bugfix on 0.2.0.x.
    - Only Tors that want to mirror the v2 directory info should
      create the "cached-status" directory in their datadir. (All Tors
      used to create it.) Bugfix on 0.2.0.9-alpha.
    - Directory authorities should only automatically download Extra Info
      documents if they're v1, v2, or v3 authorities. Bugfix on 0.1.2.x.

  o Minor features:
    - On the USR1 signal, when dmalloc is in use, log the top 10 memory
      consumers. (We already do this on HUP.)
    - Authorities and caches fetch the v2 networkstatus documents
      less often, now that v3 is encouraged.
    - Add a new config option BridgeRelay that specifies you want to
      be a bridge relay. Right now the only difference is that it makes
      you answer begin_dir requests, and it makes you cache dir info,
      even if your DirPort isn't on.
    - Add "GETINFO/desc-annotations/id/<OR digest>" so controllers can
      ask about source, timestamp of arrival, purpose, etc. We need
      something like this to help Vidalia not do GeoIP lookups on bridge
      addresses.
    - Allow multiple HashedControlPassword config lines, to support
      multiple controller passwords.
    - Authorities now decide whether they're authoritative for a given
      router based on the router's purpose.
    - New config options AuthDirBadDir and AuthDirListBadDirs for
      authorities to mark certain relays as "bad directories" in the
      networkstatus documents. Also supports the "!baddir" directive in
      the approved-routers file.


Changes in version 0.2.0.12-alpha - 2007-11-16
  This twelfth development snapshot fixes some more build problems as
  well as a few minor bugs.

  o Compile fixes:
    - Make it build on OpenBSD again. Patch from tup.
    - Substitute BINDIR and LOCALSTATEDIR in scripts. Fixes
      package-building for Red Hat, OS X, etc.

  o Minor bugfixes (on 0.1.2.x):
    - Changing the ExitPolicyRejectPrivate setting should cause us to
      rebuild our server descriptor.

  o Minor bugfixes (on 0.2.0.x):
    - When we're lacking a consensus, don't try to perform rendezvous
      operations. Reported by Karsten Loesing.
    - Fix a small memory leak whenever we decide against using a
      newly picked entry guard. Reported by Mike Perry.
    - When authorities detected more than two relays running on the same
      IP address, they were clearing all the status flags but forgetting
      to clear the "hsdir" flag. So clients were being told that a
      given relay was the right choice for a v2 hsdir lookup, yet they
      never had its descriptor because it was marked as 'not running'
      in the consensus.
    - If we're trying to fetch a bridge descriptor and there's no way
      the bridge authority could help us (for example, we don't know
      a digest, or there is no bridge authority), don't be so eager to
      fall back to asking the bridge authority.
    - If we're using bridges or have strictentrynodes set, and our
      chosen exit is in the same family as all our bridges/entry guards,
      then be flexible about families.

  o Minor features:
    - When we negotiate a v2 link-layer connection (not yet implemented),
      accept RELAY_EARLY cells and turn them into RELAY cells if we've
      negotiated a v1 connection for their next step. Initial code for
      proposal 110.


Changes in version 0.2.0.11-alpha - 2007-11-12
  This eleventh development snapshot fixes some build problems with
  the previous snapshot. It also includes a more secure-by-default exit
  policy for relays, fixes an enormous memory leak for exit relays, and
  fixes another bug where servers were falling out of the directory list.

  o Security fixes:
    - Exit policies now reject connections that are addressed to a
      relay's public (external) IP address too, unless
      ExitPolicyRejectPrivate is turned off. We do this because too
      many relays are running nearby to services that trust them based
      on network address. Bugfix on 0.1.2.x.

  o Major bugfixes:
    - Fix a memory leak on exit relays; we were leaking a cached_resolve_t
      on every successful resolve. Reported by Mike Perry; bugfix
      on 0.1.2.x.
    - On authorities, never downgrade to old router descriptors simply
      because they're listed in the consensus. This created a catch-22
      where we wouldn't list a new descriptor because there was an
      old one in the consensus, and we couldn't get the new one in the
      consensus because we wouldn't list it. Possible fix for bug 548.
      Also, this might cause bug 543 to appear on authorities; if so,
      we'll need a band-aid for that. Bugfix on 0.2.0.9-alpha.

  o Packaging fixes on 0.2.0.10-alpha:
    - We were including instructions about what to do with the
      src/config/fallback-consensus file, but we weren't actually
      including it in the tarball. Disable all of that for now.

  o Minor features:
    - Allow people to say PreferTunnelledDirConns rather than
      PreferTunneledDirConns, for those alternate-spellers out there.

  o Minor bugfixes:
    - Don't reevaluate all the information from our consensus document
      just because we've downloaded a v2 networkstatus that we intend
      to cache. Fixes bug 545; bugfix on 0.2.0.x.


Changes in version 0.2.0.10-alpha - 2007-11-10
  This tenth development snapshot adds a third v3 directory authority
  run by Mike Perry, adds most of Karsten Loesing's new hidden service
  descriptor format, fixes a bad crash bug and new bridge bugs introduced
  in 0.2.0.9-alpha, fixes many bugs with the v3 directory implementation,
  fixes some minor memory leaks in previous 0.2.0.x snapshots, and
  addresses many more minor issues.

  o New directory authorities:
    - Set up ides (run by Mike Perry) as the third v3 directory authority.

  o Major features:
    - Allow tunnelled directory connections to ask for an encrypted
      "begin_dir" connection or an anonymized "uses a full Tor circuit"
      connection independently. Now we can make anonymized begin_dir
      connections for (e.g.) more secure hidden service posting and
      fetching.
    - More progress on proposal 114: code from Karsten Loesing to
      implement new hidden service descriptor format.
    - Raise the default BandwidthRate/BandwidthBurst to 5MB/10MB, to
      accommodate the growing number of servers that use the default
      and are reaching it.
    - Directory authorities use a new formula for selecting which nodes
      to advertise as Guards: they must be in the top 7/8 in terms of
      how long we have known about them, and above the median of those
      nodes in terms of weighted fractional uptime.
    - Make "not enough dir info yet" warnings describe *why* Tor feels
      it doesn't have enough directory info yet.

  o Major bugfixes:
    - Stop servers from crashing if they set a Family option (or
      maybe in other situations too). Bugfix on 0.2.0.9-alpha; reported
      by Fabian Keil.
    - Make bridge users work again -- the move to v3 directories in
      0.2.0.9-alpha had introduced a number of bugs that made bridges
      no longer work for clients.
    - When the clock jumps forward a lot, do not allow the bandwidth
      buckets to become negative. Bugfix on 0.1.2.x; fixes bug 544.

  o Major bugfixes (v3 dir, bugfixes on 0.2.0.9-alpha):
    - When the consensus lists a router descriptor that we previously were
      mirroring, but that we considered non-canonical, reload the
      descriptor as canonical. This fixes bug 543 where Tor servers
      would start complaining after a few days that they don't have
      enough directory information to build a circuit.
    - Consider replacing the current consensus when certificates arrive
      that make the pending consensus valid. Previously, we were only
      considering replacement when the new certs _didn't_ help.
    - Fix an assert error on startup if we didn't already have the
      consensus and certs cached in our datadirectory: we were caching
      the consensus in consensus_waiting_for_certs but then free'ing it
      right after.
    - Avoid sending a request for "keys/fp" (for which we'll get a 400 Bad
      Request) if we need more v3 certs but we've already got pending
      requests for all of them.
    - Correctly back off from failing certificate downloads. Fixes
      bug 546.
    - Authorities don't vote on the Running flag if they have been running
      for less than 30 minutes themselves. Fixes bug 547, where a newly
      started authority would vote that everyone was down.

  o New requirements:
    - Drop support for OpenSSL version 0.9.6. Just about nobody was using
      it, it had no AES, and it hasn't seen any security patches since
      2004.

  o Minor features:
    - Clients now hold circuitless TLS connections open for 1.5 times
      MaxCircuitDirtiness (15 minutes), since it is likely that they'll
      rebuild a new circuit over them within that timeframe. Previously,
      they held them open only for KeepalivePeriod (5 minutes).
    - Use "If-Modified-Since" to avoid retrieving consensus
      networkstatuses that we already have.
    - When we have no consensus, check FallbackNetworkstatusFile (defaults
      to $PREFIX/share/tor/fallback-consensus) for a consensus.  This way
      we start knowing some directory caches.
    - When we receive a consensus from the future, warn about skew.
    - Improve skew reporting: try to give the user a better log message
      about how skewed they are, and how much this matters.
    - When we have a certificate for an authority, believe that
      certificate's claims about the authority's IP address.
    - New --quiet command-line option to suppress the default console log.
      Good in combination with --hash-password.
    - Authorities send back an X-Descriptor-Not-New header in response to
      an accepted-but-discarded descriptor upload.  Partially implements
      fix for bug 535.
    - Make the log message for "tls error. breaking." more useful.
    - Better log messages about certificate downloads, to attempt to
      track down the second incarnation of bug 546.

  o Minor features (bridges):
    - If bridge users set UpdateBridgesFromAuthority, but the digest
      they ask for is a 404 from the bridge authority, they now fall
      back to trying the bridge directly.
    - Bridges now use begin_dir to publish their server descriptor to
      the bridge authority, even when they haven't set TunnelDirConns.

  o Minor features (controller):
    - When reporting clock skew, and we know that the clock is _at least
      as skewed_ as some value, but we don't know the actual value,
      report the value as a "minimum skew."

  o Utilities:
    - Update linux-tor-prio.sh script to allow QoS based on the uid of
      the Tor process. Patch from Marco Bonetti with tweaks from Mike
      Perry.

  o Minor bugfixes:
    - Refuse to start if both ORPort and UseBridges are set. Bugfix
      on 0.2.0.x, suggested by Matt Edman.
    - Don't stop fetching descriptors when FetchUselessDescriptors is
      set, even if we stop asking for circuits. Bugfix on 0.1.2.x;
      reported by tup and ioerror.
    - Better log message on vote from unknown authority.
    - Don't log "Launching 0 request for 0 router" message.

  o Minor bugfixes (memory leaks):
    - Stop leaking memory every time we parse a v3 certificate. Bugfix
      on 0.2.0.1-alpha.
    - Stop leaking memory every time we load a v3 certificate. Bugfix
      on 0.2.0.1-alpha. Fixes bug 536.
    - Stop leaking a cached networkstatus on exit.  Bugfix on
      0.2.0.3-alpha.
    - Stop leaking voter information every time we free a consensus.
      Bugfix on 0.2.0.3-alpha.
    - Stop leaking signed data every time we check a voter signature.
      Bugfix on 0.2.0.3-alpha.
    - Stop leaking a signature every time we fail to parse a consensus or
      a vote.  Bugfix on 0.2.0.3-alpha.
    - Stop leaking v2_download_status_map on shutdown.  Bugfix on
      0.2.0.9-alpha.
    - Stop leaking conn->nickname every time we make a connection to a
      Tor relay without knowing its expected identity digest (e.g. when
      using bridges). Bugfix on 0.2.0.3-alpha.

  - Minor bugfixes (portability):
    - Run correctly on platforms where rlim_t is larger than unsigned
      long, and/or where the real limit for number of open files is
      OPEN_FILES, not rlim_max from getrlimit(RLIMIT_NOFILES). In
      particular, these may be needed for OS X 10.5.


Changes in version 0.1.2.18 - 2007-10-28
  Tor 0.1.2.18 fixes many problems including crash bugs, problems with
  hidden service introduction that were causing huge delays, and a big
  bug that was causing some servers to disappear from the network status
  lists for a few hours each day.

  o Major bugfixes (crashes):
    - If a connection is shut down abruptly because of something that
      happened inside connection_flushed_some(), do not call
      connection_finished_flushing(). Should fix bug 451:
      "connection_stop_writing: Assertion conn->write_event failed"
      Bugfix on 0.1.2.7-alpha.
    - Fix possible segfaults in functions called from
      rend_process_relay_cell().

  o Major bugfixes (hidden services):
    - Hidden services were choosing introduction points uniquely by
      hexdigest, but when constructing the hidden service descriptor
      they merely wrote the (potentially ambiguous) nickname.
    - Clients now use the v2 intro format for hidden service
      connections: they specify their chosen rendezvous point by identity
      digest rather than by (potentially ambiguous) nickname. These
      changes could speed up hidden service connections dramatically.

  o Major bugfixes (other):
    - Stop publishing a new server descriptor just because we get a
      HUP signal. This led (in a roundabout way) to some servers getting
      dropped from the networkstatus lists for a few hours each day.
    - When looking for a circuit to cannibalize, consider family as well
      as identity. Fixes bug 438. Bugfix on 0.1.0.x (which introduced
      circuit cannibalization).
    - When a router wasn't listed in a new networkstatus, we were leaving
      the flags for that router alone -- meaning it remained Named,
      Running, etc -- even though absence from the networkstatus means
      that it shouldn't be considered to exist at all anymore. Now we
      clear all the flags for routers that fall out of the networkstatus
      consensus. Fixes bug 529.

  o Minor bugfixes:
    - Don't try to access (or alter) the state file when running
      --list-fingerprint or --verify-config or --hash-password. Resolves
      bug 499.
    - When generating information telling us how to extend to a given
      router, do not try to include the nickname if it is
      absent. Resolves bug 467.
    - Fix a user-triggerable segfault in expand_filename(). (There isn't
      a way to trigger this remotely.)
    - When sending a status event to the controller telling it that an
      OR address is reachable, set the port correctly. (Previously we
      were reporting the dir port.)
    - Fix a minor memory leak whenever a controller sends the PROTOCOLINFO
      command. Bugfix on 0.1.2.17.
    - When loading bandwidth history, do not believe any information in
      the future. Fixes bug 434.
    - When loading entry guard information, do not believe any information
      in the future.
    - When we have our clock set far in the future and generate an
      onion key, then re-set our clock to be correct, we should not stop
      the onion key from getting rotated.
    - On some platforms, accept() can return a broken address. Detect
      this more quietly, and deal accordingly. Fixes bug 483.
    - It's not actually an error to find a non-pending entry in the DNS
      cache when canceling a pending resolve. Don't log unless stuff
      is fishy. Resolves bug 463.
    - Don't reset trusted dir server list when we set a configuration
      option. Patch from Robert Hogan.
    - Don't try to create the datadir when running --verify-config or
      --hash-password. Resolves bug 540.


Changes in version 0.2.0.9-alpha - 2007-10-24
  This ninth development snapshot switches clients to the new v3 directory
  system; allows servers to be listed in the network status even when they
  have the same nickname as a registered server; and fixes many other
  bugs including a big one that was causing some servers to disappear
  from the network status lists for a few hours each day.

  o Major features (directory system):
    - Clients now download v3 consensus networkstatus documents instead
      of v2 networkstatus documents. Clients and caches now base their
      opinions about routers on these consensus documents. Clients only
      download router descriptors listed in the consensus.
    - Authorities now list servers who have the same nickname as
      a different named server, but list them with a new flag,
      "Unnamed". Now we can list servers that happen to pick the same
      nickname as a server that registered two years ago and then
      disappeared. Partially implements proposal 122.
    - If the consensus lists a router as "Unnamed", the name is assigned
      to a different router: do not identify the router by that name.
      Partially implements proposal 122.
    - Authorities can now come to a consensus on which method to use to
      compute the consensus. This gives us forward compatibility.

  o Major bugfixes:
    - Stop publishing a new server descriptor just because we HUP or
      when we find our DirPort to be reachable but won't actually publish
      it. New descriptors without any real changes are dropped by the
      authorities, and can screw up our "publish every 18 hours" schedule.
      Bugfix on 0.1.2.x.
    - When a router wasn't listed in a new networkstatus, we were leaving
      the flags for that router alone -- meaning it remained Named,
      Running, etc -- even though absence from the networkstatus means
      that it shouldn't be considered to exist at all anymore. Now we
      clear all the flags for routers that fall out of the networkstatus
      consensus. Fixes bug 529; bugfix on 0.1.2.x.
    - Fix awful behavior in DownloadExtraInfo option where we'd fetch
      extrainfo documents and then discard them immediately for not
      matching the latest router. Bugfix on 0.2.0.1-alpha.

  o Minor features (v3 directory protocol):
    - Allow tor-gencert to generate a new certificate without replacing
      the signing key.
    - Allow certificates to include an address.
    - When we change our directory-cache settings, reschedule all voting
      and download operations.
    - Reattempt certificate downloads immediately on failure, as long as
      we haven't failed a threshold number of times yet.
    - Delay retrying consensus downloads while we're downloading
      certificates to verify the one we just got.  Also, count getting a
      consensus that we already have (or one that isn't valid) as a failure,
      and count failing to get the certificates after 20 minutes as a
      failure.
    - Build circuits and download descriptors even if our consensus is a
      little expired. (This feature will go away once authorities are
      more reliable.)

  o Minor features (router descriptor cache):
    - If we find a cached-routers file that's been sitting around for more
      than 28 days unmodified, then most likely it's a leftover from
      when we upgraded to 0.2.0.8-alpha. Remove it. It has no good
      routers anyway.
    - When we (as a cache) download a descriptor because it was listed
      in a consensus, remember when the consensus was supposed to expire,
      and don't expire the descriptor until then.

  o Minor features (performance):
    - Call routerlist_remove_old_routers() much less often. This should
      speed startup, especially on directory caches.
    - Don't try to launch new descriptor downloads quite so often when we
      already have enough directory information to build circuits.
    - Base64 decoding was actually showing up on our profile when parsing
      the initial descriptor file; switch to an in-process all-at-once
      implementation that's about 3.5x times faster than calling out to
      OpenSSL.

  o Minor features (compilation):
    - Detect non-ASCII platforms (if any still exist) and refuse to
      build there: some of our code assumes that 'A' is 65 and so on.

  o Minor bugfixes (v3 directory authorities, bugfixes on 0.2.0.x):
    - Make the "next period" votes into "current period" votes immediately
      after publishing the consensus; avoid a heisenbug that made them
      stick around indefinitely.
    - When we discard a vote as a duplicate, do not report this as
      an error.
    - Treat missing v3 keys or certificates as an error when running as a
      v3 directory authority.
    - When we're configured to be a v3 authority, but we're only listed
      as a non-v3 authority in our DirServer line for ourself, correct
      the listing.
    - If an authority doesn't have a qualified hostname, just put
      its address in the vote. This fixes the problem where we referred to
      "moria on moria:9031."
    - Distinguish between detached signatures for the wrong period, and
      detached signatures for a divergent vote.
    - Fix a small memory leak when computing a consensus.
    - When there's no concensus, we were forming a vote every 30
      minutes, but writing the "valid-after" line in our vote based
      on our configured V3AuthVotingInterval: so unless the intervals
      matched up, we immediately rejected our own vote because it didn't
      start at the voting interval that caused us to construct a vote.

  o Minor bugfixes (v3 directory protocol, bugfixes on 0.2.0.x):
    - Delete unverified-consensus when the real consensus is set.
    - Consider retrying a consensus networkstatus fetch immediately
      after one fails: don't wait 60 seconds to notice.
    - When fetching a consensus as a cache, wait until a newer consensus
      should exist before trying to replace the current one.
    - Use a more forgiving schedule for retrying failed consensus
      downloads than for other types.

  o Minor bugfixes (other directory issues):
    - Correct the implementation of "download votes by digest." Bugfix on
      0.2.0.8-alpha.
    - Authorities no longer send back "400 you're unreachable please fix
      it" errors to Tor servers that aren't online all the time. We're
      supposed to tolerate these servers now. Bugfix on 0.1.2.x.

  o Minor bugfixes (controller):
    - Don't reset trusted dir server list when we set a configuration
      option. Patch from Robert Hogan; bugfix on 0.1.2.x.
    - Respond to INT and TERM SIGNAL commands before we execute the
      signal, in case the signal shuts us down. We had a patch in
      0.1.2.1-alpha that tried to do this by queueing the response on
      the connection's buffer before shutting down, but that really
      isn't the same thing at all. Bug located by Matt Edman.

  o Minor bugfixes (misc):
    - Correctly check for bad options to the "PublishServerDescriptor"
      config option. Bugfix on 0.2.0.1-alpha; reported by Matt Edman.
    - Stop leaking memory on failing case of base32_decode, and make
      it accept upper-case letters. Bugfixes on 0.2.0.7-alpha.
    - Don't try to download extrainfo documents when we're trying to
      fetch enough directory info to build a circuit: having enough
      info should get priority. Bugfix on 0.2.0.x.
    - Don't complain that "your server has not managed to confirm that its
      ports are reachable" if we haven't been able to build any circuits
      yet. Bug found by spending four hours without a v3 consensus. Bugfix
      on 0.1.2.x.
    - Detect the reason for failing to mmap a descriptor file we just
      wrote, and give a more useful log message.  Fixes bug 533. Bugfix
      on 0.1.2.x.

  o Code simplifications and refactoring:
    - Remove support for the old bw_accounting file: we've been storing
      bandwidth accounting information in the state file since
      0.1.2.5-alpha.  This may result in bandwidth accounting errors
      if you try to upgrade from 0.1.1.x or earlier, or if you try to
      downgrade to 0.1.1.x or earlier.
    - New convenience code to locate a file within the DataDirectory.
    - Move non-authority functionality out of dirvote.c.
    - Refactor the arguments for router_pick_{directory_|trusteddir}server
      so that they all take the same named flags.

  o Utilities
    - Include the "tor-ctrl.sh" bash script by Stefan Behte to provide
      Unix users an easy way to script their Tor process (e.g. by
      adjusting bandwidth based on the time of the day).


Changes in version 0.2.0.8-alpha - 2007-10-12
  This eighth development snapshot fixes a crash bug that's been bothering
  us since February 2007, lets bridge authorities store a list of bridge
  descriptors they've seen, gets v3 directory voting closer to working,
  starts caching v3 directory consensus documents on directory mirrors,
  and fixes a variety of smaller issues including some minor memory leaks.

  o Major features (router descriptor cache):
    - Store routers in a file called cached-descriptors instead of in
      cached-routers. Initialize cached-descriptors from cached-routers
      if the old format is around. The new format allows us to store
      annotations along with descriptors.
    - Use annotations to record the time we received each descriptor, its
      source, and its purpose.
    - Disable the SETROUTERPURPOSE controller command: it is now
      obsolete.
    - Controllers should now specify cache=no or cache=yes when using
      the +POSTDESCRIPTOR command.
    - Bridge authorities now write bridge descriptors to disk, meaning
      we can export them to other programs and begin distributing them
      to blocked users.

  o Major features (directory authorities):
    - When a v3 authority is missing votes or signatures, it now tries
      to fetch them.
    - Directory authorities track weighted fractional uptime as well as
      weighted mean-time-between failures.  WFU is suitable for deciding
      whether a node is "usually up", while MTBF is suitable for deciding
      whether a node is "likely to stay up."  We need both, because
      "usually up" is a good requirement for guards, while "likely to
      stay up" is a good requirement for long-lived connections.

  o Major features (v3 directory system):
    - Caches now download v3 network status documents as needed,
      and download the descriptors listed in them.
    - All hosts now attempt to download and keep fresh v3 authority
      certificates, and re-attempt after failures.
    - More internal-consistency checks for vote parsing.

  o Major bugfixes (crashes):
    - If a connection is shut down abruptly because of something that
      happened inside connection_flushed_some(), do not call
      connection_finished_flushing(). Should fix bug 451. Bugfix on
      0.1.2.7-alpha.

  o Major bugfixes (performance):
    - Fix really bad O(n^2) performance when parsing a long list of
      routers: Instead of searching the entire list for an "extra-info "
      string which usually wasn't there, once for every routerinfo
      we read, just scan lines forward until we find one we like.
      Bugfix on 0.2.0.1.
    - When we add data to a write buffer in response to the data on that
      write buffer getting low because of a flush, do not consider the
      newly added data as a candidate for immediate flushing, but rather
      make it wait until the next round of writing. Otherwise, we flush
      and refill recursively, and a single greedy TLS connection can
      eat all of our bandwidth. Bugfix on 0.1.2.7-alpha.

  o Minor features (v3 authority system):
    - Add more ways for tools to download the votes that lead to the
      current consensus.
    - Send a 503 when low on bandwidth and a vote, consensus, or
      certificate is requested.
    - If-modified-since is now implemented properly for all kinds of
      certificate requests.

  o Minor bugfixes (network statuses):
    - Tweak the implementation of proposal 109 slightly: allow at most
      two Tor servers on the same IP address, except if it's the location
      of a directory authority, in which case allow five. Bugfix on
      0.2.0.3-alpha.

  o Minor bugfixes (controller):
    - When sending a status event to the controller telling it that an
      OR address is reachable, set the port correctly. (Previously we
      were reporting the dir port.) Bugfix on 0.1.2.x.

  o Minor bugfixes (v3 directory system):
    - Fix logic to look up a cert by its signing key digest. Bugfix on
      0.2.0.7-alpha.
    - Only change the reply to a vote to "OK" if it's not already
      set. This gets rid of annoying "400 OK" log messages, which may
      have been masking some deeper issue. Bugfix on 0.2.0.7-alpha.
    - When we get a valid consensus, recompute the voting schedule.
    - Base the valid-after time of a vote on the consensus voting
      schedule, not on our preferred schedule.
    - Make the return values and messages from signature uploads and
      downloads more sensible.
    - Fix a memory leak when serving votes and consensus documents, and
      another when serving certificates.

  o Minor bugfixes (performance):
    - Use a slightly simpler string hashing algorithm (copying Python's
      instead of Java's) and optimize our digest hashing algorithm to take
      advantage of 64-bit platforms and to remove some possibly-costly
      voodoo.
    - Fix a minor memory leak whenever we parse guards from our state
      file. Bugfix on 0.2.0.7-alpha.
    - Fix a minor memory leak whenever we write out a file. Bugfix on
      0.2.0.7-alpha.
    - Fix a minor memory leak whenever a controller sends the PROTOCOLINFO
      command. Bugfix on 0.2.0.5-alpha.

  o Minor bugfixes (portability):
    - On some platforms, accept() can return a broken address. Detect
      this more quietly, and deal accordingly. Fixes bug 483.
    - Stop calling tor_strlower() on uninitialized memory in some cases.
      Bugfix in 0.2.0.7-alpha.

  o Minor bugfixes (usability):
    - Treat some 403 responses from directory servers as INFO rather than
      WARN-severity events.
    - It's not actually an error to find a non-pending entry in the DNS
      cache when canceling a pending resolve. Don't log unless stuff is
      fishy. Resolves bug 463.

  o Minor bugfixes (anonymity):
    - Never report that we've used more bandwidth than we're willing to
      relay: it leaks how much non-relay traffic we're using. Resolves
      bug 516.
    - When looking for a circuit to cannibalize, consider family as well
      as identity. Fixes bug 438. Bugfix on 0.1.0.x (which introduced
      circuit cannibalization).

  o Code simplifications and refactoring:
    - Make a bunch of functions static. Remove some dead code.
    - Pull out about a third of the really big routerlist.c; put it in a
      new module, networkstatus.c.
    - Merge the extra fields in local_routerstatus_t back into
      routerstatus_t: we used to need one routerstatus_t for each
      authority's opinion, plus a local_routerstatus_t for the locally
      computed consensus opinion. To save space, we put the locally
      modified fields into local_routerstatus_t, and only the common
      stuff into routerstatus_t. But once v3 directories are in use,
      clients and caches will no longer need to hold authority opinions;
      thus, the rationale for keeping the types separate is now gone.
    - Make the code used to reschedule and reattempt downloads more
      uniform.
    - Turn all 'Are we a directory server/mirror?' logic into a call to
      dirserver_mode().
    - Remove the code to generate the oldest (v1) directory format.
      The code has been disabled since 0.2.0.5-alpha.


Changes in version 0.2.0.7-alpha - 2007-09-21
  This seventh development snapshot makes bridges work again, makes bridge
  authorities work for the first time, fixes two huge performance flaws
  in hidden services, and fixes a variety of minor issues.

  o New directory authorities:
    - Set up moria1 and tor26 as the first v3 directory authorities. See
      doc/spec/dir-spec.txt for details on the new directory design.

  o Major bugfixes (crashes):
    - Fix possible segfaults in functions called from
      rend_process_relay_cell(). Bugfix on 0.1.2.x.

  o Major bugfixes (bridges):
    - Fix a bug that made servers send a "404 Not found" in response to
      attempts to fetch their server descriptor. This caused Tor servers
      to take many minutes to establish reachability for their DirPort,
      and it totally crippled bridges. Bugfix on 0.2.0.5-alpha.
    - Make "UpdateBridgesFromAuthority" torrc option work: when bridge
      users configure that and specify a bridge with an identity
      fingerprint, now they will lookup the bridge descriptor at the
      default bridge authority via a one-hop tunnel, but once circuits
      are established they will switch to a three-hop tunnel for later
      connections to the bridge authority. Bugfix in 0.2.0.3-alpha.

  o Major bugfixes (hidden services):
    - Hidden services were choosing introduction points uniquely by
      hexdigest, but when constructing the hidden service descriptor
      they merely wrote the (potentially ambiguous) nickname.
    - Clients now use the v2 intro format for hidden service
      connections: they specify their chosen rendezvous point by identity
      digest rather than by (potentially ambiguous) nickname. Both
      are bugfixes on 0.1.2.x, and they could speed up hidden service
      connections dramatically. Thanks to Karsten Loesing.

  o Minor features (security):
    - As a client, do not believe any server that tells us that an
      address maps to an internal address space.
    - Make it possible to enable HashedControlPassword and
      CookieAuthentication at the same time.

  o Minor features (guard nodes):
    - Tag every guard node in our state file with the version that
      we believe added it, or with our own version if we add it. This way,
      if a user temporarily runs an old version of Tor and then switches
      back to a new one, she doesn't automatically lose her guards.

  o Minor features (speed):
    - When implementing AES counter mode, update only the portions of the
      counter buffer that need to change, and don't keep separate
      network-order and host-order counters when they are the same (i.e.,
      on big-endian hosts.)

  o Minor features (controller):
    - Accept LF instead of CRLF on controller, since some software has a
      hard time generating real Internet newlines.
    - Add GETINFO values for the server status events
      "REACHABILITY_SUCCEEDED" and "GOOD_SERVER_DESCRIPTOR". Patch from
      Robert Hogan.

  o Removed features:
     - Routers no longer include bandwidth-history lines in their
       descriptors; this information is already available in extra-info
       documents, and including it in router descriptors took up 60%
       (!) of compressed router descriptor downloads. Completes
       implementation of proposal 104.
     - Remove the contrib scripts ExerciseServer.py, PathDemo.py,
       and TorControl.py, as they use the old v0 controller protocol,
       and are obsoleted by TorFlow anyway.
     - Drop support for v1 rendezvous descriptors, since we never used
       them anyway, and the code has probably rotted by now. Based on
       patch from Karsten Loesing.
     - On OSX, stop warning the user that kqueue support in libevent is
      "experimental", since it seems to have worked fine for ages.

  o Minor bugfixes:
    - When generating information telling us how to extend to a given
      router, do not try to include the nickname if it is absent. Fixes
      bug 467. Bugfix on 0.2.0.3-alpha.
    - Fix a user-triggerable (but not remotely-triggerable) segfault
      in expand_filename(). Bugfix on 0.1.2.x.
    - Fix a memory leak when freeing incomplete requests from DNSPort.
      Found by Niels Provos with valgrind. Bugfix on 0.2.0.1-alpha.
    - Don't try to access (or alter) the state file when running
      --list-fingerprint or --verify-config or --hash-password. (Resolves
      bug 499.) Bugfix on 0.1.2.x.
    - Servers used to decline to publish their DirPort if their
      BandwidthRate, RelayBandwidthRate, or MaxAdvertisedBandwidth
      were below a threshold. Now they only look at BandwidthRate and
      RelayBandwidthRate. Bugfix on 0.1.2.x.
    - Remove an optimization in the AES counter-mode code that assumed
      that the counter never exceeded 2^68. When the counter can be set
      arbitrarily as an IV (as it is by Karsten's new hidden services
      code), this assumption no longer holds. Bugfix on 0.1.2.x.
    - Resume listing "AUTHORITY" flag for authorities in network status.
      Bugfix on 0.2.0.3-alpha; reported by Alex de Joode.

  o Code simplifications and refactoring:
    - Revamp file-writing logic so we don't need to have the entire
      contents of a file in memory at once before we write to disk. Tor,
      meet stdio.
    - Turn "descriptor store" into a full-fledged type.
    - Move all NT services code into a separate source file.
    - Unify all code that computes medians, percentile elements, etc.
    - Get rid of a needless malloc when parsing address policies.


Changes in version 0.1.2.17 - 2007-08-30
  Tor 0.1.2.17 features a new Vidalia version in the Windows and OS
  X bundles. Vidalia 0.0.14 makes authentication required for the
  ControlPort in the default configuration, which addresses important
  security risks. Everybody who uses Vidalia (or another controller)
  should upgrade.

  In addition, this Tor update fixes major load balancing problems with
  path selection, which should speed things up a lot once many people
  have upgraded.

  o Major bugfixes (security):
    - We removed support for the old (v0) control protocol. It has been
      deprecated since Tor 0.1.1.1-alpha, and keeping it secure has
      become more of a headache than it's worth.

  o Major bugfixes (load balancing):
    - When choosing nodes for non-guard positions, weight guards
      proportionally less, since they already have enough load. Patch
      from Mike Perry.
    - Raise the "max believable bandwidth" from 1.5MB/s to 10MB/s. This
      will allow fast Tor servers to get more attention.
    - When we're upgrading from an old Tor version, forget our current
      guards and pick new ones according to the new weightings. These
      three load balancing patches could raise effective network capacity
      by a factor of four. Thanks to Mike Perry for measurements.

  o Major bugfixes (stream expiration):
    - Expire not-yet-successful application streams in all cases if
      they've been around longer than SocksTimeout. Right now there are
      some cases where the stream will live forever, demanding a new
      circuit every 15 seconds. Fixes bug 454; reported by lodger.

  o Minor features (controller):
    - Add a PROTOCOLINFO controller command. Like AUTHENTICATE, it
      is valid before any authentication has been received. It tells
      a controller what kind of authentication is expected, and what
      protocol is spoken. Implements proposal 119.

  o Minor bugfixes (performance):
    - Save on most routerlist_assert_ok() calls in routerlist.c, thus
      greatly speeding up loading cached-routers from disk on startup.
    - Disable sentinel-based debugging for buffer code: we squashed all
      the bugs that this was supposed to detect a long time ago, and now
      its only effect is to change our buffer sizes from nice powers of
      two (which platform mallocs tend to like) to values slightly over
      powers of two (which make some platform mallocs sad).

  o Minor bugfixes (misc):
    - If exit bandwidth ever exceeds one third of total bandwidth, then
      use the correct formula to weight exit nodes when choosing paths.
      Based on patch from Mike Perry.
    - Choose perfectly fairly among routers when choosing by bandwidth and
      weighting by fraction of bandwidth provided by exits. Previously, we
      would choose with only approximate fairness, and correct ourselves
      if we ran off the end of the list.
    - If we require CookieAuthentication but we fail to write the
      cookie file, we would warn but not exit, and end up in a state
      where no controller could authenticate. Now we exit.
    - If we require CookieAuthentication, stop generating a new cookie
      every time we change any piece of our config.
    - Refuse to start with certain directory authority keys, and
      encourage people using them to stop.
    - Terminate multi-line control events properly. Original patch
      from tup.
    - Fix a minor memory leak when we fail to find enough suitable
      servers to choose a circuit.
    - Stop leaking part of the descriptor when we run into a particularly
      unparseable piece of it.


Changes in version 0.2.0.6-alpha - 2007-08-26
  This sixth development snapshot features a new Vidalia version in the
  Windows and OS X bundles. Vidalia 0.0.14 makes authentication required for
  the ControlPort in the default configuration, which addresses important
  security risks.

  In addition, this snapshot fixes major load balancing problems
  with path selection, which should speed things up a lot once many
  people have upgraded. The directory authorities also use a new
  mean-time-between-failure approach to tracking which servers are stable,
  rather than just looking at the most recent uptime.

  o New directory authorities:
    - Set up Tonga as the default bridge directory authority.

  o Major features:
    - Directory authorities now track servers by weighted
      mean-times-between-failures. When we have 4 or more days of data,
      use measured MTBF rather than declared uptime to decide whether
      to call a router Stable. Implements proposal 108.

  o Major bugfixes (load balancing):
    - When choosing nodes for non-guard positions, weight guards
      proportionally less, since they already have enough load. Patch
      from Mike Perry.
    - Raise the "max believable bandwidth" from 1.5MB/s to 10MB/s. This
      will allow fast Tor servers to get more attention.
    - When we're upgrading from an old Tor version, forget our current
      guards and pick new ones according to the new weightings. These
      three load balancing patches could raise effective network capacity
      by a factor of four. Thanks to Mike Perry for measurements.

  o Major bugfixes (descriptor parsing):
    - Handle unexpected whitespace better in malformed descriptors. Bug
      found using Benedikt Boss's new Tor fuzzer! Bugfix on 0.2.0.x.

  o Minor features:
    - There is now an ugly, temporary "desc/all-recent-extrainfo-hack"
      GETINFO for Torstat to use until it can switch to using extrainfos.
    - Optionally (if built with -DEXPORTMALLINFO) export the output
      of mallinfo via http, as tor/mallinfo.txt. Only accessible
      from localhost.

  o Minor bugfixes:
    - Do not intermix bridge routers with controller-added
      routers. (Bugfix on 0.2.0.x)
    - Do not fail with an assert when accept() returns an unexpected
      address family. Addresses but does not wholly fix bug 483. (Bugfix
      on 0.2.0.x)
    - Let directory authorities startup even when they can't generate
      a descriptor immediately, e.g. because they don't know their
      address.
    - Stop putting the authentication cookie in a file called "0"
      in your working directory if you don't specify anything for the
      new CookieAuthFile option. Reported by Matt Edman.
    - Make it possible to read the PROTOCOLINFO response in a way that
      conforms to our control-spec. Reported by Matt Edman.
    - Fix a minor memory leak when we fail to find enough suitable
      servers to choose a circuit. Bugfix on 0.1.2.x.
    - Stop leaking part of the descriptor when we run into a particularly
      unparseable piece of it. Bugfix on 0.1.2.x.
    - Unmap the extrainfo cache file on exit.


Changes in version 0.2.0.5-alpha - 2007-08-19
  This fifth development snapshot fixes compilation on Windows again;
  fixes an obnoxious client-side bug that slowed things down and put
  extra load on the network; gets us closer to using the v3 directory
  voting scheme; makes it easier for Tor controllers to use cookie-based
  authentication; and fixes a variety of other bugs.

  o Removed features:
    - Version 1 directories are no longer generated in full. Instead,
      authorities generate and serve "stub" v1 directories that list
      no servers. This will stop Tor versions 0.1.0.x and earlier from
      working, but (for security reasons) nobody should be running those
      versions anyway.

  o Major bugfixes (compilation, 0.2.0.x):
    - Try to fix Win32 compilation again: improve checking for IPv6 types.
    - Try to fix MSVC compilation: build correctly on platforms that do
      not define s6_addr16 or s6_addr32.
    - Fix compile on platforms without getaddrinfo: bug found by Li-Hui
      Zhou.

  o Major bugfixes (stream expiration):
    - Expire not-yet-successful application streams in all cases if
      they've been around longer than SocksTimeout. Right now there are
      some cases where the stream will live forever, demanding a new
      circuit every 15 seconds. Bugfix on 0.1.2.7-alpha; fixes bug 454;
      reported by lodger.

  o Minor features (directory servers):
    - When somebody requests a list of statuses or servers, and we have
      none of those, return a 404 rather than an empty 200.

  o Minor features (directory voting):
    - Store v3 consensus status consensuses on disk, and reload them
      on startup.

  o Minor features (security):
    - Warn about unsafe ControlPort configurations.
    - Refuse to start with certain directory authority keys, and
      encourage people using them to stop.

  o Minor features (controller):
    - Add a PROTOCOLINFO controller command. Like AUTHENTICATE, it
      is valid before any authentication has been received. It tells
      a controller what kind of authentication is expected, and what
      protocol is spoken. Implements proposal 119.
    - New config option CookieAuthFile to choose a new location for the
      cookie authentication file, and config option
      CookieAuthFileGroupReadable to make it group-readable.

  o Minor features (unit testing):
    - Add command-line arguments to unit-test executable so that we can
      invoke any chosen test from the command line rather than having
      to run the whole test suite at once; and so that we can turn on
      logging for the unit tests.

  o Minor bugfixes (on 0.1.2.x):
    - If we require CookieAuthentication but we fail to write the
      cookie file, we would warn but not exit, and end up in a state
      where no controller could authenticate. Now we exit.
    - If we require CookieAuthentication, stop generating a new cookie
      every time we change any piece of our config.
    - When loading bandwidth history, do not believe any information in
      the future.  Fixes bug 434.
    - When loading entry guard information, do not believe any information
      in the future.
    - When we have our clock set far in the future and generate an
      onion key, then re-set our clock to be correct, we should not stop
      the onion key from getting rotated.
    - Clean up torrc sample config file.
    - Do not automatically run configure from autogen.sh. This
      non-standard behavior tended to annoy people who have built other
      programs.

  o Minor bugfixes (on 0.2.0.x):
    - Fix a bug with AutomapHostsOnResolve that would always cause
      the second request to fail. Bug reported by Kate. Bugfix on
      0.2.0.3-alpha.
    - Fix a bug in ADDRMAP controller replies that would sometimes
      try to print a NULL. Patch from tup.
    - Read v3 directory authority keys from the right location.
    - Numerous bugfixes to directory voting code.


Changes in version 0.1.2.16 - 2007-08-01
  Tor 0.1.2.16 fixes a critical security vulnerability that allows a
  remote attacker in certain situations to rewrite the user's torrc
  configuration file. This can completely compromise anonymity of users
  in most configurations, including those running the Vidalia bundles,
  TorK, etc. Or worse.

  o Major security fixes:
    - Close immediately after missing authentication on control port;
      do not allow multiple authentication attempts.


Changes in version 0.2.0.4-alpha - 2007-08-01
  This fourth development snapshot fixes a critical security vulnerability
  for most users, specifically those running Vidalia, TorK, etc. Everybody
  should upgrade to either 0.1.2.16 or 0.2.0.4-alpha.

  o Major security fixes:
    - Close immediately after missing authentication on control port;
      do not allow multiple authentication attempts.

  o Major bugfixes (compilation):
    - Fix win32 compilation: apparently IN_ADDR and IN6_ADDR are already
      defined there.

  o Minor features (performance):
    - Be even more aggressive about releasing RAM from small
      empty buffers. Thanks to our free-list code, this shouldn't be too
      performance-intensive.
    - Disable sentinel-based debugging for buffer code: we squashed all
      the bugs that this was supposed to detect a long time ago, and
      now its only effect is to change our buffer sizes from nice
      powers of two (which platform mallocs tend to like) to values
      slightly over powers of two (which make some platform mallocs sad).
    - Log malloc statistics from mallinfo() on platforms where it
      exists.


Changes in version 0.2.0.3-alpha - 2007-07-29
  This third development snapshot introduces new experimental
  blocking-resistance features and a preliminary version of the v3
  directory voting design, and includes many other smaller features
  and bugfixes.

  o Major features:
    - The first pieces of our "bridge" design for blocking-resistance
      are implemented. People can run bridge directory authorities;
      people can run bridges; and people can configure their Tor clients
      with a set of bridges to use as the first hop into the Tor network.
      See http://archives.seul.org/or/talk/Jul-2007/msg00249.html for
      details.
    - Create listener connections before we setuid to the configured
      User and Group. Now non-Windows users can choose port values
      under 1024, start Tor as root, and have Tor bind those ports
      before it changes to another UID. (Windows users could already
      pick these ports.)
    - Added a new ConstrainedSockets config option to set SO_SNDBUF and
      SO_RCVBUF on TCP sockets. Hopefully useful for Tor servers running
      on "vserver" accounts. (Patch from coderman.)
    - Be even more aggressive about separating local traffic from relayed
      traffic when RelayBandwidthRate is set. (Refines proposal 111.)

  o Major features (experimental):
    - First cut of code for "v3 dir voting": directory authorities will
      vote on a common network status document rather than each publishing
      their own opinion. This code needs more testing and more corner-case
      handling before it's ready for use.

  o Security fixes:
    - Directory authorities now call routers Fast if their bandwidth is
      at least 100KB/s, and consider their bandwidth adequate to be a
      Guard if it is at least 250KB/s, no matter the medians. This fix
      complements proposal 107. [Bugfix on 0.1.2.x]
    - Directory authorities now never mark more than 3 servers per IP as
      Valid and Running. (Implements proposal 109, by Kevin Bauer and
      Damon McCoy.)
    - Minor change to organizationName and commonName generation
      procedures in TLS certificates during Tor handshakes, to invalidate
      some earlier censorware approaches. This is not a long-term
      solution, but applying it will give us a bit of time to look into
      the epidemiology of countermeasures as they spread.

  o Major bugfixes (directory):
    - Rewrite directory tokenization code to never run off the end of
      a string. Fixes bug 455. Patch from croup. [Bugfix on 0.1.2.x]

  o Minor features (controller):
    - Add a SOURCE_ADDR field to STREAM NEW events so that controllers can
      match requests to applications. (Patch from Robert Hogan.)
    - Report address and port correctly on connections to DNSPort. (Patch
      from Robert Hogan.)
    - Add a RESOLVE command to launch hostname lookups. (Original patch
      from Robert Hogan.)
    - Add GETINFO status/enough-dir-info to let controllers tell whether
      Tor has downloaded sufficient directory information. (Patch
      from Tup.)
    - You can now use the ControlSocket option to tell Tor to listen for
      controller connections on Unix domain sockets on systems that
      support them. (Patch from Peter Palfrader.)
    - STREAM NEW events are generated for DNSPort requests and for
      tunneled directory connections. (Patch from Robert Hogan.)
    - New "GETINFO address-mappings/*" command to get address mappings
      with expiry information. "addr-mappings/*" is now deprecated.
      (Patch from Tup.)

  o Minor features (misc):
    - Merge in some (as-yet-unused) IPv6 address manipulation code. (Patch
      from croup.)
    - The tor-gencert tool for v3 directory authorities now creates all
      files as readable to the file creator only, and write-protects
      the authority identity key.
    - When dumping memory usage, list bytes used in buffer memory
      free-lists.
    - When running with dmalloc, dump more stats on hup and on exit.
    - Directory authorities now fail quickly and (relatively) harmlessly
      if they generate a network status document that is somehow
      malformed.

  o Traffic load balancing improvements:
    - If exit bandwidth ever exceeds one third of total bandwidth, then
      use the correct formula to weight exit nodes when choosing paths.
      (Based on patch from Mike Perry.)
    - Choose perfectly fairly among routers when choosing by bandwidth and
      weighting by fraction of bandwidth provided by exits. Previously, we
      would choose with only approximate fairness, and correct ourselves
      if we ran off the end of the list. [Bugfix on 0.1.2.x]

  o Performance improvements:
    - Be more aggressive with freeing buffer RAM or putting it on the
      memory free lists.
    - Use Critical Sections rather than Mutexes for synchronizing threads
      on win32; Mutexes are heavier-weight, and designed for synchronizing
      between processes.

  o Deprecated and removed features:
    - RedirectExits is now deprecated.
    - Stop allowing address masks that do not correspond to bit prefixes.
      We have warned about these for a really long time; now it's time
      to reject them. (Patch from croup.)

  o Minor bugfixes (directory):
    - Fix another crash bug related to extra-info caching. (Bug found by
      Peter Palfrader.) [Bugfix on 0.2.0.2-alpha]
    - Directories no longer return a "304 not modified" when they don't
      have the networkstatus the client asked for. Also fix a memory
      leak when returning 304 not modified. [Bugfixes on 0.2.0.2-alpha]
    - We had accidentally labelled 0.1.2.x directory servers as not
      suitable for begin_dir requests, and had labelled no directory
      servers as suitable for uploading extra-info documents. [Bugfix
      on 0.2.0.1-alpha]

  o Minor bugfixes (dns):
    - Fix a crash when DNSPort is set more than once. (Patch from Robert
      Hogan.) [Bugfix on 0.2.0.2-alpha]
    - Add DNSPort connections to the global connection list, so that we
      can time them out correctly. (Bug found by Robert Hogan.) [Bugfix
      on 0.2.0.2-alpha]
    - Fix a dangling reference that could lead to a crash when DNSPort is
      changed or closed (Patch from Robert Hogan.) [Bugfix on
      0.2.0.2-alpha]

  o Minor bugfixes (controller):
    - Provide DNS expiry times in GMT, not in local time. For backward
      compatibility, ADDRMAP events only provide GMT expiry in an extended
      field. "GETINFO address-mappings" always does the right thing.
    - Use CRLF line endings properly in NS events.
    - Terminate multi-line control events properly. (Original patch
      from tup.) [Bugfix on 0.1.2.x-alpha]
    - Do not include spaces in SOURCE_ADDR fields in STREAM
      events. Resolves bug 472. [Bugfix on 0.2.0.x-alpha]


Changes in version 0.1.2.15 - 2007-07-17
  Tor 0.1.2.15 fixes several crash bugs, fixes some anonymity-related
  problems, fixes compilation on BSD, and fixes a variety of other
  bugs. Everybody should upgrade.

  o Major bugfixes (compilation):
    - Fix compile on FreeBSD/NetBSD/OpenBSD. Oops.

  o Major bugfixes (crashes):
    - Try even harder not to dereference the first character after
      an mmap(). Reported by lodger.
    - Fix a crash bug in directory authorities when we re-number the
      routerlist while inserting a new router.
    - When the cached-routers file is an even multiple of the page size,
      don't run off the end and crash. (Fixes bug 455; based on idea
      from croup.)
    - Fix eventdns.c behavior on Solaris: It is critical to include
      orconfig.h _before_ sys/types.h, so that we can get the expected
      definition of _FILE_OFFSET_BITS.

  o Major bugfixes (security):
    - Fix a possible buffer overrun when using BSD natd support. Bug
      found by croup.
    - When sending destroy cells from a circuit's origin, don't include
      the reason for tearing down the circuit. The spec says we didn't,
      and now we actually don't. Reported by lodger.
    - Keep streamids from different exits on a circuit separate. This
      bug may have allowed other routers on a given circuit to inject
      cells into streams. Reported by lodger; fixes bug 446.
    - If there's a never-before-connected-to guard node in our list,
      never choose any guards past it. This way we don't expand our
      guard list unless we need to.

  o Minor bugfixes (guard nodes):
    - Weight guard selection by bandwidth, so that low-bandwidth nodes
      don't get overused as guards.

  o Minor bugfixes (directory):
    - Correctly count the number of authorities that recommend each
      version. Previously, we were under-counting by 1.
    - Fix a potential crash bug when we load many server descriptors at
      once and some of them make others of them obsolete. Fixes bug 458.

  o Minor bugfixes (hidden services):
    - Stop tearing down the whole circuit when the user asks for a
      connection to a port that the hidden service didn't configure.
      Resolves bug 444.

  o Minor bugfixes (misc):
    - On Windows, we were preventing other processes from reading
      cached-routers while Tor was running. Reported by janbar.
    - Fix a possible (but very unlikely) bug in picking routers by
      bandwidth. Add a log message to confirm that it is in fact
      unlikely. Patch from lodger.
    - Backport a couple of memory leak fixes.
    - Backport miscellaneous cosmetic bugfixes.


Changes in version 0.2.0.2-alpha - 2007-06-02
  o Major bugfixes on 0.2.0.1-alpha:
    - Fix an assertion failure related to servers without extra-info digests.
      Resolves bugs 441 and 442.

  o Minor features (directory):
    - Support "If-Modified-Since" when answering HTTP requests for
      directories, running-routers documents, and network-status documents.
      (There's no need to support it for router descriptors, since those
      are downloaded by descriptor digest.)

  o Minor build issues:
    - Clear up some MIPSPro compiler warnings.
    - When building from a tarball on a machine that happens to have SVK
      installed, report the micro-revision as whatever version existed
      in the tarball, not as "x".


Changes in version 0.2.0.1-alpha - 2007-06-01
  This early development snapshot provides new features for people running
  Tor as both a client and a server (check out the new RelayBandwidth
  config options); lets Tor run as a DNS proxy; and generally moves us
  forward on a lot of fronts.

  o Major features, server usability:
    - New config options RelayBandwidthRate and RelayBandwidthBurst:
      a separate set of token buckets for relayed traffic. Right now
      relayed traffic is defined as answers to directory requests, and
      OR connections that don't have any local circuits on them.

  o Major features, client usability:
    - A client-side DNS proxy feature to replace the need for
      dns-proxy-tor: Just set "DNSPort 9999", and Tor will now listen
      for DNS requests on port 9999, use the Tor network to resolve them
      anonymously, and send the reply back like a regular DNS server.
      The code still only implements a subset of DNS.
    - Make PreferTunneledDirConns and TunnelDirConns work even when
      we have no cached directory info. This means Tor clients can now
      do all of their connections protected by TLS.

  o Major features, performance and efficiency:
    - Directory authorities accept and serve "extra info" documents for
      routers. These documents contain fields from router descriptors
      that aren't usually needed, and that use a lot of excess
      bandwidth. Once these fields are removed from router descriptors,
      the bandwidth savings should be about 60%. [Partially implements
      proposal 104.]
    - Servers upload extra-info documents to any authority that accepts
      them. Authorities (and caches that have been configured to download
      extra-info documents) download them as needed. [Partially implements
      proposal 104.]
    - Change the way that Tor buffers data that it is waiting to write.
      Instead of queueing data cells in an enormous ring buffer for each
      client->OR or OR->OR connection, we now queue cells on a separate
      queue for each circuit.  This lets us use less slack memory, and
      will eventually let us be smarter about prioritizing different kinds
      of traffic.
    - Use memory pools to allocate cells with better speed and memory
      efficiency, especially on platforms where malloc() is inefficient.
    - Stop reading on edge connections when their corresponding circuit
      buffers are full; start again as the circuits empty out.

  o Major features, other:
    - Add an HSAuthorityRecordStats option that hidden service authorities
      can use to track statistics of overall hidden service usage without
      logging information that would be very useful to an attacker.
    - Start work implementing multi-level keys for directory authorities:
      Add a standalone tool to generate key certificates. (Proposal 103.)

  o Security fixes:
    - Directory authorities now call routers Stable if they have an
      uptime of at least 30 days, even if that's not the median uptime
      in the network. Implements proposal 107, suggested by Kevin Bauer
      and Damon McCoy.

  o Minor fixes (resource management):
    - Count the number of open sockets separately from the number
      of active connection_t objects. This will let us avoid underusing
      our allocated connection limit.
    - We no longer use socket pairs to link an edge connection to an
      anonymous directory connection or a DirPort test connection.
      Instead, we track the link internally and transfer the data
      in-process. This saves two sockets per "linked" connection (at the
      client and at the server), and avoids the nasty Windows socketpair()
      workaround.
    - Keep unused 4k and 16k buffers on free lists, rather than wasting 8k
      for every single inactive connection_t. Free items from the
      4k/16k-buffer free lists when they haven't been used for a while.

  o Minor features (build):
    - Make autoconf search for libevent, openssl, and zlib consistently.
    - Update deprecated macros in configure.in.
    - When warning about missing headers, tell the user to let us
      know if the compile succeeds anyway, so we can downgrade the
      warning.
    - Include the current subversion revision as part of the version
      string: either fetch it directly if we're in an SVN checkout, do
      some magic to guess it if we're in an SVK checkout, or use
      the last-detected version if we're building from a .tar.gz.
      Use this version consistently in log messages.

  o Minor features (logging):
    - Always prepend "Bug: " to any log message about a bug.
    - Put a platform string (e.g. "Linux i686") in the startup log
      message, so when people paste just their logs, we know if it's
      OpenBSD or Windows or what.
    - When logging memory usage, break down memory used in buffers by
      buffer type.

  o Minor features (directory system):
    - New config option V2AuthoritativeDirectory that all directory
      authorities should set. This will let future authorities choose
      not to serve V2 directory information.
    - Directory authorities allow multiple router descriptors and/or extra
      info documents to be uploaded in a single go.  This will make
      implementing proposal 104 simpler.

  o Minor features (controller):
    - Add a new config option __DisablePredictedCircuits designed for
      use by the controller, when we don't want Tor to build any circuits
      preemptively.
    - Let the controller specify HOP=%d as an argument to ATTACHSTREAM,
      so we can exit from the middle of the circuit.
    - Implement "getinfo status/circuit-established".
    - Implement "getinfo status/version/..." so a controller can tell
      whether the current version is recommended, and whether any versions
      are good, and how many authorities agree. (Patch from shibz.)

  o Minor features (hidden services):
    - Allow multiple HiddenServicePort directives with the same virtual
      port; when they occur, the user is sent round-robin to one
      of the target ports chosen at random.  Partially fixes bug 393 by
      adding limited ad-hoc round-robining.

  o Minor features (other):
    - More unit tests.
    - Add a new AutomapHostsOnResolve option: when it is enabled, any
      resolve request for hosts matching a given pattern causes Tor to
      generate an internal virtual address mapping for that host.  This
      allows DNSPort to work sensibly with hidden service users.  By
      default, .exit and .onion addresses are remapped; the list of
      patterns can be reconfigured with AutomapHostsSuffixes.
    - Add an "-F" option to tor-resolve to force a resolve for a .onion
      address. Thanks to the AutomapHostsOnResolve option, this is no
      longer a completely silly thing to do.
    - If Tor is invoked from something that isn't a shell (e.g. Vidalia),
      now we expand "-f ~/.tor/torrc" correctly. Suggested by Matt Edman.
    - Treat "2gb" when given in torrc for a bandwidth as meaning 2gb,
      minus 1 byte: the actual maximum declared bandwidth.

  o Removed features:
    - Removed support for the old binary "version 0" controller protocol.
      This has been deprecated since 0.1.1, and warnings have been issued
      since 0.1.2.  When we encounter a v0 control message, we now send
      back an error and close the connection.
    - Remove the old "dns worker" server DNS code: it hasn't been default
      since 0.1.2.2-alpha, and all the servers seem to be using the new
      eventdns code.

  o Minor bugfixes (portability):
    - Even though Windows is equally happy with / and \ as path separators,
      try to use \ consistently on Windows and / consistently on Unix: it
      makes the log messages nicer.
    - Correctly report platform name on Windows 95 OSR2 and Windows 98 SE.
    - Read resolv.conf files correctly on platforms where read() returns
      partial results on small file reads.

  o Minor bugfixes (directory):
    - Correctly enforce that elements of directory objects do not appear
      more often than they are allowed to appear.
    - When we are reporting the DirServer line we just parsed, we were
      logging the second stanza of the key fingerprint, not the first.

  o Minor bugfixes (logging):
    - When we hit an EOF on a log (probably because we're shutting down),
      don't try to remove the log from the list: just mark it as
      unusable.  (Bulletproofs against bug 222.)

  o Minor bugfixes (other):
    - In the exitlist script, only consider the most recently published
      server descriptor for each server. Also, when the user requests
      a list of servers that _reject_ connections to a given address,
      explicitly exclude the IPs that also have servers that accept
      connections to that address. (Resolves bug 405.)
    - Stop allowing hibernating servers to be "stable" or "fast".
    - On Windows, we were preventing other processes from reading
      cached-routers while Tor was running.  (Reported by janbar)
    - Make the NodeFamilies config option work. (Reported by
      lodger -- it has never actually worked, even though we added it
      in Oct 2004.)
    - Check return values from pthread_mutex functions.
    - Don't save non-general-purpose router descriptors to the disk cache,
      because we have no way of remembering what their purpose was when
      we restart.
    - Add even more asserts to hunt down bug 417.
    - Build without verbose warnings even on (not-yet-released) gcc 4.2.
    - Fix a possible (but very unlikely) bug in picking routers by bandwidth.
      Add a log message to confirm that it is in fact unlikely.

  o Minor bugfixes (controller):
    - Make 'getinfo fingerprint' return a 551 error if we're not a
      server, so we match what the control spec claims we do. Reported
      by daejees.
    - Fix a typo in an error message when extendcircuit fails that
      caused us to not follow the \r\n-based delimiter protocol. Reported
      by daejees.

  o Code simplifications and refactoring:
    - Stop passing around circuit_t and crypt_path_t pointers that are
      implicit in other procedure arguments.
    - Drop the old code to choke directory connections when the
      corresponding OR connections got full: thanks to the cell queue
      feature, OR conns don't get full any more.
    - Make dns_resolve() handle attaching connections to circuits
      properly, so the caller doesn't have to.
    - Rename wants_to_read and wants_to_write to read/write_blocked_on_bw.
    - Keep the connection array as a dynamic smartlist_t, rather than as
      a fixed-sized array. This is important, as the number of connections
      is becoming increasingly decoupled from the number of sockets.


Changes in version 0.1.2.14 - 2007-05-25
  Tor 0.1.2.14 changes the addresses of two directory authorities (this
  change especially affects those who serve or use hidden services),
  and fixes several other crash- and security-related bugs.

  o Directory authority changes:
    - Two directory authorities (moria1 and moria2) just moved to new
      IP addresses. This change will particularly affect those who serve
      or use hidden services.

  o Major bugfixes (crashes):
    - If a directory server runs out of space in the connection table
      as it's processing a begin_dir request, it will free the exit stream
      but leave it attached to the circuit, leading to unpredictable
      behavior. (Reported by seeess, fixes bug 425.)
    - Fix a bug in dirserv_remove_invalid() that would cause authorities
      to corrupt memory under some really unlikely scenarios.
    - Tighten router parsing rules. (Bugs reported by Benedikt Boss.)
    - Avoid segfaults when reading from mmaped descriptor file. (Reported
      by lodger.)

  o Major bugfixes (security):
    - When choosing an entry guard for a circuit, avoid using guards
      that are in the same family as the chosen exit -- not just guards
      that are exactly the chosen exit. (Reported by lodger.)

  o Major bugfixes (resource management):
    - If a directory authority is down, skip it when deciding where to get
      networkstatus objects or descriptors. Otherwise we keep asking
      every 10 seconds forever. Fixes bug 384.
    - Count it as a failure if we fetch a valid network-status but we
      don't want to keep it. Otherwise we'll keep fetching it and keep
      not wanting to keep it. Fixes part of bug 422.
    - If all of our dirservers have given us bad or no networkstatuses
      lately, then stop hammering them once per minute even when we
      think they're failed. Fixes another part of bug 422.

  o Minor bugfixes:
    - Actually set the purpose correctly for descriptors inserted with
      purpose=controller.
    - When we have k non-v2 authorities in our DirServer config,
      we ignored the last k authorities in the list when updating our
      network-statuses.
    - Correctly back-off from requesting router descriptors that we are
      having a hard time downloading.
    - Read resolv.conf files correctly on platforms where read() returns
      partial results on small file reads.
    - Don't rebuild the entire router store every time we get 32K of
      routers: rebuild it when the journal gets very large, or when
      the gaps in the store get very large.

  o Minor features:
    - When routers publish SVN revisions in their router descriptors,
      authorities now include those versions correctly in networkstatus
      documents.
    - Warn when using a version of libevent before 1.3b to run a server on
      OSX or BSD: these versions interact badly with userspace threads.


Changes in version 0.1.2.13 - 2007-04-24
  This release features some major anonymity fixes, such as safer path
  selection; better client performance; faster bootstrapping, better
  address detection, and better DNS support for servers; write limiting as
  well as read limiting to make servers easier to run; and a huge pile of
  other features and bug fixes. The bundles also ship with Vidalia 0.0.11.

  Tor 0.1.2.13 is released in memory of Rob Levin (1955-2006), aka lilo
  of the Freenode IRC network, remembering his patience and vision for
  free speech on the Internet.

  o Minor fixes:
    - Fix a memory leak when we ask for "all" networkstatuses and we
      get one we don't recognize.
    - Add more asserts to hunt down bug 417.
    - Disable kqueue on OS X 10.3 and earlier, to fix bug 371.


Changes in version 0.1.2.12-rc - 2007-03-16
  o Major bugfixes:
    - Fix an infinite loop introduced in 0.1.2.7-alpha when we serve
      directory information requested inside Tor connections (i.e. via
      begin_dir cells). It only triggered when the same connection was
      serving other data at the same time. Reported by seeess.

  o Minor bugfixes:
    - When creating a circuit via the controller, send a 'launched'
      event when we're done, so we follow the spec better.


Changes in version 0.1.2.11-rc - 2007-03-15
  o Minor bugfixes (controller), reported by daejees:
    - Correct the control spec to match how the code actually responds
      to 'getinfo addr-mappings/*'.
    - The control spec described a GUARDS event, but the code
      implemented a GUARD event. Standardize on GUARD, but let people
      ask for GUARDS too.


Changes in version 0.1.2.10-rc - 2007-03-07
  o Major bugfixes (Windows):
    - Do not load the NT services library functions (which may not exist)
      just to detect if we're a service trying to shut down. Now we run
      on Win98 and friends again.

  o Minor bugfixes (other):
    - Clarify a couple of log messages.
    - Fix a misleading socks5 error number.


Changes in version 0.1.2.9-rc - 2007-03-02
  o Major bugfixes (Windows):
    - On MinGW, use "%I64u" to printf/scanf 64-bit integers, instead
      of the usual GCC "%llu". This prevents a bug when saving 64-bit
      int configuration values: the high-order 32 bits would get
      truncated. In particular, we were being bitten by the default
      MaxAdvertisedBandwidth of 128 TB turning into 0. (Fixes bug 400
      and maybe also bug 397.)

  o Minor bugfixes (performance):
    - Use OpenSSL's AES implementation on platforms where it's faster.
      This could save us as much as 10% CPU usage.

  o Minor bugfixes (server):
    - Do not rotate onion key immediately after setting it for the first
      time.

  o Minor bugfixes (directory authorities):
    - Stop calling servers that have been hibernating for a long time
      "stable". Also, stop letting hibernating or obsolete servers affect
      uptime and bandwidth cutoffs.
    - Stop listing hibernating servers in the v1 directory.

  o Minor bugfixes (hidden services):
    - Upload hidden service descriptors slightly less often, to reduce
      load on authorities.

  o Minor bugfixes (other):
    - Fix an assert that could trigger if a controller quickly set then
      cleared EntryNodes.  (Bug found by Udo van den Heuvel.)
    - On architectures where sizeof(int)>4, still clamp declarable bandwidth
      to INT32_MAX.
    - Fix a potential race condition in the rpm installer.  Found by
      Stefan Nordhausen.
    - Try to fix eventdns warnings once and for all: do not treat a dns rcode
      of 2 as indicating that the server is completely bad; it sometimes
      means that the server is just bad for the request in question. (may fix
      the last of bug 326.)
    - Disable encrypted directory connections when we don't have a server
      descriptor for the destination. We'll get this working again in
      the 0.2.0 branch.


Changes in version 0.1.2.8-beta - 2007-02-26
  o Major bugfixes (crashes):
    - Stop crashing when the controller asks us to resetconf more than
      one config option at once. (Vidalia 0.0.11 does this.)
    - Fix a crash that happened on Win98 when we're given command-line
      arguments: don't try to load NT service functions from advapi32.dll
      except when we need them. (Bug introduced in 0.1.2.7-alpha;
      resolves bug 389.)
    - Fix a longstanding obscure crash bug that could occur when
      we run out of DNS worker processes. (Resolves bug 390.)

  o Major bugfixes (hidden services):
    - Correctly detect whether hidden service descriptor downloads are
      in-progress. (Suggested by Karsten Loesing; fixes bug 399.)

  o Major bugfixes (accounting):
    - When we start during an accounting interval before it's time to wake
      up, remember to wake up at the correct time. (May fix bug 342.)

  o Minor bugfixes (controller):
    - Give the controller END_STREAM_REASON_DESTROY events _before_ we
      clear the corresponding on_circuit variable, and remember later
      that we don't need to send a redundant CLOSED event.  (Resolves part
      3 of bug 367.)
    - Report events where a resolve succeeded or where we got a socks
      protocol error correctly, rather than calling both of them
      "INTERNAL".
    - Change reported stream target addresses to IP consistently when
      we finally get the IP from an exit node.
    - Send log messages to the controller even if they happen to be very
      long.

  o Minor bugfixes (other):
    - Display correct results when reporting which versions are
      recommended, and how recommended they are. (Resolves bug 383.)
    - Improve our estimates for directory bandwidth to be less random:
      guess that an unrecognized directory will have the average bandwidth
      from all known directories, not that it will have the average
      bandwidth from those directories earlier than it on the list.
    - If we start a server with ClientOnly 1, then set ClientOnly to 0
      and hup, stop triggering an assert based on an empty onion_key.
    - On platforms with no working mmap() equivalent, don't warn the
      user when cached-routers doesn't exist.
    - Warn the user when mmap() [or its equivalent] fails for some reason
      other than file-not-found.
    - Don't warn the user when cached-routers.new doesn't exist: that's
      perfectly fine when starting up for the first time.
    - When EntryNodes are configured, rebuild the guard list to contain,
      in order: the EntryNodes that were guards before; the rest of the
      EntryNodes; the nodes that were guards before.
    - Mask out all signals in sub-threads; only the libevent signal
      handler should be processing them. This should prevent some crashes
      on some machines using pthreads. (Patch from coderman.)
    - Fix switched arguments on memset in the implementation of
      tor_munmap() for systems with no mmap() call.
    - When Tor receives a router descriptor that it asked for, but
      no longer wants (because it has received fresh networkstatuses
      in the meantime), do not warn the user.  Cache the descriptor if
      we're a cache; drop it if we aren't.
    - Make earlier entry guards _really_ get retried when the network
      comes back online.
    - On a malformed DNS reply, always give an error to the corresponding
      DNS request.
    - Build with recent libevents on platforms that do not define the
      nonstandard types "u_int8_t" and friends.

  o Minor features (controller):
    - Warn the user when an application uses the obsolete binary v0
      control protocol.  We're planning to remove support for it during
      the next development series, so it's good to give people some
      advance warning.
    - Add STREAM_BW events to report per-entry-stream bandwidth
      use. (Patch from Robert Hogan.)
    - Rate-limit SIGNEWNYM signals in response to controllers that
      impolitely generate them for every single stream. (Patch from
      mwenge; closes bug 394.)
    - Make REMAP stream events have a SOURCE (cache or exit), and
      make them generated in every case where we get a successful
      connected or resolved cell.

  o Minor bugfixes (performance):
    - Call router_have_min_dir_info half as often. (This is showing up in
      some profiles, but not others.)
    - When using GCC, make log_debug never get called at all, and its
      arguments never get evaluated, when no debug logs are configured.
      (This is showing up in some profiles, but not others.)

  o Minor features:
    - Remove some never-implemented options.  Mark PathlenCoinWeight as
      obsolete.
    - Implement proposal 106: Stop requiring clients to have well-formed
      certificates; stop checking nicknames in certificates. (Clients
      have certificates so that they can look like Tor servers, but in
      the future we might want to allow them to look like regular TLS
      clients instead. Nicknames in certificates serve no purpose other
      than making our protocol easier to recognize on the wire.)
    - Revise messages on handshake failure again to be even more clear about
      which are incoming connections and which are outgoing.
    - Discard any v1 directory info that's over 1 month old (for
      directories) or over 1 week old (for running-routers lists).
    - Do not warn when individual nodes in the configuration's EntryNodes,
      ExitNodes, etc are down: warn only when all possible nodes
      are down. (Fixes bug 348.)
    - Always remove expired routers and networkstatus docs before checking
      whether we have enough information to build circuits. (Fixes
      bug 373.)
    - Put a lower-bound on MaxAdvertisedBandwidth.


Changes in version 0.1.2.7-alpha - 2007-02-06
  o Major bugfixes (rate limiting):
    - Servers decline directory requests much more aggressively when
      they're low on bandwidth. Otherwise they end up queueing more and
      more directory responses, which can't be good for latency.
    - But never refuse directory requests from local addresses.
    - Fix a memory leak when sending a 503 response for a networkstatus
      request.
    - Be willing to read or write on local connections (e.g. controller
      connections) even when the global rate limiting buckets are empty.
    - If our system clock jumps back in time, don't publish a negative
      uptime in the descriptor. Also, don't let the global rate limiting
      buckets go absurdly negative.
    - Flush local controller connection buffers periodically as we're
      writing to them, so we avoid queueing 4+ megabytes of data before
      trying to flush.

  o Major bugfixes (NT services):
    - Install as NT_AUTHORITY\LocalService rather than as SYSTEM; add a
      command-line flag so that admins can override the default by saying
      "tor --service install --user "SomeUser"".  This will not affect
      existing installed services.  Also, warn the user that the service
      will look for its configuration file in the service user's
      %appdata% directory.  (We can't do the 'hardwire the user's appdata
      directory' trick any more, since we may not have read access to that
      directory.)

  o Major bugfixes (other):
    - Previously, we would cache up to 16 old networkstatus documents
      indefinitely, if they came from nontrusted authorities. Now we
      discard them if they are more than 10 days old.
    - Fix a crash bug in the presence of DNS hijacking (reported by Andrew
      Del Vecchio).
    - Detect and reject malformed DNS responses containing circular
      pointer loops.
    - If exits are rare enough that we're not marking exits as guards,
      ignore exit bandwidth when we're deciding the required bandwidth
      to become a guard.
    - When we're handling a directory connection tunneled over Tor,
      don't fill up internal memory buffers with all the data we want
      to tunnel; instead, only add it if the OR connection that will
      eventually receive it has some room for it. (This can lead to
      slowdowns in tunneled dir connections; a better solution will have
      to wait for 0.2.0.)

  o Minor bugfixes (dns):
    - Add some defensive programming to eventdns.c in an attempt to catch
      possible memory-stomping bugs.
    - Detect and reject DNS replies containing IPv4 or IPv6 records with
      an incorrect number of bytes. (Previously, we would ignore the
      extra bytes.)
    - Fix as-yet-unused reverse IPv6 lookup code so it sends nybbles
      in the correct order, and doesn't crash.
    - Free memory held in recently-completed DNS lookup attempts on exit.
      This was not a memory leak, but may have been hiding memory leaks.
    - Handle TTL values correctly on reverse DNS lookups.
    - Treat failure to parse resolv.conf as an error.

  o Minor bugfixes (other):
    - Fix crash with "tor --list-fingerprint" (reported by seeess).
    - When computing clock skew from directory HTTP headers, consider what
      time it was when we finished asking for the directory, not what
      time it is now.
    - Expire socks connections if they spend too long waiting for the
      handshake to finish. Previously we would let them sit around for
      days, if the connecting application didn't close them either.
    - And if the socks handshake hasn't started, don't send a
      "DNS resolve socks failed" handshake reply; just close it.
    - Stop using C functions that OpenBSD's linker doesn't like.
    - Don't launch requests for descriptors unless we have networkstatuses
      from at least half of the authorities.  This delays the first
      download slightly under pathological circumstances, but can prevent
      us from downloading a bunch of descriptors we don't need.
    - Do not log IPs with TLS failures for incoming TLS
      connections. (Fixes bug 382.)
    - If the user asks to use invalid exit nodes, be willing to use
      unstable ones.
    - Stop using the reserved ac_cv namespace in our configure script.
    - Call stat() slightly less often; use fstat() when possible.
    - Refactor the way we handle pending circuits when an OR connection
      completes or fails, in an attempt to fix a rare crash bug.
    - Only rewrite a conn's address based on X-Forwarded-For: headers
      if it's a parseable public IP address; and stop adding extra quotes
      to the resulting address.

  o Major features:
    - Weight directory requests by advertised bandwidth. Now we can
      let servers enable write limiting but still allow most clients to
      succeed at their directory requests. (We still ignore weights when
      choosing a directory authority; I hope this is a feature.)

  o Minor features:
    - Create a new file ReleaseNotes which was the old ChangeLog. The
      new ChangeLog file now includes the summaries for all development
      versions too.
    - Check for addresses with invalid characters at the exit as well
      as at the client, and warn less verbosely when they fail. You can
      override this by setting ServerDNSAllowNonRFC953Addresses to 1.
    - Adapt a patch from goodell to let the contrib/exitlist script
      take arguments rather than require direct editing.
    - Inform the server operator when we decide not to advertise a
      DirPort due to AccountingMax enabled or a low BandwidthRate. It
      was confusing Zax, so now we're hopefully more helpful.
    - Bring us one step closer to being able to establish an encrypted
      directory tunnel without knowing a descriptor first. Still not
      ready yet. As part of the change, now assume we can use a
      create_fast cell if we don't know anything about a router.
    - Allow exit nodes to use nameservers running on ports other than 53.
    - Servers now cache reverse DNS replies.
    - Add an --ignore-missing-torrc command-line option so that we can
      get the "use sensible defaults if the configuration file doesn't
      exist" behavior even when specifying a torrc location on the command
      line.

  o Minor features (controller):
    - Track reasons for OR connection failure; make these reasons
      available via the controller interface. (Patch from Mike Perry.)
    - Add a SOCKS_BAD_HOSTNAME client status event so controllers
      can learn when clients are sending malformed hostnames to Tor.
    - Clean up documentation for controller status events.
    - Add a REMAP status to stream events to note that a stream's
      address has changed because of a cached address or a MapAddress
      directive.


Changes in version 0.1.2.6-alpha - 2007-01-09
  o Major bugfixes:
    - Fix an assert error introduced in 0.1.2.5-alpha: if a single TLS
      connection handles more than 4 gigs in either direction, we crash.
    - Fix an assert error introduced in 0.1.2.5-alpha: if we're an
      advertised exit node, somebody might try to exit from us when
      we're bootstrapping and before we've built our descriptor yet.
      Refuse the connection rather than crashing.

  o Minor bugfixes:
    - Warn if we (as a server) find that we've resolved an address that we
      weren't planning to resolve.
    - Warn that using select() on any libevent version before 1.1 will be
      unnecessarily slow (even for select()).
    - Flush ERR-level controller status events just like we currently
      flush ERR-level log events, so that a Tor shutdown doesn't prevent
      the controller from learning about current events.

  o Minor features (more controller status events):
    - Implement EXTERNAL_ADDRESS server status event so controllers can
      learn when our address changes.
    - Implement BAD_SERVER_DESCRIPTOR server status event so controllers
      can learn when directories reject our descriptor.
    - Implement SOCKS_UNKNOWN_PROTOCOL client status event so controllers
      can learn when a client application is speaking a non-socks protocol
      to our SocksPort.
    - Implement DANGEROUS_SOCKS client status event so controllers
      can learn when a client application is leaking DNS addresses.
    - Implement BUG general status event so controllers can learn when
      Tor is unhappy about its internal invariants.
    - Implement CLOCK_SKEW general status event so controllers can learn
      when Tor thinks the system clock is set incorrectly.
    - Implement GOOD_SERVER_DESCRIPTOR and ACCEPTED_SERVER_DESCRIPTOR
      server status events so controllers can learn when their descriptors
      are accepted by a directory.
    - Implement CHECKING_REACHABILITY and REACHABILITY_{SUCCEEDED|FAILED}
      server status events so controllers can learn about Tor's progress in
      deciding whether it's reachable from the outside.
    - Implement BAD_LIBEVENT general status event so controllers can learn
      when we have a version/method combination in libevent that needs to
      be changed.
    - Implement NAMESERVER_STATUS, NAMESERVER_ALL_DOWN, DNS_HIJACKED,
      and DNS_USELESS server status events so controllers can learn
      about changes to DNS server status.

  o Minor features (directory):
    - Authorities no longer recommend exits as guards if this would shift
      too much load to the exit nodes.


Changes in version 0.1.2.5-alpha - 2007-01-06
  o Major features:
    - Enable write limiting as well as read limiting. Now we sacrifice
      capacity if we're pushing out lots of directory traffic, rather
      than overrunning the user's intended bandwidth limits.
    - Include TLS overhead when counting bandwidth usage; previously, we
      would count only the bytes sent over TLS, but not the bytes used
      to send them.
    - Support running the Tor service with a torrc not in the same
      directory as tor.exe and default to using the torrc located in
      the %appdata%\Tor\ of the user who installed the service. Patch
      from Matt Edman.
    - Servers now check for the case when common DNS requests are going to
      wildcarded addresses (i.e. all getting the same answer), and change
      their exit policy to reject *:* if it's happening.
    - Implement BEGIN_DIR cells, so we can connect to the directory
      server via TLS to do encrypted directory requests rather than
      plaintext. Enable via the TunnelDirConns and PreferTunneledDirConns
      config options if you like.

  o Minor features (config and docs):
    - Start using the state file to store bandwidth accounting data:
      the bw_accounting file is now obsolete. We'll keep generating it
      for a while for people who are still using 0.1.2.4-alpha.
    - Try to batch changes to the state file so that we do as few
      disk writes as possible while still storing important things in
      a timely fashion.
    - The state file and the bw_accounting file get saved less often when
      the AvoidDiskWrites config option is set.
    - Make PIDFile work on Windows (untested).
    - Add internal descriptions for a bunch of configuration options:
      accessible via controller interface and in comments in saved
      options files.
    - Reject *:563 (NNTPS) in the default exit policy. We already reject
      NNTP by default, so this seems like a sensible addition.
    - Clients now reject hostnames with invalid characters. This should
      avoid some inadvertent info leaks. Add an option
      AllowNonRFC953Hostnames to disable this behavior, in case somebody
      is running a private network with hosts called @, !, and #.
    - Add a maintainer script to tell us which options are missing
      documentation: "make check-docs".
    - Add a new address-spec.txt document to describe our special-case
      addresses: .exit, .onion, and .noconnnect.

  o Minor features (DNS):
    - Ongoing work on eventdns infrastructure: now it has dns server
      and ipv6 support. One day Tor will make use of it.
    - Add client-side caching for reverse DNS lookups.
    - Add support to tor-resolve tool for reverse lookups and SOCKS5.
    - When we change nameservers or IP addresses, reset and re-launch
      our tests for DNS hijacking.

  o Minor features (directory):
    - Authorities now specify server versions in networkstatus. This adds
      about 2% to the size of compressed networkstatus docs, and allows
      clients to tell which servers support BEGIN_DIR and which don't.
      The implementation is forward-compatible with a proposed future
      protocol version scheme not tied to Tor versions.
    - DirServer configuration lines now have an orport= option so
      clients can open encrypted tunnels to the authorities without
      having downloaded their descriptors yet. Enabled for moria1,
      moria2, tor26, and lefkada now in the default configuration.
    - Directory servers are more willing to send a 503 "busy" if they
      are near their write limit, especially for v1 directory requests.
      Now they can use their limited bandwidth for actual Tor traffic.
    - Clients track responses with status 503 from dirservers. After a
      dirserver has given us a 503, we try not to use it until an hour has
      gone by, or until we have no dirservers that haven't given us a 503.
    - When we get a 503 from a directory, and we're not a server, we don't
      count the failure against the total number of failures allowed
      for the thing we're trying to download.
    - Report X-Your-Address-Is correctly from tunneled directory
      connections; don't report X-Your-Address-Is when it's an internal
      address; and never believe reported remote addresses when they're
      internal.
    - Protect against an unlikely DoS attack on directory servers.
    - Add a BadDirectory flag to network status docs so that authorities
      can (eventually) tell clients about caches they believe to be
      broken.

  o Minor features (controller):
    - Have GETINFO dir/status/* work on hosts with DirPort disabled.
    - Reimplement GETINFO so that info/names stays in sync with the
      actual keys.
    - Implement "GETINFO fingerprint".
    - Implement "SETEVENTS GUARD" so controllers can get updates on
      entry guard status as it changes.

  o Minor features (clean up obsolete pieces):
    - Remove some options that have been deprecated since at least
      0.1.0.x: AccountingMaxKB, LogFile, DebugLogFile, LogLevel, and
      SysLog. Use AccountingMax instead of AccountingMaxKB, and use Log
      to set log options.
    - We no longer look for identity and onion keys in "identity.key" and
      "onion.key" -- these were replaced by secret_id_key and
      secret_onion_key in 0.0.8pre1.
    - We no longer require unrecognized directory entries to be
      preceded by "opt".

  o Major bugfixes (security):
    - Stop sending the HttpProxyAuthenticator string to directory
      servers when directory connections are tunnelled through Tor.
    - Clients no longer store bandwidth history in the state file.
    - Do not log introduction points for hidden services if SafeLogging
      is set.
    - When generating bandwidth history, round down to the nearest
      1k. When storing accounting data, round up to the nearest 1k.
    - When we're running as a server, remember when we last rotated onion
      keys, so that we will rotate keys once they're a week old even if
      we never stay up for a week ourselves.

  o Major bugfixes (other):
    - Fix a longstanding bug in eventdns that prevented the count of
      timed-out resolves from ever being reset. This bug caused us to
      give up on a nameserver the third time it timed out, and try it
      10 seconds later... and to give up on it every time it timed out
      after that.
    - Take out the '5 second' timeout from the connection retry
      schedule. Now the first connect attempt will wait a full 10
      seconds before switching to a new circuit. Perhaps this will help
      a lot. Based on observations from Mike Perry.
    - Fix a bug on the Windows implementation of tor_mmap_file() that
      would prevent the cached-routers file from ever loading. Reported
      by John Kimble.

  o Minor bugfixes:
    - Fix an assert failure when a directory authority sets
      AuthDirRejectUnlisted and then receives a descriptor from an
      unlisted router. Reported by seeess.
    - Avoid a double-free when parsing malformed DirServer lines.
    - Fix a bug when a BSD-style PF socket is first used. Patch from
      Fabian Keil.
    - Fix a bug in 0.1.2.2-alpha that prevented clients from asking
      to resolve an address at a given exit node even when they ask for
      it by name.
    - Servers no longer ever list themselves in their "family" line,
      even if configured to do so. This makes it easier to configure
      family lists conveniently.
    - When running as a server, don't fall back to 127.0.0.1 when no
      nameservers are configured in /etc/resolv.conf; instead, make the
      user fix resolv.conf or specify nameservers explicitly. (Resolves
      bug 363.)
    - Stop accepting certain malformed ports in configured exit policies.
    - Don't re-write the fingerprint file every restart, unless it has
      changed.
    - Stop warning when a single nameserver fails: only warn when _all_ of
      our nameservers have failed. Also, when we only have one nameserver,
      raise the threshold for deciding that the nameserver is dead.
    - Directory authorities now only decide that routers are reachable
      if their identity keys are as expected.
    - When the user uses bad syntax in the Log config line, stop
      suggesting other bad syntax as a replacement.
    - Correctly detect ipv6 DNS capability on OpenBSD.

  o Minor bugfixes (controller):
    - Report the circuit number correctly in STREAM CLOSED events. Bug
      reported by Mike Perry.
    - Do not report bizarre values for results of accounting GETINFOs
      when the last second's write or read exceeds the allotted bandwidth.
    - Report "unrecognized key" rather than an empty string when the
      controller tries to fetch a networkstatus that doesn't exist.


Changes in version 0.1.1.26 - 2006-12-14
  o Security bugfixes:
    - Stop sending the HttpProxyAuthenticator string to directory
      servers when directory connections are tunnelled through Tor.
    - Clients no longer store bandwidth history in the state file.
    - Do not log introduction points for hidden services if SafeLogging
      is set.

  o Minor bugfixes:
    - Fix an assert failure when a directory authority sets
      AuthDirRejectUnlisted and then receives a descriptor from an
      unlisted router (reported by seeess).


Changes in version 0.1.2.4-alpha - 2006-12-03
  o Major features:
    - Add support for using natd; this allows FreeBSDs earlier than
      5.1.2 to have ipfw send connections through Tor without using
      SOCKS. (Patch from Zajcev Evgeny with tweaks from tup.)

  o Minor features:
    - Make all connections to addresses of the form ".noconnect"
      immediately get closed. This lets application/controller combos
      successfully test whether they're talking to the same Tor by
      watching for STREAM events.
    - Make cross.sh cross-compilation script work even when autogen.sh
      hasn't been run. (Patch from Michael Mohr.)
    - Statistics dumped by -USR2 now include a breakdown of public key
      operations, for profiling.

  o Major bugfixes:
    - Fix a major leak when directory authorities parse their
      approved-routers list, a minor memory leak when we fail to pick
      an exit node, and a few rare leaks on errors.
    - Handle TransPort connections even when the server sends data before
      the client sends data. Previously, the connection would just hang
      until the client sent data. (Patch from tup based on patch from
      Zajcev Evgeny.)
    - Avoid assert failure when our cached-routers file is empty on
      startup.

  o Minor bugfixes:
    - Don't log spurious warnings when we see a circuit close reason we
      don't recognize; it's probably just from a newer version of Tor.
    - Have directory authorities allow larger amounts of drift in uptime
      without replacing the server descriptor: previously, a server that
      restarted every 30 minutes could have 48 "interesting" descriptors
      per day.
    - Start linking to the Tor specification and Tor reference manual
      correctly in the Windows installer.
    - Add Vidalia to the OS X uninstaller script, so when we uninstall
      Tor/Privoxy we also uninstall Vidalia.
    - Resume building on Irix64, and fix a lot of warnings from its
      MIPSpro C compiler.
    - Don't corrupt last_guessed_ip in router_new_address_suggestion()
      when we're running as a client.


Changes in version 0.1.1.25 - 2006-11-04
  o Major bugfixes:
    - When a client asks us to resolve (rather than connect to)
      an address, and we have a cached answer, give them the cached
      answer. Previously, we would give them no answer at all.
    - We were building exactly the wrong circuits when we predict
      hidden service requirements, meaning Tor would have to build all
      its circuits on demand.
    - If none of our live entry guards have a high uptime, but we
      require a guard with a high uptime, try adding a new guard before
      we give up on the requirement. This patch should make long-lived
      connections more stable on average.
    - When testing reachability of our DirPort, don't launch new
      tests when there's already one in progress -- unreachable
      servers were stacking up dozens of testing streams.

  o Security bugfixes:
    - When the user sends a NEWNYM signal, clear the client-side DNS
      cache too. Otherwise we continue to act on previous information.

  o Minor bugfixes:
    - Avoid a memory corruption bug when creating a hash table for
      the first time.
    - Avoid possibility of controller-triggered crash when misusing
      certain commands from a v0 controller on platforms that do not
      handle printf("%s",NULL) gracefully.
    - Avoid infinite loop on unexpected controller input.
    - Don't log spurious warnings when we see a circuit close reason we
      don't recognize; it's probably just from a newer version of Tor.
    - Add Vidalia to the OS X uninstaller script, so when we uninstall
      Tor/Privoxy we also uninstall Vidalia.


Changes in version 0.1.2.3-alpha - 2006-10-29
  o Minor features:
    - Prepare for servers to publish descriptors less often: never
      discard a descriptor simply for being too old until either it is
      recommended by no authorities, or until we get a better one for
      the same router. Make caches consider retaining old recommended
      routers for even longer.
    - If most authorities set a BadExit flag for a server, clients
      don't think of it as a general-purpose exit. Clients only consider
      authorities that advertise themselves as listing bad exits.
    - Directory servers now provide 'Pragma: no-cache' and 'Expires'
      headers for content, so that we can work better in the presence of
      caching HTTP proxies.
    - Allow authorities to list nodes as bad exits by fingerprint or by
      address.

  o Minor features, controller:
    - Add a REASON field to CIRC events; for backward compatibility, this
      field is sent only to controllers that have enabled the extended
      event format.  Also, add additional reason codes to explain why
      a given circuit has been destroyed or truncated. (Patches from
      Mike Perry)
    - Add a REMOTE_REASON field to extended CIRC events to tell the
      controller about why a remote OR told us to close a circuit.
    - Stream events also now have REASON and REMOTE_REASON fields,
      working much like those for circuit events.
    - There's now a GETINFO ns/... field so that controllers can ask Tor
      about the current status of a router.
    - A new event type "NS" to inform a controller when our opinion of
      a router's status has changed.
    - Add a GETINFO events/names and GETINFO features/names so controllers
      can tell which events and features are supported.
    - A new CLEARDNSCACHE signal to allow controllers to clear the
      client-side DNS cache without expiring circuits.

  o Security bugfixes:
    - When the user sends a NEWNYM signal, clear the client-side DNS
      cache too. Otherwise we continue to act on previous information.

  o Minor bugfixes:
    - Avoid sending junk to controllers or segfaulting when a controller
      uses EVENT_NEW_DESC with verbose nicknames.
    - Stop triggering asserts if the controller tries to extend hidden
      service circuits (reported by mwenge).
    - Avoid infinite loop on unexpected controller input.
    - When the controller does a "GETINFO network-status", tell it
      about even those routers whose descriptors are very old, and use
      long nicknames where appropriate.
    - Change NT service functions to be loaded on demand.  This lets us
      build with MinGW without breaking Tor for Windows 98 users.
    - Do DirPort reachability tests less often, since a single test
      chews through many circuits before giving up.
    - In the hidden service example in torrc.sample, stop recommending
      esoteric and discouraged hidden service options.
    - When stopping an NT service, wait up to 10 sec for it to actually
      stop.  (Patch from Matt Edman; resolves bug 295.)
    - Fix handling of verbose nicknames with ORCONN controller events:
      make them show up exactly when requested, rather than exactly when
      not requested.
    - When reporting verbose nicknames in entry_guards_getinfo(), avoid
      printing a duplicate "$" in the keys we send (reported by mwenge).
    - Correctly set maximum connection limit on Cygwin. (This time
      for sure!)
    - Try to detect Windows correctly when cross-compiling.
    - Detect the size of the routers file correctly even if it is
      corrupted (on systems without mmap) or not page-aligned (on systems
      with mmap). This bug was harmless.
    - Sometimes we didn't bother sending a RELAY_END cell when an attempt
      to open a stream fails; now we do in more cases. This should
      make clients able to find a good exit faster in some cases, since
      unhandleable requests will now get an error rather than timing out.
    - Resolve two memory leaks when rebuilding the on-disk router cache
      (reported by fookoowa).
    - Clean up minor code warnings suggested by the MIPSpro C compiler,
      and reported by some Centos users.
    - Controller signals now work on non-Unix platforms that don't define
      SIGUSR1 and SIGUSR2 the way we expect.
    - Patch from Michael Mohr to contrib/cross.sh, so it checks more
      values before failing, and always enables eventdns.
    - Libevent-1.2 exports, but does not define in its headers, strlcpy.
      Try to fix this in configure.in by checking for most functions
      before we check for libevent.


Changes in version 0.1.2.2-alpha - 2006-10-07
  o Major features:
    - Make our async eventdns library on-by-default for Tor servers,
      and plan to deprecate the separate dnsworker threads.
    - Add server-side support for "reverse" DNS lookups (using PTR
      records so clients can determine the canonical hostname for a given
      IPv4 address). Only supported by servers using eventdns; servers
      now announce in their descriptors whether they support eventdns.
    - Specify and implement client-side SOCKS5 interface for reverse DNS
      lookups (see doc/socks-extensions.txt).
    - Add a BEGIN_DIR relay cell type for an easier in-protocol way to
      connect to directory servers through Tor. Previously, clients needed
      to find Tor exits to make private connections to directory servers.
    - Avoid choosing Exit nodes for entry or middle hops when the
      total bandwidth available from non-Exit nodes is much higher than
      the total bandwidth available from Exit nodes.
    - Workaround for name servers (like Earthlink's) that hijack failing
      DNS requests and replace the no-such-server answer with a "helpful"
      redirect to an advertising-driven search portal. Also work around
      DNS hijackers who "helpfully" decline to hijack known-invalid
      RFC2606 addresses. Config option "ServerDNSDetectHijacking 0"
      lets you turn it off.
    - Send out a burst of long-range padding cells once we've established
      that we're reachable. Spread them over 4 circuits, so hopefully
      a few will be fast. This exercises our bandwidth and bootstraps
      us into the directory more quickly.

  o New/improved config options:
    - Add new config option "ResolvConf" to let the server operator
      choose an alternate resolve.conf file when using eventdns.
    - Add an "EnforceDistinctSubnets" option to control our "exclude
      servers on the same /16" behavior. It's still on by default; this
      is mostly for people who want to operate private test networks with
      all the machines on the same subnet.
    - If one of our entry guards is on the ExcludeNodes list, or the
      directory authorities don't think it's a good guard, treat it as
      if it were unlisted: stop using it as a guard, and throw it off
      the guards list if it stays that way for a long time.
    - Allow directory authorities to be marked separately as authorities
      for the v1 directory protocol, the v2 directory protocol, and
      as hidden service directories, to make it easier to retire old
      authorities. V1 authorities should set "HSAuthoritativeDir 1"
      to continue being hidden service authorities too.
    - Remove 8888 as a LongLivedPort, and add 6697 (IRCS).

  o Minor features, controller:
    - Fix CIRC controller events so that controllers can learn the
      identity digests of non-Named servers used in circuit paths.
    - Let controllers ask for more useful identifiers for servers. Instead
      of learning identity digests for un-Named servers and nicknames
      for Named servers, the new identifiers include digest, nickname,
      and indication of Named status. Off by default; see control-spec.txt
      for more information.
    - Add a "getinfo address" controller command so it can display Tor's
      best guess to the user.
    - New controller event to alert the controller when our server
      descriptor has changed.
    - Give more meaningful errors on controller authentication failure.

  o Minor features, other:
    - When asked to resolve a hostname, don't use non-exit servers unless
      requested to do so. This allows servers with broken DNS to be
      useful to the network.
    - Divide eventdns log messages into warn and info messages.
    - Reserve the nickname "Unnamed" for routers that can't pick
      a hostname: any router can call itself Unnamed; directory
      authorities will never allocate Unnamed to any particular router;
      clients won't believe that any router is the canonical Unnamed.
    - Only include function names in log messages for info/debug messages.
      For notice/warn/err, the content of the message should be clear on
      its own, and printing the function name only confuses users.
    - Avoid some false positives during reachability testing: don't try
      to test via a server that's on the same /24 as us.
    - If we fail to build a circuit to an intended enclave, and it's
      not mandatory that we use that enclave, stop wanting it.
    - When eventdns is enabled, allow multithreaded builds on NetBSD and
      OpenBSD. (We had previously disabled threads on these platforms
      because they didn't have working thread-safe resolver functions.)

  o Major bugfixes, anonymity/security:
    - If a client asked for a server by name, and there's a named server
      in our network-status but we don't have its descriptor yet, we
      could return an unnamed server instead.
    - Fix NetBSD bug that could allow someone to force uninitialized RAM
      to be sent to a server's DNS resolver. This only affects NetBSD
      and other platforms that do not bounds-check tolower().
    - Reject (most) attempts to use Tor circuits with length one. (If
      many people start using Tor as a one-hop proxy, exit nodes become
      a more attractive target for compromise.)
    - Just because your DirPort is open doesn't mean people should be
      able to remotely teach you about hidden service descriptors. Now
      only accept rendezvous posts if you've got HSAuthoritativeDir set.

  o Major bugfixes, other:
    - Don't crash on race condition in dns.c: tor_assert(!resolve->expire)
    - When a client asks the server to resolve (not connect to)
      an address, and it has a cached answer, give them the cached answer.
      Previously, the server would give them no answer at all.
    - Allow really slow clients to not hang up five minutes into their
      directory downloads (suggested by Adam J. Richter).
    - We were building exactly the wrong circuits when we anticipated
      hidden service requirements, meaning Tor would have to build all
      its circuits on demand.
    - Avoid crashing when we mmap a router cache file of size 0.
    - When testing reachability of our DirPort, don't launch new
      tests when there's already one in progress -- unreachable
      servers were stacking up dozens of testing streams.

  o Minor bugfixes, correctness:
    - If we're a directory mirror and we ask for "all" network status
      documents, we would discard status documents from authorities
      we don't recognize.
    - Avoid a memory corruption bug when creating a hash table for
      the first time.
    - Avoid controller-triggered crash when misusing certain commands
      from a v0 controller on platforms that do not handle
      printf("%s",NULL) gracefully.
    - Don't crash when a controller sends a third argument to an
      "extendcircuit" request.
    - Controller protocol fixes: fix encoding in "getinfo addr-mappings"
      response; fix error code when "getinfo dir/status/" fails.
    - Avoid crash when telling controller stream-status and a stream
      is detached.
    - Patch from Adam Langley to fix assert() in eventdns.c.
    - Fix a debug log message in eventdns to say "X resolved to Y"
      instead of "X resolved to X".
    - Make eventdns give strings for DNS errors, not just error numbers.
    - Track unreachable entry guards correctly: don't conflate
      'unreachable by us right now' with 'listed as down by the directory
      authorities'. With the old code, if a guard was unreachable by
      us but listed as running, it would clog our guard list forever.
    - Behave correctly in case we ever have a network with more than
      2GB/s total advertised capacity.
    - Make TrackExitHosts case-insensitive, and fix the behavior of
      ".suffix" TrackExitHosts items to avoid matching in the middle of
      an address.
    - Finally fix the openssl warnings from newer gccs that believe that
      ignoring a return value is okay, but casting a return value and
      then ignoring it is a sign of madness.
    - Prevent the contrib/exitlist script from printing the same
      result more than once.
    - Patch from Steve Hildrey: Generate network status correctly on
      non-versioning dirservers.
    - Don't listen to the X-Your-Address-Is hint if you did the lookup
      via Tor; otherwise you'll think you're the exit node's IP address.

  o Minor bugfixes, performance:
    - Two small performance improvements on parsing descriptors.
    - Major performance improvement on inserting descriptors: change
      algorithm from O(n^2) to O(n).
    - Make the common memory allocation path faster on machines where
      malloc(0) returns a pointer.
    - Start remembering X-Your-Address-Is directory hints even if you're
      a client, so you can become a server more smoothly.
    - Avoid duplicate entries on MyFamily line in server descriptor.

  o Packaging, features:
    - Remove architecture from OS X builds. The official builds are
      now universal binaries.
    - The Debian package now uses --verify-config when (re)starting,
      to distinguish configuration errors from other errors.
    - Update RPMs to require libevent 1.1b.

  o Packaging, bugfixes:
    - Patches so Tor builds with MinGW on Windows.
    - Patches so Tor might run on Cygwin again.
    - Resume building on non-gcc compilers and ancient gcc. Resume
      building with the -O0 compile flag. Resume building cleanly on
      Debian woody.
    - Run correctly on OS X platforms with case-sensitive filesystems.
    - Correct includes for net/if.h and net/pfvar.h on OpenBSD (from Tup).
    - Add autoconf checks so Tor can build on Solaris x86 again.

  o Documentation
    - Documented (and renamed) ServerDNSSearchDomains and
      ServerDNSResolvConfFile options.
    - Be clearer that the *ListenAddress directives can be repeated
      multiple times.


Changes in version 0.1.1.24 - 2006-09-29
  o Major bugfixes:
    - Allow really slow clients to not hang up five minutes into their
      directory downloads (suggested by Adam J. Richter).
    - Fix major performance regression from 0.1.0.x: instead of checking
      whether we have enough directory information every time we want to
      do something, only check when the directory information has changed.
      This should improve client CPU usage by 25-50%.
    - Don't crash if, after a server has been running for a while,
      it can't resolve its hostname.

  o Minor bugfixes:
    - Allow Tor to start when RunAsDaemon is set but no logs are set.
    - Don't crash when the controller receives a third argument to an
      "extendcircuit" request.
    - Controller protocol fixes: fix encoding in "getinfo addr-mappings"
      response; fix error code when "getinfo dir/status/" fails.
    - Fix configure.in to not produce broken configure files with
      more recent versions of autoconf. Thanks to Clint for his auto*
      voodoo.
    - Fix security bug on NetBSD that could allow someone to force
      uninitialized RAM to be sent to a server's DNS resolver. This
      only affects NetBSD and other platforms that do not bounds-check
      tolower().
    - Warn user when using libevent 1.1a or earlier with win32 or kqueue
      methods: these are known to be buggy.
    - If we're a directory mirror and we ask for "all" network status
      documents, we would discard status documents from authorities
      we don't recognize.


Changes in version 0.1.2.1-alpha - 2006-08-27
  o Major features:
    - Add "eventdns" async dns library from Adam Langley, tweaked to
      build on OSX and Windows. Only enabled if you pass the
      --enable-eventdns argument to configure.
    - Allow servers with no hostname or IP address to learn their
      IP address by asking the directory authorities. This code only
      kicks in when you would normally have exited with a "no address"
      error. Nothing's authenticated, so use with care.
    - Rather than waiting a fixed amount of time between retrying
      application connections, we wait only 5 seconds for the first,
      10 seconds for the second, and 15 seconds for each retry after
      that. Hopefully this will improve the expected user experience.
    - Patch from Tup to add support for transparent AP connections:
      this basically bundles the functionality of trans-proxy-tor
      into the Tor mainline. Now hosts with compliant pf/netfilter
      implementations can redirect TCP connections straight to Tor
      without diverting through SOCKS. Needs docs.
    - Busy directory servers save lots of memory by spooling server
      descriptors, v1 directories, and v2 networkstatus docs to buffers
      as needed rather than en masse. Also mmap the cached-routers
      files, so we don't need to keep the whole thing in memory too.
    - Automatically avoid picking more than one node from the same
      /16 network when constructing a circuit.
    - Revise and clean up the torrc.sample that we ship with; add
      a section for BandwidthRate and BandwidthBurst.

  o Minor features:
    - Split circuit_t into origin_circuit_t and or_circuit_t, and
      split connection_t into edge, or, dir, control, and base structs.
      These will save quite a bit of memory on busy servers, and they'll
      also help us track down bugs in the code and bugs in the spec.
    - Experimentally re-enable kqueue on OSX when using libevent 1.1b
      or later. Log when we are doing this, so we can diagnose it when
      it fails. (Also, recommend libevent 1.1b for kqueue and
      win32 methods; deprecate libevent 1.0b harder; make libevent
      recommendation system saner.)
    - Start being able to build universal binaries on OS X (thanks
      to Phobos).
    - Export the default exit policy via the control port, so controllers
      don't need to guess what it is / will be later.
    - Add a man page entry for ProtocolWarnings.
    - Add TestVia config option to the man page.
    - Remove even more protocol-related warnings from Tor server logs,
      such as bad TLS handshakes and malformed begin cells.
    - Stop fetching descriptors if you're not a dir mirror and you
      haven't tried to establish any circuits lately. [This currently
      causes some dangerous behavior, because when you start up again
      you'll use your ancient server descriptors.]
    - New DirPort behavior: if you have your dirport set, you download
      descriptors aggressively like a directory mirror, whether or not
      your ORPort is set.
    - Get rid of the router_retry_connections notion. Now routers
      no longer try to rebuild long-term connections to directory
      authorities, and directory authorities no longer try to rebuild
      long-term connections to all servers. We still don't hang up
      connections in these two cases though -- we need to look at it
      more carefully to avoid flapping, and we likely need to wait til
      0.1.1.x is obsolete.
    - Drop compatibility with obsolete Tors that permit create cells
      to have the wrong circ_id_type.
    - Re-enable per-connection rate limiting. Get rid of the "OP
      bandwidth" concept. Lay groundwork for "bandwidth classes" --
      separate global buckets that apply depending on what sort of conn
      it is.
    - Start publishing one minute or so after we find our ORPort
      to be reachable. This will help reduce the number of descriptors
      we have for ourselves floating around, since it's quite likely
      other things (e.g. DirPort) will change during that minute too.
    - Fork the v1 directory protocol into its own spec document,
      and mark dir-spec.txt as the currently correct (v2) spec.

  o Major bugfixes:
    - When we find our DirPort to be reachable, publish a new descriptor
      so we'll tell the world (reported by pnx).
    - Publish a new descriptor after we hup/reload. This is important
      if our config has changed such that we'll want to start advertising
      our DirPort now, etc.
    - Allow Tor to start when RunAsDaemon is set but no logs are set.
    - When we have a state file we cannot parse, tell the user and
      move it aside. Now we avoid situations where the user starts
      Tor in 1904, Tor writes a state file with that timestamp in it,
      the user fixes her clock, and Tor refuses to start.
    - Fix configure.in to not produce broken configure files with
      more recent versions of autoconf. Thanks to Clint for his auto*
      voodoo.
    - "tor --verify-config" now exits with -1(255) or 0 depending on
      whether the config options are bad or good.
    - Resolve bug 321 when using dnsworkers: append a period to every
      address we resolve at the exit node, so that we do not accidentally
      pick up local addresses, and so that failing searches are retried
      in the resolver search domains. (This is already solved for
      eventdns.) (This breaks Blossom servers for now.)
    - If we are using an exit enclave and we can't connect, e.g. because
      its webserver is misconfigured to not listen on localhost, then
      back off and try connecting from somewhere else before we fail.

  o Minor bugfixes:
    - Start compiling on MinGW on Windows (patches from Mike Chiussi).
    - Start compiling on MSVC6 on Windows (patches from Frediano Ziglio).
    - Fix bug 314: Tor clients issued "unsafe socks" warnings even
      when the IP address is mapped through MapAddress to a hostname.
    - Start passing "ipv4" hints to getaddrinfo(), so servers don't do
      useless IPv6 DNS resolves.
    - Patch suggested by Karsten Loesing: respond to SIGNAL command
      before we execute the signal, in case the signal shuts us down.
    - Clean up AllowInvalidNodes man page entry.
    - Claim a commonname of Tor, rather than TOR, in TLS handshakes.
    - Add more asserts to track down an assert error on a windows Tor
      server with connection_add being called with socket == -1.
    - Handle reporting OR_CONN_EVENT_NEW events to the controller.
    - Fix misleading log messages: an entry guard that is "unlisted",
      as well as not known to be "down" (because we've never heard
      of it), is not therefore "up".
    - Remove code to special-case "-cvs" ending, since it has not
      actually mattered since 0.0.9.
    - Make our socks5 handling more robust to broken socks clients:
      throw out everything waiting on the buffer in between socks
      handshake phases, since they can't possibly (so the theory
      goes) have predicted what we plan to respond to them.


Changes in version 0.1.1.23 - 2006-07-30
  o Major bugfixes:
    - Fast Tor servers, especially exit nodes, were triggering asserts
      due to a bug in handling the list of pending DNS resolves. Some
      bugs still remain here; we're hunting them.
    - Entry guards could crash clients by sending unexpected input.
    - More fixes on reachability testing: if you find yourself reachable,
      then don't ever make any client requests (so you stop predicting
      circuits), then hup or have your clock jump, then later your IP
      changes, you won't think circuits are working, so you won't try to
      test reachability, so you won't publish.

  o Minor bugfixes:
    - Avoid a crash if the controller does a resetconf firewallports
      and then a setconf fascistfirewall=1.
    - Avoid an integer underflow when the dir authority decides whether
      a router is stable: we might wrongly label it stable, and compute
      a slightly wrong median stability, when a descriptor is published
      later than now.
    - Fix a place where we might trigger an assert if we can't build our
      own server descriptor yet.


Changes in version 0.1.1.22 - 2006-07-05
  o Major bugfixes:
    - Fix a big bug that was causing servers to not find themselves
      reachable if they changed IP addresses. Since only 0.1.1.22+
      servers can do reachability testing correctly, now we automatically
      make sure to test via one of these.
    - Fix to allow clients and mirrors to learn directory info from
      descriptor downloads that get cut off partway through.
    - Directory authorities had a bug in deciding if a newly published
      descriptor was novel enough to make everybody want a copy -- a few
      servers seem to be publishing new descriptors many times a minute.
  o Minor bugfixes:
    - Fix a rare bug that was causing some servers to complain about
      "closing wedged cpuworkers" and skip some circuit create requests.
    - Make the Exit flag in directory status documents actually work.


Changes in version 0.1.1.21 - 2006-06-10
  o Crash and assert fixes from 0.1.1.20:
    - Fix a rare crash on Tor servers that have enabled hibernation.
    - Fix a seg fault on startup for Tor networks that use only one
      directory authority.
    - Fix an assert from a race condition that occurs on Tor servers
      while exiting, where various threads are trying to log that they're
      exiting, and delete the logs, at the same time.
    - Make our unit tests pass again on certain obscure platforms.

  o Other fixes:
    - Add support for building SUSE RPM packages.
    - Speed up initial bootstrapping for clients: if we are making our
      first ever connection to any entry guard, then don't mark it down
      right after that.
    - When only one Tor server in the network is labelled as a guard,
      and we've already picked him, we would cycle endlessly picking him
      again, being unhappy about it, etc. Now we specifically exclude
      current guards when picking a new guard.
    - Servers send create cells more reliably after the TLS connection
      is established: we were sometimes forgetting to send half of them
      when we had more than one pending.
    - If we get a create cell that asks us to extend somewhere, but the
      Tor server there doesn't match the expected digest, we now send
      a destroy cell back, rather than silently doing nothing.
    - Make options->RedirectExit work again.
    - Make cookie authentication for the controller work again.
    - Stop being picky about unusual characters in the arguments to
      mapaddress. It's none of our business.
    - Add a new config option "TestVia" that lets you specify preferred
      middle hops to use for test circuits. Perhaps this will let me
      debug the reachability problems better.

  o Log / documentation fixes:
    - If we're a server and some peer has a broken TLS certificate, don't
      log about it unless ProtocolWarnings is set, i.e., we want to hear
      about protocol violations by others.
    - Fix spelling of VirtualAddrNetwork in man page.
    - Add a better explanation at the top of the autogenerated torrc file
      about what happened to our old torrc.


Changes in version 0.1.1.20 - 2006-05-23
  o Bugfixes:
    - Downgrade a log severity where servers complain that they're
      invalid.
    - Avoid a compile warning on FreeBSD.
    - Remove string size limit on NEWDESC messages; solve bug 291.
    - Correct the RunAsDaemon entry in the man page; ignore RunAsDaemon
      more thoroughly when we're running on windows.


Changes in version 0.1.1.19-rc - 2006-05-03
  o Minor bugs:
    - Regenerate our local descriptor if it's dirty and we try to use
      it locally (e.g. if it changes during reachability detection).
    - If we setconf our ORPort to 0, we continued to listen on the
      old ORPort and receive connections.
    - Avoid a second warning about machine/limits.h on Debian
      GNU/kFreeBSD.
    - Be willing to add our own routerinfo into the routerlist.
      Now authorities will include themselves in their directories
      and network-statuses.
    - Stop trying to upload rendezvous descriptors to every
      directory authority: only try the v1 authorities.
    - Servers no longer complain when they think they're not
      registered with the directory authorities. There were too many
      false positives.
    - Backport dist-rpm changes so rpms can be built without errors.

  o Features:
    - Implement an option, VirtualAddrMask, to set which addresses
      get handed out in response to mapaddress requests. This works
      around a bug in tsocks where 127.0.0.0/8 is never socksified.


Changes in version 0.1.1.18-rc - 2006-04-10
  o Major fixes:
    - Work harder to download live network-statuses from all the
      directory authorities we know about. Improve the threshold
      decision logic so we're more robust to edge cases.
    - When fetching rendezvous descriptors, we were willing to ask
      v2 authorities too, which would always return 404.

  o Minor fixes:
    - Stop listing down or invalid nodes in the v1 directory. This will
      reduce its bulk by about 1/3, and reduce load on directory
      mirrors.
    - When deciding whether a router is Fast or Guard-worthy, consider
      his advertised BandwidthRate and not just the BandwidthCapacity.
    - No longer ship INSTALL and README files -- they are useless now.
    - Force rpmbuild to behave and honor target_cpu.
    - Avoid warnings about machine/limits.h on Debian GNU/kFreeBSD.
    - Start to include translated versions of the tor-doc-*.html
      files, along with the screenshots. Still needs more work.
    - Start sending back 512 and 451 errors if mapaddress fails,
      rather than not sending anything back at all.
    - When we fail to bind or listen on an incoming or outgoing
      socket, we should close it before failing. otherwise we just
      leak it. (thanks to weasel for finding.)
    - Allow "getinfo dir/status/foo" to work, as long as your DirPort
      is enabled. (This is a hack, and will be fixed in 0.1.2.x.)
    - Make NoPublish (even though deprecated) work again.
    - Fix a minor security flaw where a versioning auth dirserver
      could list a recommended version many times in a row to make
      clients more convinced that it's recommended.
    - Fix crash bug if there are two unregistered servers running
      with the same nickname, one of them is down, and you ask for
      them by nickname in your EntryNodes or ExitNodes. Also, try
      to pick the one that's running rather than an arbitrary one.
    - Fix an infinite loop we could hit if we go offline for too long.
    - Complain when we hit WSAENOBUFS on recv() or write() too.
      Perhaps this will help us hunt the bug.
    - If you're not a versioning dirserver, don't put the string
      "client-versions \nserver-versions \n" in your network-status.
    - Lower the minimum required number of file descriptors to 1000,
      so we can have some overhead for Valgrind on Linux, where the
      default ulimit -n is 1024.

  o New features:
    - Add tor.dizum.com as the fifth authoritative directory server.
    - Add a new config option FetchUselessDescriptors, off by default,
      for when you plan to run "exitlist" on your client and you want
      to know about even the non-running descriptors.


Changes in version 0.1.1.17-rc - 2006-03-28
  o Major fixes:
    - Clients and servers since 0.1.1.10-alpha have been expiring
      connections whenever they are idle for 5 minutes and they *do*
      have circuits on them. Oops. With this new version, clients will
      discard their previous entry guard choices and avoid choosing
      entry guards running these flawed versions.
    - Fix memory leak when uncompressing concatenated zlib streams. This
      was causing substantial leaks over time on Tor servers.
    - The v1 directory was including servers as much as 48 hours old,
      because that's how the new routerlist->routers works. Now only
      include them if they're 20 hours old or less.

  o Minor fixes:
    - Resume building on irix64, netbsd 2.0, etc.
    - On non-gcc compilers (e.g. solaris), use "-g -O" instead of
      "-Wall -g -O2".
    - Stop writing the "router.desc" file, ever. Nothing uses it anymore,
      and it is confusing some users.
    - Mirrors stop caching the v1 directory so often.
    - Make the max number of old descriptors that a cache will hold
      rise with the number of directory authorities, so we can scale.
    - Change our win32 uname() hack to be more forgiving about what
      win32 versions it thinks it's found.

  o New features:
    - Add lefkada.eecs.harvard.edu as a fourth authoritative directory
      server.
    - When the controller's *setconf commands fail, collect an error
      message in a string and hand it back to the controller.
    - Make the v2 dir's "Fast" flag based on relative capacity, just
      like "Stable" is based on median uptime. Name everything in the
      top 7/8 Fast, and only the top 1/2 gets to be a Guard.
    - Log server fingerprint on startup, so new server operators don't
      have to go hunting around their filesystem for it.
    - Return a robots.txt on our dirport to discourage google indexing.
    - Let the controller ask for GETINFO dir/status/foo so it can ask
      directly rather than connecting to the dir port. Only works when
      dirport is set for now.

  o New config options rather than constants in the code:
    - SocksTimeout: How long do we let a socks connection wait
      unattached before we fail it?
    - CircuitBuildTimeout: Cull non-open circuits that were born
      at least this many seconds ago.
    - CircuitIdleTimeout: Cull open clean circuits that were born
      at least this many seconds ago.


Changes in version 0.1.1.16-rc - 2006-03-18
  o Bugfixes on 0.1.1.15-rc:
    - Fix assert when the controller asks to attachstream a connect-wait
      or resolve-wait stream.
    - Now do address rewriting when the controller asks us to attach
      to a particular circuit too. This will let Blossom specify
      "moria2.exit" without having to learn what moria2's IP address is.
    - Make the "tor --verify-config" command-line work again, so people
      can automatically check if their torrc will parse.
    - Authoritative dirservers no longer require an open connection from
      a server to consider him "reachable". We need this change because
      when we add new auth dirservers, old servers won't know not to
      hang up on them.
    - Let Tor build on Sun CC again.
    - Fix an off-by-one buffer size in dirserv.c that magically never
      hit our three authorities but broke sjmurdoch's own tor network.
    - If we as a directory mirror don't know of any v1 directory
      authorities, then don't try to cache any v1 directories.
    - Stop warning about unknown servers in our family when they are
      given as hex digests.
    - Stop complaining as quickly to the server operator that he
      hasn't registered his nickname/key binding.
    - Various cleanups so we can add new V2 Auth Dirservers.
    - Change "AllowUnverifiedNodes" to "AllowInvalidNodes", to
      reflect the updated flags in our v2 dir protocol.
    - Resume allowing non-printable characters for exit streams (both
      for connecting and for resolving). Now we tolerate applications
      that don't follow the RFCs. But continue to block malformed names
      at the socks side.

  o Bugfixes on 0.1.0.x:
    - Fix assert bug in close_logs(): when we close and delete logs,
      remove them all from the global "logfiles" list.
    - Fix minor integer overflow in calculating when we expect to use up
      our bandwidth allocation before hibernating.
    - Fix a couple of bugs in OpenSSL detection. Also, deal better when
      there are multiple SSLs installed with different versions.
    - When we try to be a server and Address is not explicitly set and
      our hostname resolves to a private IP address, try to use an
      interface address if it has a public address. Now Windows machines
      that think of themselves as localhost can work by default.

  o New features:
    - Let the controller ask for GETINFO dir/server/foo so it can ask
      directly rather than connecting to the dir port.
    - Let the controller tell us about certain router descriptors
      that it doesn't want Tor to use in circuits. Implement
      SETROUTERPURPOSE and modify +POSTDESCRIPTOR to do this.
    - New config option SafeSocks to reject all application connections
      using unsafe socks protocols. Defaults to off.


Changes in version 0.1.1.15-rc - 2006-03-11
  o Bugfixes and cleanups:
    - When we're printing strings from the network, don't try to print
      non-printable characters. This protects us against shell escape
      sequence exploits, and also against attacks to fool humans into
      misreading their logs.
    - Fix a bug where Tor would fail to establish any connections if you
      left it off for 24 hours and then started it: we were happy with
      the obsolete network statuses, but they all referred to router
      descriptors that were too old to fetch, so we ended up with no
      valid router descriptors.
    - Fix a seg fault in the controller's "getinfo orconn-status"
      command while listing status on incoming handshaking connections.
      Introduce a status name "NEW" for these connections.
    - If we get a linelist or linelist_s config option from the torrc
      (e.g. ExitPolicy) and it has no value, warn and skip rather than
      silently resetting it to its default.
    - Don't abandon entry guards until they've been down or gone for
      a whole month.
    - Cleaner and quieter log messages.

  o New features:
    - New controller signal NEWNYM that makes new application requests
      use clean circuits.
    - Add a new circuit purpose 'controller' to let the controller ask
      for a circuit that Tor won't try to use. Extend the EXTENDCIRCUIT
      controller command to let you specify the purpose if you're
      starting a new circuit.  Add a new SETCIRCUITPURPOSE controller
      command to let you change a circuit's purpose after it's been
      created.
    - Accept "private:*" in routerdesc exit policies; not generated yet
      because older Tors do not understand it.
    - Add BSD-style contributed startup script "rc.subr" from Peter
      Thoenen.


Changes in version 0.1.1.14-alpha - 2006-02-20
  o Bugfixes on 0.1.1.x:
    - Don't die if we ask for a stdout or stderr log (even implicitly)
      and we're set to RunAsDaemon -- just warn.
    - We still had a few bugs in the OR connection rotation code that
      caused directory servers to slowly aggregate connections to other
      fast Tor servers. This time for sure!
    - Make log entries on Win32 include the name of the function again.
    - We were treating a pair of exit policies if they were equal even
      if one said accept and the other said reject -- causing us to
      not always publish a new descriptor since we thought nothing
      had changed.
    - Retry pending server downloads as well as pending networkstatus
      downloads when we unexpectedly get a socks request.
    - We were ignoring the IS_FAST flag in the directory status,
      meaning we were willing to pick trivial-bandwidth nodes for "fast"
      connections.
    - If the controller's SAVECONF command fails (e.g. due to file
      permissions), let the controller know that it failed.

  o Features:
    - If we're trying to be a Tor server and running Windows 95/98/ME
      as a server, explain that we'll likely crash.
    - When we're a server, a client asks for an old-style directory,
      and our write bucket is empty, don't give it to him. This way
      small servers can continue to serve the directory *sometimes*,
      without getting overloaded.
    - Compress exit policies even more -- look for duplicate lines
      and remove them.
    - Clients now honor the "guard" flag in the router status when
      picking entry guards, rather than looking at is_fast or is_stable.
    - Retain unrecognized lines in $DATADIR/state file, so that we can
      be forward-compatible.
    - Generate 18.0.0.0/8 address policy format in descs when we can;
      warn when the mask is not reducible to a bit-prefix.
    - Let the user set ControlListenAddress in the torrc.  This can be
      dangerous, but there are some cases (like a secured LAN) where it
      makes sense.
    - Split ReachableAddresses into ReachableDirAddresses and
      ReachableORAddresses, so we can restrict Dir conns to port 80
      and OR conns to port 443.
    - Now we can target arch and OS in rpm builds (contributed by
      Phobos). Also make the resulting dist-rpm filename match the
      target arch.
    - New config options to help controllers: FetchServerDescriptors
      and FetchHidServDescriptors for whether to fetch server
      info and hidserv info or let the controller do it, and
      PublishServerDescriptor and PublishHidServDescriptors.
    - Also let the controller set the __AllDirActionsPrivate config
      option if you want all directory fetches/publishes to happen via
      Tor (it assumes your controller bootstraps your circuits).


Changes in version 0.1.0.17 - 2006-02-17
  o Crash bugfixes on 0.1.0.x:
    - When servers with a non-zero DirPort came out of hibernation,
      sometimes they would trigger an assert.

  o Other important bugfixes:
    - On platforms that don't have getrlimit (like Windows), we were
      artificially constraining ourselves to a max of 1024
      connections. Now just assume that we can handle as many as 15000
      connections. Hopefully this won't cause other problems.

  o Backported features:
    - When we're a server, a client asks for an old-style directory,
      and our write bucket is empty, don't give it to him. This way
      small servers can continue to serve the directory *sometimes*,
      without getting overloaded.
    - Whenever you get a 503 in response to a directory fetch, try
      once more. This will become important once servers start sending
      503's whenever they feel busy.
    - Fetch a new directory every 120 minutes, not every 40 minutes.
      Now that we have hundreds of thousands of users running the old
      directory algorithm, it's starting to hurt a lot.
    - Bump up the period for forcing a hidden service descriptor upload
      from 20 minutes to 1 hour.


Changes in version 0.1.1.13-alpha - 2006-02-09
  o Crashes in 0.1.1.x:
    - When you tried to setconf ORPort via the controller, Tor would
      crash. So people using TorCP to become a server were sad.
    - Solve (I hope) the stack-smashing bug that we were seeing on fast
      servers. The problem appears to be something do with OpenSSL's
      random number generation, or how we call it, or something. Let me
      know if the crashes continue.
    - Turn crypto hardware acceleration off by default, until we find
      somebody smart who can test it for us. (It appears to produce
      seg faults in at least some cases.)
    - Fix a rare assert error when we've tried all intro points for
      a hidden service and we try fetching the service descriptor again:
      "Assertion conn->state != AP_CONN_STATE_RENDDESC_WAIT failed"

  o Major fixes:
    - Fix a major load balance bug: we were round-robining in 16 KB
      chunks, and servers with bandwidthrate of 20 KB, while downloading
      a 600 KB directory, would starve their other connections. Now we
      try to be a bit more fair.
    - Dir authorities and mirrors were never expiring the newest
      descriptor for each server, causing memory and directory bloat.
    - Fix memory-bloating and connection-bloating bug on servers: We
      were never closing any connection that had ever had a circuit on
      it, because we were checking conn->n_circuits == 0, yet we had a
      bug that let it go negative.
    - Make Tor work using squid as your http proxy again -- squid
      returns an error if you ask for a URL that's too long, and it uses
      a really generic error message. Plus, many people are behind a
      transparent squid so they don't even realize it.
    - On platforms that don't have getrlimit (like Windows), we were
      artificially constraining ourselves to a max of 1024
      connections. Now just assume that we can handle as many as 15000
      connections. Hopefully this won't cause other problems.
    - Add a new config option ExitPolicyRejectPrivate which defaults to
      1. This means all exit policies will begin with rejecting private
      addresses, unless the server operator explicitly turns it off.

  o Major features:
    - Clients no longer download descriptors for non-running
      descriptors.
    - Before we add new directory authorities, we should make it
      clear that only v1 authorities should receive/publish hidden
      service descriptors.

  o Minor features:
    - As soon as we've fetched some more directory info, immediately
      try to download more server descriptors. This way we don't have
      a 10 second pause during initial bootstrapping.
    - Remove even more loud log messages that the server operator can't
      do anything about.
    - When we're running an obsolete or un-recommended version, make
      the log message more clear about what the problem is and what
      versions *are* still recommended.
    - Provide a more useful warn message when our onion queue gets full:
      the CPU is too slow or the exit policy is too liberal.
    - Don't warn when we receive a 503 from a dirserver/cache -- this
      will pave the way for them being able to refuse if they're busy.
    - When we fail to bind a listener, try to provide a more useful
      log message: e.g., "Is Tor already running?"
    - Adjust tor-spec to parameterize cell and key lengths. Now Ian
      Goldberg can prove things about our handshake protocol more
      easily.
    - MaxConn has been obsolete for a while now. Document the ConnLimit
      config option, which is a *minimum* number of file descriptors
      that must be available else Tor refuses to start.
    - Apply Matt Ghali's --with-syslog-facility patch to ./configure
      if you log to syslog and want something other than LOG_DAEMON.
    - Make dirservers generate a separate "guard" flag to mean,
      "would make a good entry guard". Make clients parse it and vote
      on it. Not used by clients yet.
    - Implement --with-libevent-dir option to ./configure. Also, improve
      search techniques to find libevent, and use those for openssl too.
    - Bump the default bandwidthrate to 3 MB, and burst to 6 MB
    - Only start testing reachability once we've established a
      circuit. This will make startup on dirservers less noisy.
    - Don't try to upload hidden service descriptors until we have
      established a circuit.
    - Fix the controller's "attachstream 0" command to treat conn like
      it just connected, doing address remapping, handling .exit and
      .onion idioms, and so on. Now we're more uniform in making sure
      that the controller hears about new and closing connections.


Changes in version 0.1.1.12-alpha - 2006-01-11
  o Bugfixes on 0.1.1.x:
    - The fix to close duplicate server connections was closing all
      Tor client connections if they didn't establish a circuit
      quickly enough. Oops.
    - Fix minor memory issue (double-free) that happened on exit.

  o Bugfixes on 0.1.0.x:
    - Tor didn't warn when it failed to open a log file.


Changes in version 0.1.1.11-alpha - 2006-01-10
  o Crashes in 0.1.1.x:
    - Include all the assert/crash fixes from 0.1.0.16.
    - If you start Tor and then quit very quickly, there were some
      races that tried to free things that weren't allocated yet.
    - Fix a rare memory stomp if you're running hidden services.
    - Fix segfault when specifying DirServer in config without nickname.
    - Fix a seg fault when you finish connecting to a server but at
      that moment you dump his server descriptor.
    - Extendcircuit and Attachstream controller commands would
      assert/crash if you don't give them enough arguments.
    - Fix an assert error when we're out of space in the connection_list
      and we try to post a hidden service descriptor (reported by weasel).
    - If you specify a relative torrc path and you set RunAsDaemon in
      your torrc, then it chdir()'s to the new directory. If you HUP,
      it tries to load the new torrc location, fails, and exits.
      The fix: no longer allow a relative path to torrc using -f.

  o Major features:
    - Implement "entry guards": automatically choose a handful of entry
      nodes and stick with them for all circuits. Only pick new guards
      when the ones you have are unsuitable, and if the old guards
      become suitable again, switch back. This will increase security
      dramatically against certain end-point attacks. The EntryNodes
      config option now provides some hints about which entry guards you
      want to use most; and StrictEntryNodes means to only use those.
    - New directory logic: download by descriptor digest, not by
      fingerprint. Caches try to download all listed digests from
      authorities; clients try to download "best" digests from caches.
      This avoids partitioning and isolating attacks better.
    - Make the "stable" router flag in network-status be the median of
      the uptimes of running valid servers, and make clients pay
      attention to the network-status flags. Thus the cutoff adapts
      to the stability of the network as a whole, making IRC, IM, etc
      connections more reliable.

  o Major fixes:
    - Tor servers with dynamic IP addresses were needing to wait 18
      hours before they could start doing reachability testing using
      the new IP address and ports. This is because they were using
      the internal descriptor to learn what to test, yet they were only
      rebuilding the descriptor once they decided they were reachable.
    - Tor 0.1.1.9 and 0.1.1.10 had a serious bug that caused clients
      to download certain server descriptors, throw them away, and then
      fetch them again after 30 minutes. Now mirrors throw away these
      server descriptors so clients can't get them.
    - We were leaving duplicate connections to other ORs open for a week,
      rather than closing them once we detect a duplicate. This only
      really affected authdirservers, but it affected them a lot.
    - Spread the authdirservers' reachability testing over the entire
      testing interval, so we don't try to do 500 TLS's at once every
      20 minutes.

  o Minor fixes:
    - If the network is down, and we try to connect to a conn because
      we have a circuit in mind, and we timeout (30 seconds) because the
      network never answers, we were expiring the circuit, but we weren't
      obsoleting the connection or telling the entry_guards functions.
    - Some Tor servers process billions of cells per day. These statistics
      need to be uint64_t's.
    - Check for integer overflows in more places, when adding elements
      to smartlists. This could possibly prevent a buffer overflow
      on malicious huge inputs. I don't see any, but I haven't looked
      carefully.
    - ReachableAddresses kept growing new "reject *:*" lines on every
      setconf/reload.
    - When you "setconf log" via the controller, it should remove all
      logs. We were automatically adding back in a "log notice stdout".
    - Newly bootstrapped Tor networks couldn't establish hidden service
      circuits until they had nodes with high uptime. Be more tolerant.
    - We were marking servers down when they could not answer every piece
      of the directory request we sent them. This was far too harsh.
    - Fix the torify (tsocks) config file to not use Tor for localhost
      connections.
    - Directory authorities now go to the proper authority when asking for
      a networkstatus, even when they want a compressed one.
    - Fix a harmless bug that was causing Tor servers to log
      "Got an end because of misc error, but we're not an AP. Closing."
    - Authorities were treating their own descriptor changes as cosmetic,
      meaning the descriptor available in the network-status and the
      descriptor that clients downloaded were different.
    - The OS X installer was adding a symlink for tor_resolve but
      the binary was called tor-resolve (reported by Thomas Hardly).
    - Workaround a problem with some http proxies where they refuse GET
      requests that specify "Content-Length: 0" (reported by Adrian).
    - Fix wrong log message when you add a "HiddenServiceNodes" config
      line without any HiddenServiceDir line (reported by Chris Thomas).

  o Minor features:
    - Write the TorVersion into the state file so we have a prayer of
      keeping forward and backward compatibility.
    - Revive the FascistFirewall config option rather than eliminating it:
      now it's a synonym for ReachableAddresses *:80,*:443.
    - Clients choose directory servers from the network status lists,
      not from their internal list of router descriptors. Now they can
      go to caches directly rather than needing to go to authorities
      to bootstrap.
    - Directory authorities ignore router descriptors that have only
      cosmetic differences: do this for 0.1.0.x servers now too.
    - Add a new flag to network-status indicating whether the server
      can answer v2 directory requests too.
    - Authdirs now stop whining so loudly about bad descriptors that
      they fetch from other dirservers. So when there's a log complaint,
      it's for sure from a freshly uploaded descriptor.
    - Reduce memory requirements in our structs by changing the order
      of fields.
    - There used to be two ways to specify your listening ports in a
      server descriptor: on the "router" line and with a separate "ports"
      line. Remove support for the "ports" line.
    - New config option "AuthDirRejectUnlisted" for auth dirservers as
      a panic button: if we get flooded with unusable servers we can
      revert to only listing servers in the approved-routers file.
    - Auth dir servers can now mark a fingerprint as "!reject" or
      "!invalid" in the approved-routers file (as its nickname), to
      refuse descriptors outright or include them but marked as invalid.
    - Servers store bandwidth history across restarts/crashes.
    - Add reasons to DESTROY and RELAY_TRUNCATED cells, so clients can
      get a better idea of why their circuits failed. Not used yet.
    - Directory mirrors now cache up to 16 unrecognized network-status
      docs. Now we can add new authdirservers and they'll be cached too.
    - When picking a random directory, prefer non-authorities if any
      are known.
    - New controller option "getinfo desc/all-recent" to fetch the
      latest server descriptor for every router that Tor knows about.


Changes in version 0.1.0.16 - 2006-01-02
  o Crash bugfixes on 0.1.0.x:
    - On Windows, build with a libevent patch from "I-M Weasel" to avoid
      corrupting the heap, losing FDs, or crashing when we need to resize
      the fd_sets. (This affects the Win32 binaries, not Tor's sources.)
    - It turns out sparc64 platforms crash on unaligned memory access
      too -- so detect and avoid this.
    - Handle truncated compressed data correctly (by detecting it and
      giving an error).
    - Fix possible-but-unlikely free(NULL) in control.c.
    - When we were closing connections, there was a rare case that
      stomped on memory, triggering seg faults and asserts.
    - Avoid potential infinite recursion when building a descriptor. (We
      don't know that it ever happened, but better to fix it anyway.)
    - We were neglecting to unlink marked circuits from soon-to-close OR
      connections, which caused some rare scribbling on freed memory.
    - Fix a memory stomping race bug when closing the joining point of two
      rendezvous circuits.
    - Fix an assert in time parsing found by Steven Murdoch.

  o Other bugfixes on 0.1.0.x:
    - When we're doing reachability testing, provide more useful log
      messages so the operator knows what to expect.
    - Do not check whether DirPort is reachable when we are suppressing
      advertising it because of hibernation.
    - When building with -static or on Solaris, we sometimes needed -ldl.
    - When we're deciding whether a stream has enough circuits around
      that can handle it, count the freshly dirty ones and not the ones
      that are so dirty they won't be able to handle it.
    - When we're expiring old circuits, we had a logic error that caused
      us to close new rendezvous circuits rather than old ones.
    - Give a more helpful log message when you try to change ORPort via
      the controller: you should upgrade Tor if you want that to work.
    - We were failing to parse Tor versions that start with "Tor ".
    - Tolerate faulty streams better: when a stream fails for reason
      exitpolicy, stop assuming that the router is lying about his exit
      policy. When a stream fails for reason misc, allow it to retry just
      as if it was resolvefailed. When a stream has failed three times,
      reset its failure count so we can try again and get all three tries.


Changes in version 0.1.1.10-alpha - 2005-12-11
  o Correctness bugfixes on 0.1.0.x:
    - On Windows, build with a libevent patch from "I-M Weasel" to avoid
      corrupting the heap, losing FDs, or crashing when we need to resize
      the fd_sets. (This affects the Win32 binaries, not Tor's sources.)
    - Stop doing the complex voodoo overkill checking for insecure
      Diffie-Hellman keys. Just check if it's in [2,p-2] and be happy.
    - When we were closing connections, there was a rare case that
      stomped on memory, triggering seg faults and asserts.
    - We were neglecting to unlink marked circuits from soon-to-close OR
      connections, which caused some rare scribbling on freed memory.
    - When we're deciding whether a stream has enough circuits around
      that can handle it, count the freshly dirty ones and not the ones
      that are so dirty they won't be able to handle it.
    - Recover better from TCP connections to Tor servers that are
      broken but don't tell you (it happens!); and rotate TLS
      connections once a week.
    - When we're expiring old circuits, we had a logic error that caused
      us to close new rendezvous circuits rather than old ones.
    - Fix a scary-looking but apparently harmless bug where circuits
      would sometimes start out in state CIRCUIT_STATE_OR_WAIT at
      servers, and never switch to state CIRCUIT_STATE_OPEN.
    - When building with -static or on Solaris, we sometimes needed to
      build with -ldl.
    - Give a useful message when people run Tor as the wrong user,
      rather than telling them to start chowning random directories.
    - We were failing to inform the controller about new .onion streams.

  o Security bugfixes on 0.1.0.x:
    - Refuse server descriptors if the fingerprint line doesn't match
      the included identity key. Tor doesn't care, but other apps (and
      humans) might actually be trusting the fingerprint line.
    - We used to kill the circuit when we receive a relay command we
      don't recognize. Now we just drop it.
    - Start obeying our firewall options more rigorously:
      . If we can't get to a dirserver directly, try going via Tor.
      . Don't ever try to connect (as a client) to a place our
        firewall options forbid.
      . If we specify a proxy and also firewall options, obey the
        firewall options even when we're using the proxy: some proxies
        can only proxy to certain destinations.
    - Fix a bug found by Lasse Overlier: when we were making internal
      circuits (intended to be cannibalized later for rendezvous and
      introduction circuits), we were picking them so that they had
      useful exit nodes. There was no need for this, and it actually
      aids some statistical attacks.
    - Start treating internal circuits and exit circuits separately.
      It's important to keep them separate because internal circuits
      have their last hops picked like middle hops, rather than like
      exit hops. So exiting on them will break the user's expectations.

  o Bugfixes on 0.1.1.x:
    - Take out the mis-feature where we tried to detect IP address
      flapping for people with DynDNS, and chose not to upload a new
      server descriptor sometimes.
    - Try to be compatible with OpenSSL 0.9.6 again.
    - Log fix: when the controller is logging about .onion addresses,
      sometimes it didn't include the ".onion" part of the address.
    - Don't try to modify options->DirServers internally -- if the
      user didn't specify any, just add the default ones directly to
      the trusted dirserver list. This fixes a bug where people running
      controllers would use SETCONF on some totally unrelated config
      option, and Tor would start yelling at them about changing their
      DirServer lines.
    - Let the controller's redirectstream command specify a port, in
      case the controller wants to change that too.
    - When we requested a pile of server descriptors, we sometimes
      accidentally launched a duplicate request for the first one.
    - Bugfix for trackhostexits: write down the fingerprint of the
      chosen exit, not its nickname, because the chosen exit might not
      be verified.
    - When parsing foo.exit, if foo is unknown, and we are leaving
      circuits unattached, set the chosen_exit field and leave the
      address empty. This matters because controllers got confused
      otherwise.
    - Directory authorities no longer try to download server
      descriptors that they know they will reject.

  o Features and updates:
    - Replace balanced trees with hash tables: this should make stuff
      significantly faster.
    - Resume using the AES counter-mode implementation that we ship,
      rather than OpenSSL's. Ours is significantly faster.
    - Many other CPU and memory improvements.
    - Add a new config option FastFirstHopPK (on by default) so clients
      do a trivial crypto handshake for their first hop, since TLS has
      already taken care of confidentiality and authentication.
    - Add a new config option TestSocks so people can see if their
      applications are using socks4, socks4a, socks5-with-ip, or
      socks5-with-hostname. This way they don't have to keep mucking
      with tcpdump and wondering if something got cached somewhere.
    - Warn when listening on a public address for socks. I suspect a
      lot of people are setting themselves up as open socks proxies,
      and they have no idea that jerks on the Internet are using them,
      since they simply proxy the traffic into the Tor network.
    - Add "private:*" as an alias in configuration for policies. Now
      you can simplify your exit policy rather than needing to list
      every single internal or nonroutable network space.
    - Add a new controller event type that allows controllers to get
      all server descriptors that were uploaded to a router in its role
      as authoritative dirserver.
    - Start shipping socks-extensions.txt, tor-doc-unix.html,
      tor-doc-server.html, and stylesheet.css in the tarball.
    - Stop shipping tor-doc.html in the tarball.


Changes in version 0.1.1.9-alpha - 2005-11-15
  o Usability improvements:
    - Start calling it FooListenAddress rather than FooBindAddress,
      since few of our users know what it means to bind an address
      or port.
    - Reduce clutter in server logs. We're going to try to make
      them actually usable now. New config option ProtocolWarnings that
      lets you hear about how _other Tors_ are breaking the protocol. Off
      by default.
    - Divide log messages into logging domains. Once we put some sort
      of interface on this, it will let people looking at more verbose
      log levels specify the topics they want to hear more about.
    - Make directory servers return better http 404 error messages
      instead of a generic "Servers unavailable".
    - Check for even more Windows version flags when writing the platform
      string in server descriptors, and note any we don't recognize.
    - Clean up more of the OpenSSL memory when exiting, so we can detect
      memory leaks better.
    - Make directory authorities be non-versioning, non-naming by
      default. Now we can add new directory servers without requiring
      their operators to pay close attention.
    - When logging via syslog, include the pid whenever we provide
      a log entry. Suggested by Todd Fries.

  o Performance improvements:
    - Directory servers now silently throw away new descriptors that
      haven't changed much if the timestamps are similar. We do this to
      tolerate older Tor servers that upload a new descriptor every 15
      minutes. (It seemed like a good idea at the time.)
    - Inline bottleneck smartlist functions; use fast versions by default.
    - Add a "Map from digest to void*" abstraction digestmap_t so we
      can do less hex encoding/decoding. Use it in router_get_by_digest()
      to resolve a performance bottleneck.
    - Allow tor_gzip_uncompress to extract as much as possible from
      truncated compressed data. Try to extract as many
      descriptors as possible from truncated http responses (when
      DIR_PURPOSE_FETCH_ROUTERDESC).
    - Make circ->onionskin a pointer, not a static array. moria2 was using
      125000 circuit_t's after it had been up for a few weeks, which
      translates to 20+ megs of wasted space.
    - The private half of our EDH handshake keys are now chosen out
      of 320 bits, not 1024 bits. (Suggested by Ian Goldberg.)

  o Security improvements:
    - Start making directory caches retain old routerinfos, so soon
      clients can start asking by digest of descriptor rather than by
      fingerprint of server.
    - Add half our entropy from RAND_poll in OpenSSL.  This knows how
      to use egd (if present), openbsd weirdness (if present), vms/os2
      weirdness (if we ever port there), and more in the future.

  o Bugfixes on 0.1.0.x:
    - Do round-robin writes of at most 16 kB per write. This might be
      more fair on loaded Tor servers, and it might resolve our Windows
      crash bug. It might also slow things down.
    - Our TLS handshakes were generating a single public/private
      keypair for the TLS context, rather than making a new one for
      each new connections. Oops. (But we were still rotating them
      periodically, so it's not so bad.)
    - When we were cannibalizing a circuit with a particular exit
      node in mind, we weren't checking to see if that exit node was
      already present earlier in the circuit. Oops.
    - When a Tor server's IP changes (e.g. from a dyndns address),
      upload a new descriptor so clients will learn too.
    - Really busy servers were keeping enough circuits open on stable
      connections that they were wrapping around the circuit_id
      space. (It's only two bytes.) This exposed a bug where we would
      feel free to reuse a circuit_id even if it still exists but has
      been marked for close. Try to fix this bug. Some bug remains.
    - If we would close a stream early (e.g. it asks for a .exit that
      we know would refuse it) but the LeaveStreamsUnattached config
      option is set by the controller, then don't close it.

  o Bugfixes on 0.1.1.8-alpha:
    - Fix a big pile of memory leaks, some of them serious.
    - Do not try to download a routerdesc if we would immediately reject
      it as obsolete.
    - Resume inserting a newline between all router descriptors when
      generating (old style) signed directories, since our spec says
      we do.
    - When providing content-type application/octet-stream for
      server descriptors using .z, we were leaving out the
      content-encoding header. Oops. (Everything tolerated this just
      fine, but that doesn't mean we need to be part of the problem.)
    - Fix a potential seg fault in getconf and getinfo using version 1
      of the controller protocol.
    - Avoid crash: do not check whether DirPort is reachable when we
      are suppressing it because of hibernation.
    - Make --hash-password not crash on exit.


Changes in version 0.1.1.8-alpha - 2005-10-07
  o New features (major):
    - Clients don't download or use the directory anymore. Now they
      download and use network-statuses from the trusted dirservers,
      and fetch individual server descriptors as needed from mirrors.
      See dir-spec.txt for all the gory details.
    - Be more conservative about whether to advertise our DirPort.
      The main change is to not advertise if we're running at capacity
      and either a) we could hibernate or b) our capacity is low and
      we're using a default DirPort.
    - Use OpenSSL's AES when OpenSSL has version 0.9.7 or later.

  o New features (minor):
    - Try to be smart about when to retry network-status and
      server-descriptor fetches. Still needs some tuning.
    - Stop parsing, storing, or using running-routers output (but
      mirrors still cache and serve it).
    - Consider a threshold of versioning dirservers (dirservers who have
      an opinion about which Tor versions are still recommended) before
      deciding whether to warn the user that he's obsolete.
    - Dirservers can now reject/invalidate by key and IP, with the
      config options "AuthDirInvalid" and "AuthDirReject". This is
      useful since currently we automatically list servers as running
      and usable even if we know they're jerks.
    - Provide dire warnings to any users who set DirServer; move it out
      of torrc.sample and into torrc.complete.
    - Add MyFamily to torrc.sample in the server section.
    - Add nicknames to the DirServer line, so we can refer to them
      without requiring all our users to memorize their IP addresses.
    - When we get an EOF or a timeout on a directory connection, note
      how many bytes of serverdesc we are dropping. This will help
      us determine whether it is smart to parse incomplete serverdesc
      responses.
    - Add a new function to "change pseudonyms" -- that is, to stop
      using any currently-dirty circuits for new streams, so we don't
      link new actions to old actions. Currently it's only called on
      HUP (or SIGNAL RELOAD).
    - On sighup, if UseHelperNodes changed to 1, use new circuits.
    - Start using RAND_bytes rather than RAND_pseudo_bytes from
      OpenSSL. Also, reseed our entropy every hour, not just at
      startup. And entropy in 512-bit chunks, not 160-bit chunks.

  o Fixes on 0.1.1.7-alpha:
    - Nobody ever implemented EVENT_ADDRMAP for control protocol
      version 0, so don't let version 0 controllers ask for it.
    - If you requested something with too many newlines via the
      v1 controller protocol, you could crash tor.
    - Fix a number of memory leaks, including some pretty serious ones.
    - Re-enable DirPort testing again, so Tor servers will be willing
      to advertise their DirPort if it's reachable.
    - On TLS handshake, only check the other router's nickname against
      its expected nickname if is_named is set.

  o Fixes forward-ported from 0.1.0.15:
    - Don't crash when we don't have any spare file descriptors and we
      try to spawn a dns or cpu worker.
    - Make the numbers in read-history and write-history into uint64s,
      so they don't overflow and publish negatives in the descriptor.

  o Fixes on 0.1.0.x:
    - For the OS X package's modified privoxy config file, comment
      out the "logfile" line so we don't log everything passed
      through privoxy.
    - We were whining about using socks4 or socks5-with-local-lookup
      even when it's an IP in the "virtual" range we designed exactly
      for this case.
    - We were leaking some memory every time the client changes IPs.
    - Never call free() on tor_malloc()d memory. This will help us
      use dmalloc to detect memory leaks.
    - Check for named servers when looking them up by nickname;
      warn when we'recalling a non-named server by its nickname;
      don't warn twice about the same name.
    - Try to list MyFamily elements by key, not by nickname, and warn
      if we've not heard of the server.
    - Make windows platform detection (uname equivalent) smarter.
    - It turns out sparc64 doesn't like unaligned access either.


Changes in version 0.1.0.15 - 2005-09-23
  o Bugfixes on 0.1.0.x:
    - Reject ports 465 and 587 (spam targets) in default exit policy.
    - Don't crash when we don't have any spare file descriptors and we
      try to spawn a dns or cpu worker.
    - Get rid of IgnoreVersion undocumented config option, and make us
      only warn, never exit, when we're running an obsolete version.
    - Don't try to print a null string when your server finds itself to
      be unreachable and the Address config option is empty.
    - Make the numbers in read-history and write-history into uint64s,
      so they don't overflow and publish negatives in the descriptor.
    - Fix a minor memory leak in smartlist_string_remove().
    - We were only allowing ourselves to upload a server descriptor at
      most every 20 minutes, even if it changed earlier than that.
    - Clean up log entries that pointed to old URLs.


Changes in version 0.1.1.7-alpha - 2005-09-14
  o Fixes on 0.1.1.6-alpha:
    - Exit servers were crashing when people asked them to make a
      connection to an address not in their exit policy.
    - Looking up a non-existent stream for a v1 control connection would
      cause a segfault.
    - Fix a seg fault if we ask a dirserver for a descriptor by
      fingerprint but he doesn't know about him.
    - SETCONF was appending items to linelists, not clearing them.
    - SETCONF SocksBindAddress killed Tor if it fails to bind. Now back
      out and refuse the setconf if it would fail.
    - Downgrade the dirserver log messages when whining about
      unreachability.

  o New features:
    - Add Peter Palfrader's check-tor script to tor/contrib/
      It lets you easily check whether a given server (referenced by
      nickname) is reachable by you.
    - Numerous changes to move towards client-side v2 directories. Not
      enabled yet.

  o Fixes on 0.1.0.x:
    - If the user gave tor an odd number of command-line arguments,
      we were silently ignoring the last one. Now we complain and fail.
      [This wins the oldest-bug prize -- this bug has been present since
       November 2002, as released in Tor 0.0.0.]
    - Do not use unaligned memory access on alpha, mips, or mipsel.
      It *works*, but is very slow, so we treat them as if it doesn't.
    - Retry directory requests if we fail to get an answer we like
      from a given dirserver (we were retrying before, but only if
      we fail to connect).
    - When writing the RecommendedVersions line, sort them first.
    - When the client asked for a rendezvous port that the hidden
      service didn't want to provide, we were sending an IP address
      back along with the end cell. Fortunately, it was zero. But stop
      that anyway.
    - Correct "your server is reachable" log entries to indicate that
      it was self-testing that told us so.


Changes in version 0.1.1.6-alpha - 2005-09-09
  o Fixes on 0.1.1.5-alpha:
    - We broke fascistfirewall in 0.1.1.5-alpha. Oops.
    - Fix segfault in unit tests in 0.1.1.5-alpha. Oops.
    - Fix bug with tor_memmem finding a match at the end of the string.
    - Make unit tests run without segfaulting.
    - Resolve some solaris x86 compile warnings.
    - Handle duplicate lines in approved-routers files without warning.
    - Fix bug where as soon as a server refused any requests due to his
      exit policy (e.g. when we ask for localhost and he tells us that's
      127.0.0.1 and he won't do it), we decided he wasn't obeying his
      exit policy using him for any exits.
    - Only do openssl hardware accelerator stuff if openssl version is
      at least 0.9.7.

  o New controller features/fixes:
    - Add a "RESETCONF" command so you can set config options like
      AllowUnverifiedNodes and LongLivedPorts to "". Also, if you give
      a config option in the torrc with no value, then it clears it
      entirely (rather than setting it to its default).
    - Add a "GETINFO config-file" to tell us where torrc is.
    - Avoid sending blank lines when GETINFO replies should be empty.
    - Add a QUIT command for the controller (for using it manually).
    - Fix a bug in SAVECONF that was adding default dirservers and
      other redundant entries to the torrc file.

  o Start on the new directory design:
    - Generate, publish, cache, serve new network-status format.
    - Publish individual descriptors (by fingerprint, by "all", and by
      "tell me yours").
    - Publish client and server recommended versions separately.
    - Allow tor_gzip_uncompress() to handle multiple concatenated
      compressed strings. Serve compressed groups of router
      descriptors. The compression logic here could be more
      memory-efficient.
    - Distinguish v1 authorities (all currently trusted directories)
      from v2 authorities (all trusted directories).
    - Change DirServers config line to note which dirs are v1 authorities.
    - Add configuration option "V1AuthoritativeDirectory 1" which
      moria1, moria2, and tor26 should set.
    - Remove option when getting directory cache to see whether they
      support running-routers; they all do now. Replace it with one
      to see whether caches support v2 stuff.

  o New features:
    - Dirservers now do their own external reachability testing of each
      Tor server, and only list them as running if they've been found to
      be reachable. We also send back warnings to the server's logs if
      it uploads a descriptor that we already believe is unreachable.
    - Implement exit enclaves: if we know an IP address for the
      destination, and there's a running Tor server at that address
      which allows exit to the destination, then extend the circuit to
      that exit first. This provides end-to-end encryption and end-to-end
      authentication. Also, if the user wants a .exit address or enclave,
      use 4 hops rather than 3, and cannibalize a general circ for it
      if you can.
    - Permit transitioning from ORPort=0 to ORPort!=0, and back, from the
      controller. Also, rotate dns and cpu workers if the controller
      changes options that will affect them; and initialize the dns
      worker cache tree whether or not we start out as a server.
    - Only upload a new server descriptor when options change, 18
      hours have passed, uptime is reset, or bandwidth changes a lot.
    - Check [X-]Forwarded-For headers in HTTP requests when generating
      log messages. This lets people run dirservers (and caches) behind
      Apache but still know which IP addresses are causing warnings.

  o Config option changes:
    - Replace (Fascist)Firewall* config options with a new
      ReachableAddresses option that understands address policies.
      For example, "ReachableAddresses *:80,*:443"
    - Get rid of IgnoreVersion undocumented config option, and make us
      only warn, never exit, when we're running an obsolete version.
    - Make MonthlyAccountingStart config option truly obsolete now.

  o Fixes on 0.1.0.x:
    - Reject ports 465 and 587 in the default exit policy, since
      people have started using them for spam too.
    - It turns out we couldn't bootstrap a network since we added
      reachability detection in 0.1.0.1-rc. Good thing the Tor network
      has never gone down. Add an AssumeReachable config option to let
      servers and dirservers bootstrap. When we're trying to build a
      high-uptime or high-bandwidth circuit but there aren't enough
      suitable servers, try being less picky rather than simply failing.
    - Our logic to decide if the OR we connected to was the right guy
      was brittle and maybe open to a mitm for unverified routers.
    - We weren't cannibalizing circuits correctly for
      CIRCUIT_PURPOSE_C_ESTABLISH_REND and
      CIRCUIT_PURPOSE_S_ESTABLISH_INTRO, so we were being forced to
      build those from scratch. This should make hidden services faster.
    - Predict required circuits better, with an eye toward making hidden
      services faster on the service end.
    - Retry streams if the exit node sends back a 'misc' failure. This
      should result in fewer random failures. Also, after failing
      from resolve failed or misc, reset the num failures, so we give
      it a fair shake next time we try.
    - Clean up the rendezvous warn log msgs, and downgrade some to info.
    - Reduce severity on logs about dns worker spawning and culling.
    - When we're shutting down and we do something like try to post a
      server descriptor or rendezvous descriptor, don't complain that
      we seem to be unreachable. Of course we are, we're shutting down.
    - Add TTLs to RESOLVED, CONNECTED, and END_REASON_EXITPOLICY cells.
      We don't use them yet, but maybe one day our DNS resolver will be
      able to discover them.
    - Make ContactInfo mandatory for authoritative directory servers.
    - Require server descriptors to list IPv4 addresses -- hostnames
      are no longer allowed. This also fixes some potential security
      problems with people providing hostnames as their address and then
      preferentially resolving them to partition users.
    - Change log line for unreachability to explicitly suggest /etc/hosts
      as the culprit. Also make it clearer what IP address and ports we're
      testing for reachability.
    - Put quotes around user-supplied strings when logging so users are
      more likely to realize if they add bad characters (like quotes)
      to the torrc.
    - Let auth dir servers start without specifying an Address config
      option.
    - Make unit tests (and other invocations that aren't the real Tor)
      run without launching listeners, creating subdirectories, and so on.


Changes in version 0.1.1.5-alpha - 2005-08-08
  o Bugfixes included in 0.1.0.14.

  o Bugfixes on 0.1.0.x:
    - If you write "HiddenServicePort 6667 127.0.0.1 6668" in your
      torrc rather than "HiddenServicePort 6667 127.0.0.1:6668",
      it would silently using ignore the 6668.


Changes in version 0.1.0.14 - 2005-08-08
  o Bugfixes on 0.1.0.x:
      - Fix the other half of the bug with crypto handshakes
        (CVE-2005-2643).
      - Fix an assert trigger if you send a 'signal term' via the
        controller when it's listening for 'event info' messages.


Changes in version 0.1.1.4-alpha - 2005-08-04
  o Bugfixes included in 0.1.0.13.

  o Features:
    - Improve tor_gettimeofday() granularity on windows.
    - Make clients regenerate their keys when their IP address changes.
    - Implement some more GETINFO goodness: expose helper nodes, config
      options, getinfo keys.


Changes in version 0.1.0.13 - 2005-08-04
  o Bugfixes on 0.1.0.x:
    - Fix a critical bug in the security of our crypto handshakes.
    - Fix a size_t underflow in smartlist_join_strings2() that made
      it do bad things when you hand it an empty smartlist.
    - Fix Windows installer to ship Tor license (thanks to Aphex for
      pointing out this oversight) and put a link to the doc directory
      in the start menu.
    - Explicitly set no-unaligned-access for sparc: it turns out the
      new gcc's let you compile broken code, but that doesn't make it
      not-broken.


Changes in version 0.1.1.3-alpha - 2005-07-23
  o Bugfixes on 0.1.1.2-alpha:
    - Fix a bug in handling the controller's "post descriptor"
      function.
    - Fix several bugs in handling the controller's "extend circuit"
      function.
    - Fix a bug in handling the controller's "stream status" event.
    - Fix an assert failure if we have a controller listening for
      circuit events and we go offline.
    - Re-allow hidden service descriptors to publish 0 intro points.
    - Fix a crash when generating your hidden service descriptor if
      you don't have enough intro points already.

  o New features on 0.1.1.2-alpha:
    - New controller function "getinfo accounting", to ask how
      many bytes we've used in this time period.
    - Experimental support for helper nodes: a lot of the risk from
      a small static adversary comes because users pick new random
      nodes every time they rebuild a circuit. Now users will try to
      stick to the same small set of entry nodes if they can. Not
      enabled by default yet.

  o Bugfixes on 0.1.0.12:
    - If you're an auth dir server, always publish your dirport,
      even if you haven't yet found yourself to be reachable.
    - Fix a size_t underflow in smartlist_join_strings2() that made
      it do bad things when you hand it an empty smartlist.


Changes in version 0.1.0.12 - 2005-07-18
  o New directory servers:
      - tor26 has changed IP address.

  o Bugfixes on 0.1.0.x:
    - Fix a possible double-free in tor_gzip_uncompress().
    - When --disable-threads is set, do not search for or link against
      pthreads libraries.
    - Don't trigger an assert if an authoritative directory server
      claims its dirport is 0.
    - Fix bug with removing Tor as an NT service: some people were
      getting "The service did not return an error." Thanks to Matt
      Edman for the fix.


Changes in version 0.1.1.2-alpha - 2005-07-15
  o New directory servers:
    - tor26 has changed IP address.

  o Bugfixes on 0.1.0.x, crashes/leaks:
    - Port the servers-not-obeying-their-exit-policies fix from
      0.1.0.11.
    - Fix an fd leak in start_daemon().
    - On Windows, you can't always reopen a port right after you've
      closed it. So change retry_listeners() to only close and re-open
      ports that have changed.
    - Fix a possible double-free in tor_gzip_uncompress().

  o Bugfixes on 0.1.0.x, usability:
    - When tor_socketpair() fails in Windows, give a reasonable
      Windows-style errno back.
    - Let people type "tor --install" as well as "tor -install" when
      they
      want to make it an NT service.
    - NT service patch from Matt Edman to improve error messages.
    - When the controller asks for a config option with an abbreviated
      name, give the full name in our response.
    - Correct the man page entry on TrackHostExitsExpire.
    - Looks like we were never delivering deflated (i.e. compressed)
      running-routers lists, even when asked. Oops.
    - When --disable-threads is set, do not search for or link against
      pthreads libraries.

  o Bugfixes on 0.1.1.x:
    - Fix a seg fault with autodetecting which controller version is
      being used.

  o Features:
    - New hidden service descriptor format: put a version in it, and
      let people specify introduction/rendezvous points that aren't
      in "the directory" (which is subjective anyway).
    - Allow the DEBUG controller event to work again. Mark certain log
      entries as "don't tell this to controllers", so we avoid cycles.


Changes in version 0.1.0.11 - 2005-06-30
  o Bugfixes on 0.1.0.x:
    - Fix major security bug: servers were disregarding their
      exit policies if clients behaved unexpectedly.
    - Make OS X init script check for missing argument, so we don't
      confuse users who invoke it incorrectly.
    - Fix a seg fault in "tor --hash-password foo".
    - The MAPADDRESS control command was broken.


Changes in version 0.1.1.1-alpha - 2005-06-29
  o Bugfixes:
    - Make OS X init script check for missing argument, so we don't
      confuse users who invoke it incorrectly.
    - Fix a seg fault in "tor --hash-password foo".
    - Fix a possible way to DoS dirservers.
    - When we complain that your exit policy implicitly allows local or
      private address spaces, name them explicitly so operators can
      fix it.
    - Make the log message less scary when all the dirservers are
      temporarily unreachable.
    - We were printing the number of idle dns workers incorrectly when
      culling them.

  o Features:
    - Revised controller protocol (version 1) that uses ascii rather
      than binary. Add supporting libraries in python and java so you
      can use the controller from your applications without caring how
      our protocol works.
    - Spiffy new support for crypto hardware accelerators. Can somebody
      test this?


Changes in version 0.0.9.10 - 2005-06-16
  o Bugfixes on 0.0.9.x (backported from 0.1.0.10):
    - Refuse relay cells that claim to have a length larger than the
      maximum allowed. This prevents a potential attack that could read
      arbitrary memory (e.g. keys) from an exit server's process
      (CVE-2005-2050).


Changes in version 0.1.0.10 - 2005-06-14
  o Allow a few EINVALs from libevent before dying. Warn on kqueue with
    libevent before 1.1a.


Changes in version 0.1.0.9-rc - 2005-06-09
  o Bugfixes:
    - Reset buf->highwater every time buf_shrink() is called, not just on
      a successful shrink. This was causing significant memory bloat.
    - Fix buffer overflow when checking hashed passwords.
    - Security fix: if seeding the RNG on Win32 fails, quit.
    - Allow seeding the RNG on Win32 even when you're not running as
      Administrator.
    - Disable threading on Solaris too. Something is wonky with it,
      cpuworkers, and reentrant libs.
    - Reenable the part of the code that tries to flush as soon as an
      OR outbuf has a full TLS record available. Perhaps this will make
      OR outbufs not grow as huge except in rare cases, thus saving lots
      of CPU time plus memory.
    - Reject malformed .onion addresses rather then passing them on as
      normal web requests.
    - Adapt patch from Adam Langley: fix possible memory leak in
      tor_lookup_hostname().
    - Initialize libevent later in the startup process, so the logs are
      already established by the time we start logging libevent warns.
    - Use correct errno on win32 if libevent fails.
    - Check and warn about known-bad/slow libevent versions.
    - Pay more attention to the ClientOnly config option.
    - Have torctl.in/tor.sh.in check for location of su binary (needed
      on FreeBSD)
    - Correct/add man page entries for LongLivedPorts, ExitPolicy,
      KeepalivePeriod, ClientOnly, NoPublish, HttpProxy, HttpsProxy,
      HttpProxyAuthenticator
    - Stop warning about sigpipes in the logs. We're going to
      pretend that getting these occassionally is normal and fine.
    - Resolve OS X installer bugs: stop claiming to be 0.0.9.2 in
      certain
      installer screens; and don't put stuff into StartupItems unless
      the user asks you to.
    - Require servers that use the default dirservers to have public IP
      addresses. We have too many servers that are configured with private
      IPs and their admins never notice the log entries complaining that
      their descriptors are being rejected.
    - Add OSX uninstall instructions. An actual uninstall script will
      come later.


Changes in version 0.1.0.8-rc - 2005-05-23
  o Bugfixes:
    - It turns out that kqueue on OS X 10.3.9 was causing kernel
      panics. Disable kqueue on all OS X Tors.
    - Fix RPM: remove duplicate line accidentally added to the rpm
      spec file.
    - Disable threads on openbsd too, since its gethostaddr is not
      reentrant either.
    - Tolerate libevent 0.8 since it still works, even though it's
      ancient.
    - Enable building on Red Hat 9.0 again.
    - Allow the middle hop of the testing circuit to be running any
      version, now that most of them have the bugfix to let them connect
      to unknown servers. This will allow reachability testing to work
      even when 0.0.9.7-0.0.9.9 become obsolete.
    - Handle relay cells with rh.length too large. This prevents
      a potential attack that could read arbitrary memory (maybe even
      keys) from the exit server's process.
    - We screwed up the dirport reachability testing when we don't yet
      have a cached version of the directory. Hopefully now fixed.
    - Clean up router_load_single_router() (used by the controller),
      so it doesn't seg fault on error.
    - Fix a minor memory leak when somebody establishes an introduction
      point at your Tor server.
    - If a socks connection ends because read fails, don't warn that
      you're not sending a socks reply back.

  o Features:
    - Add HttpProxyAuthenticator config option too, that works like
      the HttpsProxyAuthenticator config option.
    - Encode hashed controller passwords in hex instead of base64,
      to make it easier to write controllers.


Changes in version 0.1.0.7-rc - 2005-05-17
  o Bugfixes:
    - Fix a bug in the OS X package installer that prevented it from
      installing on Tiger.
    - Fix a script bug in the OS X package installer that made it
      complain during installation.
    - Find libevent even if it's hiding in /usr/local/ and your
      CFLAGS and LDFLAGS don't tell you to look there.
    - Be able to link with libevent as a shared library (the default
      after 1.0d), even if it's hiding in /usr/local/lib and even
      if you haven't added /usr/local/lib to your /etc/ld.so.conf,
      assuming you're running gcc. Otherwise fail and give a useful
      error message.
    - Fix a bug in the RPM packager: set home directory for _tor to
      something more reasonable when first installing.
    - Free a minor amount of memory that is still reachable on exit.


Changes in version 0.1.0.6-rc - 2005-05-14
  o Bugfixes:
    - Implement --disable-threads configure option. Disable threads on
      netbsd by default, because it appears to have no reentrant resolver
      functions.
    - Apple's OS X 10.4.0 ships with a broken kqueue. The new libevent
      release (1.1) detects and disables kqueue if it's broken.
    - Append default exit policy before checking for implicit internal
      addresses. Now we don't log a bunch of complaints on startup
      when using the default exit policy.
    - Some people were putting "Address  " in their torrc, and they had
      a buggy resolver that resolved " " to 0.0.0.0. Oops.
    - If DataDir is ~/.tor, and that expands to /.tor, then default to
      LOCALSTATEDIR/tor instead.
    - Fix fragmented-message bug in TorControl.py.
    - Resolve a minor bug which would prevent unreachable dirports
      from getting suppressed in the published descriptor.
    - When the controller gave us a new descriptor, we weren't resolving
      it immediately, so Tor would think its address was 0.0.0.0 until
      we fetched a new directory.
    - Fix an uppercase/lowercase case error in suppressing a bogus
      libevent warning on some Linuxes.

  o Features:
    - Begin scrubbing sensitive strings from logs by default. Turn off
      the config option SafeLogging if you need to do debugging.
    - Switch to a new buffer management algorithm, which tries to avoid
      reallocing and copying quite as much. In first tests it looks like
      it uses *more* memory on average, but less cpu.
    - First cut at support for "create-fast" cells. Clients can use
      these when extending to their first hop, since the TLS already
      provides forward secrecy and authentication. Not enabled on
      clients yet.
    - When dirservers refuse a router descriptor, we now log its
      contactinfo, platform, and the poster's IP address.
    - Call tor_free_all instead of connections_free_all after forking, to
      save memory on systems that need to fork.
    - Whine at you if you're a server and you don't set your contactinfo.
    - Implement --verify-config command-line option to check if your torrc
      is valid without actually launching Tor.
    - Rewrite address "serifos.exit" to "localhost.serifos.exit"
      rather than just rejecting it.


Changes in version 0.1.0.5-rc - 2005-04-27
  o Bugfixes:
    - Stop trying to print a null pointer if an OR conn fails because
      we didn't like its cert.
  o Features:
    - Switch our internal buffers implementation to use a ring buffer,
      to hopefully improve performance for fast servers a lot.
    - Add HttpsProxyAuthenticator support (basic auth only), based
      on patch from Adam Langley.
    - Bump the default BandwidthRate from 1 MB to 2 MB, to accommodate
      the fast servers that have been joining lately.
    - Give hidden service accesses extra time on the first attempt,
      since 60 seconds is often only barely enough. This might improve
      robustness more.
    - Improve performance for dirservers: stop re-parsing the whole
      directory every time you regenerate it.
    - Add more debugging info to help us find the weird dns freebsd
      pthreads bug; cleaner debug messages to help track future issues.


Changes in version 0.0.9.9 - 2005-04-23
  o Bugfixes on 0.0.9.x:
    - If unofficial Tor clients connect and send weird TLS certs, our
      Tor server triggers an assert. This release contains a minimal
      backport from the broader fix that we put into 0.1.0.4-rc.


Changes in version 0.1.0.4-rc - 2005-04-23
  o Bugfixes:
    - If unofficial Tor clients connect and send weird TLS certs, our
      Tor server triggers an assert. Stop asserting, and start handling
      TLS errors better in other situations too.
    - When the controller asks us to tell it about all the debug-level
      logs, it turns out we were generating debug-level logs while
      telling it about them, which turns into a bad loop. Now keep
      track of whether you're sending a debug log to the controller,
      and don't log when you are.
    - Fix the "postdescriptor" feature of the controller interface: on
      non-complete success, only say "done" once.
  o Features:
    - Clients are now willing to load balance over up to 2mB, not 1mB,
      of advertised bandwidth capacity.
    - Add a NoPublish config option, so you can be a server (e.g. for
      testing running Tor servers in other Tor networks) without
      publishing your descriptor to the primary dirservers.


Changes in version 0.1.0.3-rc - 2005-04-08
  o Improvements on 0.1.0.2-rc:
    - Client now retries when streams end early for 'hibernating' or
      'resource limit' reasons, rather than failing them.
    - More automated handling for dirserver operators:
      - Automatically approve nodes running 0.1.0.2-rc or later,
        now that the the reachability detection stuff is working.
      - Now we allow two unverified servers with the same nickname
        but different keys. But if a nickname is verified, only that
        nickname+key are allowed.
      - If you're an authdirserver connecting to an address:port,
        and it's not the OR you were expecting, forget about that
        descriptor. If he *was* the one you were expecting, then forget
        about all other descriptors for that address:port.
      - Allow servers to publish descriptors from 12 hours in the future.
        Corollary: only whine about clock skew from the dirserver if
        he's a trusted dirserver (since now even verified servers could
        have quite wrong clocks).
    - Adjust maximum skew and age for rendezvous descriptors: let skew
      be 48 hours rather than 90 minutes.
    - Efficiency improvements:
      - Keep a big splay tree of (circid,orconn)->circuit mappings to make
        it much faster to look up a circuit for each relay cell.
      - Remove most calls to assert_all_pending_dns_resolves_ok(),
        since they're eating our cpu on exit nodes.
      - Stop wasting time doing a case insensitive comparison for every
        dns name every time we do any lookup. Canonicalize the names to
        lowercase and be done with it.
    - Start sending 'truncated' cells back rather than destroy cells,
      if the circuit closes in front of you. This means we won't have
      to abandon partially built circuits.
    - Only warn once per nickname from add_nickname_list_to_smartlist
      per failure, so an entrynode or exitnode choice that's down won't
      yell so much.
    - Put a note in the torrc about abuse potential with the default
      exit policy.
    - Revise control spec and implementation to allow all log messages to
      be sent to controller with their severities intact (suggested by
      Matt Edman). Update TorControl to handle new log event types.
    - Provide better explanation messages when controller's POSTDESCRIPTOR
      fails.
    - Stop putting nodename in the Platform string in server descriptors.
      It doesn't actually help, and it is confusing/upsetting some people.

  o Bugfixes on 0.1.0.2-rc:
    - We were printing the host mask wrong in exit policies in server
      descriptors. This isn't a critical bug though, since we were still
      obeying the exit policy internally.
    - Fix Tor when compiled with libevent but without pthreads: move
      connection_unregister() from _connection_free() to
      connection_free().
    - Fix an assert trigger (already fixed in 0.0.9.x): when we have
      the rare mysterious case of accepting a conn on 0.0.0.0:0, then
      when we look through the connection array, we'll find any of the
      cpu/dnsworkers. This is no good.

  o Bugfixes on 0.0.9.8:
    - Fix possible bug on threading platforms (e.g. win32) which was
      leaking a file descriptor whenever a cpuworker or dnsworker died.
    - When using preferred entry or exit nodes, ignore whether the
      circuit wants uptime or capacity. They asked for the nodes, they
      get the nodes.
    - chdir() to your datadirectory at the *end* of the daemonize process,
      not the beginning. This was a problem because the first time you
      run tor, if your datadir isn't there, and you have runasdaemon set
      to 1, it will try to chdir to it before it tries to create it. Oops.
    - Handle changed router status correctly when dirserver reloads
      fingerprint file. We used to be dropping all unverified descriptors
      right then. The bug was hidden because we would immediately
      fetch a directory from another dirserver, which would include the
      descriptors we just dropped.
    - When we're connecting to an OR and he's got a different nickname/key
      than we were expecting, only complain loudly if we're an OP or a
      dirserver. Complaining loudly to the OR admins just confuses them.
    - Tie MAX_DIR_SIZE to MAX_BUF_SIZE, so now directory sizes won't get
      artificially capped at 500kB.


Changes in version 0.0.9.8 - 2005-04-07
  o Bugfixes on 0.0.9.x:
    - We have a bug that I haven't found yet. Sometimes, very rarely,
      cpuworkers get stuck in the 'busy' state, even though the cpuworker
      thinks of itself as idle. This meant that no new circuits ever got
      established. Here's a workaround to kill any cpuworker that's been
      busy for more than 100 seconds.


Changes in version 0.1.0.2-rc - 2005-04-01
  o Bugfixes on 0.1.0.1-rc:
    - Fixes on reachability detection:
      - Don't check for reachability while hibernating.
      - If ORPort is reachable but DirPort isn't, still publish the
        descriptor, but zero out DirPort until it's found reachable.
      - When building testing circs for ORPort testing, use only
        high-bandwidth nodes, so fewer circuits fail.
      - Complain about unreachable ORPort separately from unreachable
        DirPort, so the user knows what's going on.
      - Make sure we only conclude ORPort reachability if we didn't
        initiate the conn. Otherwise we could falsely conclude that
        we're reachable just because we connected to the guy earlier
        and he used that same pipe to extend to us.
      - Authdirservers shouldn't do ORPort reachability detection,
        since they're in clique mode, so it will be rare to find a
        server not already connected to them.
      - When building testing circuits, always pick middle hops running
        Tor 0.0.9.7, so we avoid the "can't extend to unknown routers"
        bug. (This is a kludge; it will go away when 0.0.9.x becomes
        obsolete.)
      - When we decide we're reachable, actually publish our descriptor
        right then.
    - Fix bug in redirectstream in the controller.
    - Fix the state descriptor strings so logs don't claim edge streams
      are in a different state than they actually are.
    - Use recent libevent features when possible (this only really affects
      win32 and osx right now, because the new libevent with these
      features hasn't been released yet). Add code to suppress spurious
      libevent log msgs.
    - Prevent possible segfault in connection_close_unattached_ap().
    - Fix newlines on torrc in win32.
    - Improve error msgs when tor-resolve fails.

  o Improvements on 0.0.9.x:
    - New experimental script tor/contrib/ExerciseServer.py (needs more
      work) that uses the controller interface to build circuits and
      fetch pages over them. This will help us bootstrap servers that
      have lots of capacity but haven't noticed it yet.
    - New experimental script tor/contrib/PathDemo.py (needs more work)
      that uses the controller interface to let you choose whole paths
      via addresses like
      "<hostname>.<path,separated by dots>.<length of path>.path"
    - When we've connected to an OR and handshaked but didn't like
      the result, we were closing the conn without sending destroy
      cells back for pending circuits. Now send those destroys.


Changes in version 0.0.9.7 - 2005-04-01
  o Bugfixes on 0.0.9.x:
    - Fix another race crash bug (thanks to Glenn Fink for reporting).
    - Compare identity to identity, not to nickname, when extending to
      a router not already in the directory. This was preventing us from
      extending to unknown routers. Oops.
    - Make sure to create OS X Tor user in <500 range, so we aren't
      creating actual system users.
    - Note where connection-that-hasn't-sent-end was marked, and fix
      a few really loud instances of this harmless bug (it's fixed more
      in 0.1.0.x).


Changes in version 0.1.0.1-rc - 2005-03-28
  o New features:
    - Add reachability testing. Your Tor server will automatically try
      to see if its ORPort and DirPort are reachable from the outside,
      and it won't upload its descriptor until it decides they are.
    - Handle unavailable hidden services better. Handle slow or busy
      hidden services better.
    - Add support for CONNECTing through https proxies, with "HttpsProxy"
      config option.
    - New exit policy: accept most low-numbered ports, rather than
      rejecting most low-numbered ports.
    - More Tor controller support (still experimental). See
      http://tor.eff.org/doc/control-spec.txt for all the new features,
      including signals to emulate unix signals from any platform;
      redirectstream; extendcircuit; mapaddress; getinfo; postdescriptor;
      closestream; closecircuit; etc.
    - Make nt services work and start on startup on win32 (based on
      patch by Matt Edman).
    - Add a new AddressMap config directive to rewrite incoming socks
      addresses. This lets you, for example, declare an implicit
      required exit node for certain sites.
    - Add a new TrackHostExits config directive to trigger addressmaps
      for certain incoming socks addresses -- for sites that break when
      your exit keeps changing (based on patch by Mike Perry).
    - Redo the client-side dns cache so it's just an addressmap too.
    - Notice when our IP changes, and reset stats/uptime/reachability.
    - When an application is using socks5, give him the whole variety of
      potential socks5 responses (connect refused, host unreachable, etc),
      rather than just "success" or "failure".
    - A more sane version numbering system. See
      http://tor.eff.org/cvs/tor/doc/version-spec.txt for details.
    - New contributed script "exitlist": a simple python script to
      parse directories and find Tor nodes that exit to listed
      addresses/ports.
    - New contributed script "privoxy-tor-toggle" to toggle whether
      Privoxy uses Tor. Seems to be configured for Debian by default.
    - Report HTTP reasons to client when getting a response from directory
      servers -- so you can actually know what went wrong.
    - New config option MaxAdvertisedBandwidth which lets you advertise
      a low bandwidthrate (to not attract as many circuits) while still
      allowing a higher bandwidthrate in reality.

  o Robustness/stability fixes:
    - Make Tor use Niels Provos's libevent instead of its current
      poll-but-sometimes-select mess.  This will let us use faster async
      cores (like epoll, kpoll, and /dev/poll), and hopefully work better
      on Windows too.
    - pthread support now too. This was forced because when we forked,
      we ended up wasting a lot of duplicate ram over time. Also switch
      to foo_r versions of some library calls to allow reentry and
      threadsafeness.
    - Better handling for heterogeneous / unreliable nodes:
      - Annotate circuits w/ whether they aim to contain high uptime nodes
        and/or high capacity nodes. When building circuits, choose
        appropriate nodes.
      - This means that every single node in an intro rend circuit,
        not just the last one, will have a minimum uptime.
      - New config option LongLivedPorts to indicate application streams
        that will want high uptime circuits.
      - Servers reset uptime when a dir fetch entirely fails. This
        hopefully reflects stability of the server's network connectivity.
      - If somebody starts his tor server in Jan 2004 and then fixes his
        clock, don't make his published uptime be a year.
      - Reset published uptime when you wake up from hibernation.
    - Introduce a notion of 'internal' circs, which are chosen without
      regard to the exit policy of the last hop. Intro and rendezvous
      circs must be internal circs, to avoid leaking information. Resolve
      and connect streams can use internal circs if they want.
    - New circuit pooling algorithm: make sure to have enough circs around
      to satisfy any predicted ports, and also make sure to have 2 internal
      circs around if we've required internal circs lately (and with high
      uptime if we've seen that lately too).
    - Split NewCircuitPeriod option into NewCircuitPeriod (30 secs),
      which describes how often we retry making new circuits if current
      ones are dirty, and MaxCircuitDirtiness (10 mins), which describes
      how long we're willing to make use of an already-dirty circuit.
    - Cannibalize GENERAL circs to be C_REND, C_INTRO, S_INTRO, and S_REND
      circ as necessary, if there are any completed ones lying around
      when we try to launch one.
    - Make hidden services try to establish a rendezvous for 30 seconds,
      rather than for n (where n=3) attempts to build a circuit.
    - Change SHUTDOWN_WAIT_LENGTH from a fixed 30 secs to a config option
      "ShutdownWaitLength".
    - Try to be more zealous about calling connection_edge_end when
      things go bad with edge conns in connection.c.
    - Revise tor-spec to add more/better stream end reasons.
    - Revise all calls to connection_edge_end to avoid sending "misc",
      and to take errno into account where possible.

  o Bug fixes:
    - Fix a race condition that can trigger an assert, when we have a
      pending create cell and an OR connection fails right then.
    - Fix several double-mark-for-close bugs, e.g. where we were finding
      a conn for a cell even if that conn is already marked for close.
    - Make sequence of log messages when starting on win32 with no config
      file more reasonable.
    - When choosing an exit node for a new non-internal circ, don't take
      into account whether it'll be useful for any pending x.onion
      addresses -- it won't.
    - Turn addr_policy_compare from a tristate to a quadstate; this should
      help address our "Ah, you allow 1.2.3.4:80. You are a good choice
      for google.com" problem.
    - Make "platform" string in descriptor more accurate for Win32 servers,
      so it's not just "unknown platform".
    - Fix an edge case in parsing config options (thanks weasel).
      If they say "--" on the commandline, it's not an option.
    - Reject odd-looking addresses at the client (e.g. addresses that
      contain a colon), rather than having the server drop them because
      they're malformed.
    - tor-resolve requests were ignoring .exit if there was a working circuit
      they could use instead.
    - REUSEADDR on normal platforms means you can rebind to the port
      right after somebody else has let it go. But REUSEADDR on win32
      means to let you bind to the port _even when somebody else
      already has it bound_! So, don't do that on Win32.
    - Change version parsing logic: a version is "obsolete" if it is not
      recommended and (1) there is a newer recommended version in the
      same series, or (2) there are no recommended versions in the same
      series, but there are some recommended versions in a newer series.
      A version is "new" if it is newer than any recommended version in
      the same series.
    - Stop most cases of hanging up on a socks connection without sending
      the socks reject.

  o Helpful fixes:
    - Require BandwidthRate to be at least 20kB/s for servers.
    - When a dirserver causes you to give a warn, mention which dirserver
      it was.
    - New config option DirAllowPrivateAddresses for authdirservers.
      Now by default they refuse router descriptors that have non-IP or
      private-IP addresses.
    - Stop publishing socksport in the directory, since it's not
      actually meant to be public. For compatibility, publish a 0 there
      for now.
    - Change DirFetchPeriod/StatusFetchPeriod to have a special "Be
      smart" value, that is low for servers and high for clients.
    - If our clock jumps forward by 100 seconds or more, assume something
      has gone wrong with our network and abandon all not-yet-used circs.
    - Warn when exit policy implicitly allows local addresses.
    - If we get an incredibly skewed timestamp from a dirserver mirror
      that isn't a verified OR, don't warn -- it's probably him that's
      wrong.
    - Since we ship our own Privoxy on OS X, tweak it so it doesn't write
      cookies to disk and doesn't log each web request to disk. (Thanks
      to Brett Carrington for pointing this out.)
    - When a client asks us for a dir mirror and we don't have one,
      launch an attempt to get a fresh one.
    - If we're hibernating and we get a SIGINT, exit immediately.
    - Add --with-dmalloc ./configure option, to track memory leaks.
    - And try to free all memory on closing, so we can detect what
      we're leaking.
    - Cache local dns resolves correctly even when they're .exit
      addresses.
    - Give a better warning when some other server advertises an
      ORPort that is actually an apache running ssl.
    - Add "opt hibernating 1" to server descriptor to make it clearer
      whether the server is hibernating.


Changes in version 0.0.9.6 - 2005-03-24
  o Bugfixes on 0.0.9.x (crashes and asserts):
    - Add new end stream reasons to maintainance branch. Fix bug where
      reason (8) could trigger an assert.  Prevent bug from recurring.
    - Apparently win32 stat wants paths to not end with a slash.
    - Fix assert triggers in assert_cpath_layer_ok(), where we were
      blowing away the circuit that conn->cpath_layer points to, then
      checking to see if the circ is well-formed. Backport check to make
      sure we dont use the cpath on a closed connection.
    - Prevent circuit_resume_edge_reading_helper() from trying to package
      inbufs for marked-for-close streams.
    - Don't crash on hup if your options->address has become unresolvable.
    - Some systems (like OS X) sometimes accept() a connection and tell
      you the remote host is 0.0.0.0:0. If this happens, due to some
      other mis-features, we get confused; so refuse the conn for now.

  o Bugfixes on 0.0.9.x (other):
    - Fix harmless but scary "Unrecognized content encoding" warn message.
    - Add new stream error reason: TORPROTOCOL reason means "you are not
      speaking a version of Tor I understand; say bye-bye to your stream."
    - Be willing to cache directories from up to ROUTER_MAX_AGE seconds
      into the future, now that we are more tolerant of skew. This
      resolves a bug where a Tor server would refuse to cache a directory
      because all the directories it gets are too far in the future;
      yet the Tor server never logs any complaints about clock skew.
    - Mac packaging magic: make man pages useable, and do not overwrite
      existing torrc files.
    - Make OS X log happily to /var/log/tor/tor.log


Changes in version 0.0.9.5 - 2005-02-22
  o Bugfixes on 0.0.9.x:
    - Fix an assert race at exit nodes when resolve requests fail.
    - Stop picking unverified dir mirrors--it only leads to misery.
    - Patch from Matt Edman to make NT services work better. Service
      support is still not compiled into the executable by default.
    - Patch from Dmitri Bely so the Tor service runs better under
      the win32 SYSTEM account.
    - Make tor-resolve actually work (?) on Win32.
    - Fix a sign bug when getrlimit claims to have 4+ billion
      file descriptors available.
    - Stop refusing to start when bandwidthburst == bandwidthrate.
    - When create cells have been on the onion queue more than five
      seconds, just send back a destroy and take them off the list.


Changes in version 0.0.9.4 - 2005-02-03
  o Bugfixes on 0.0.9:
    - Fix an assert bug that took down most of our servers: when
      a server claims to have 1 GB of bandwidthburst, don't
      freak out.
    - Don't crash as badly if we have spawned the max allowed number
      of dnsworkers, or we're out of file descriptors.
    - Block more file-sharing ports in the default exit policy.
    - MaxConn is now automatically set to the hard limit of max
      file descriptors we're allowed (ulimit -n), minus a few for
      logs, etc.
    - Give a clearer message when servers need to raise their
      ulimit -n when they start running out of file descriptors.
    - SGI Compatibility patches from Jan Schaumann.
    - Tolerate a corrupt cached directory better.
    - When a dirserver hasn't approved your server, list which one.
    - Go into soft hibernation after 95% of the bandwidth is used,
      not 99%. This is especially important for daily hibernators who
      have a small accounting max. Hopefully it will result in fewer
      cut connections when the hard hibernation starts.
    - Load-balance better when using servers that claim more than
      800kB/s of capacity.
    - Make NT services work (experimental, only used if compiled in).


Changes in version 0.0.9.3 - 2005-01-21
  o Bugfixes on 0.0.9:
    - Backport the cpu use fixes from main branch, so busy servers won't
      need as much processor time.
    - Work better when we go offline and then come back, or when we
      run Tor at boot before the network is up. We do this by
      optimistically trying to fetch a new directory whenever an
      application request comes in and we think we're offline -- the
      human is hopefully a good measure of when the network is back.
    - Backport some minimal hidserv bugfixes: keep rend circuits open as
      long as you keep using them; actually publish hidserv descriptors
      shortly after they change, rather than waiting 20-40 minutes.
    - Enable Mac startup script by default.
    - Fix duplicate dns_cancel_pending_resolve reported by Giorgos Pallas.
    - When you update AllowUnverifiedNodes or FirewallPorts via the
      controller's setconf feature, we were always appending, never
      resetting.
    - When you update HiddenServiceDir via setconf, it was screwing up
      the order of reading the lines, making it fail.
    - Do not rewrite a cached directory back to the cache; otherwise we
      will think it is recent and not fetch a newer one on startup.
    - Workaround for webservers that lie about Content-Encoding: Tor
      now tries to autodetect compressed directories and compression
      itself. This lets us Proxypass dir fetches through apache.


Changes in version 0.0.9.2 - 2005-01-04
  o Bugfixes on 0.0.9 (crashes and asserts):
    - Fix an assert on startup when the disk is full and you're logging
      to a file.
    - If you do socks4 with an IP of 0.0.0.x but *don't* provide a socks4a
      style address, then we'd crash.
    - Fix an assert trigger when the running-routers string we get from
      a dirserver is broken.
    - Make worker threads start and run on win32. Now win32 servers
      may work better.
    - Bandaid (not actually fix, but now it doesn't crash) an assert
      where the dns worker dies mysteriously and the main Tor process
      doesn't remember anything about the address it was resolving.

  o Bugfixes on 0.0.9 (Win32):
    - Workaround for brain-damaged __FILE__ handling on MSVC: keep Nick's
      name out of the warning/assert messages.
    - Fix a superficial "unhandled error on read" bug on win32.
    - The win32 installer no longer requires a click-through for our
      license, since our Free Software license grants rights but does not
      take any away.
    - Win32: When connecting to a dirserver fails, try another one
      immediately. (This was already working for non-win32 Tors.)
    - Stop trying to parse $HOME on win32 when hunting for default
      DataDirectory.
    - Make tor-resolve.c work on win32 by calling network_init().

  o Bugfixes on 0.0.9 (other):
    - Make 0.0.9.x build on Solaris again.
    - Due to a fencepost error, we were blowing away the \n when reporting
      confvalue items in the controller. So asking for multiple config
      values at once couldn't work.
    - When listing circuits that are pending on an opening OR connection,
      if we're an OR we were listing circuits that *end* at us as
      being pending on every listener, dns/cpu worker, etc. Stop that.
    - Dirservers were failing to create 'running-routers' or 'directory'
      strings if we had more than some threshold of routers. Fix them so
      they can handle any number of routers.
    - Fix a superficial "Duplicate mark for close" bug.
    - Stop checking for clock skew for OR connections, even for servers.
    - Fix a fencepost error that was chopping off the last letter of any
      nickname that is the maximum allowed nickname length.
    - Update URLs in log messages so they point to the new website.
    - Fix a potential problem in mangling server private keys while
      writing to disk (not triggered yet, as far as we know).
    - Include the licenses for other free software we include in Tor,
      now that we're shipping binary distributions more regularly.


Changes in version 0.0.9.1 - 2004-12-15
  o Bugfixes on 0.0.9:
    - Make hibernation actually work.
    - Make HashedControlPassword config option work.
    - When we're reporting event circuit status to a controller,
      don't use the stream status code.


Changes in version 0.0.9 - 2004-12-12
  o Cleanups:
    - Clean up manpage and torrc.sample file.
    - Clean up severities and text of log warnings.
  o Mistakes:
    - Make servers trigger an assert when they enter hibernation.


Changes in version 0.0.9rc7 - 2004-12-08
  o Bugfixes on 0.0.9rc:
    - Fix a stack-trashing crash when an exit node begins hibernating.
    - Avoid looking at unallocated memory while considering which
      ports we need to build circuits to cover.
    - Stop a sigpipe: when an 'end' cell races with eof from the app,
      we shouldn't hold-open-until-flush if the eof arrived first.
    - Fix a bug with init_cookie_authentication() in the controller.
    - When recommending new-format log lines, if the upper bound is
      LOG_ERR, leave it implicit.

  o Bugfixes on 0.0.8.1:
    - Fix a whole slew of memory leaks.
    - Fix isspace() and friends so they still make Solaris happy
      but also so they don't trigger asserts on win32.
    - Fix parse_iso_time on platforms without strptime (eg win32).
    - win32: tolerate extra "readable" events better.
    - win32: when being multithreaded, leave parent fdarray open.
    - Make unit tests work on win32.


Changes in version 0.0.9rc6 - 2004-12-06
  o Bugfixes on 0.0.9pre:
    - Clean up some more integer underflow opportunities (not exploitable
      we think).
    - While hibernating, hup should not regrow our listeners.
    - Send an end to the streams we close when we hibernate, rather
      than just chopping them off.
    - React to eof immediately on non-open edge connections.

  o Bugfixes on 0.0.8.1:
    - Calculate timeout for waiting for a connected cell from the time
      we sent the begin cell, not from the time the stream started. If
      it took a long time to establish the circuit, we would time out
      right after sending the begin cell.
    - Fix router_compare_addr_to_addr_policy: it was not treating a port
      of * as always matching, so we were picking reject *:* nodes as
      exit nodes too. Oops.

  o Features:
    - New circuit building strategy: keep a list of ports that we've
      used in the past 6 hours, and always try to have 2 circuits open
      or on the way that will handle each such port. Seed us with port
      80 so web users won't complain that Tor is "slow to start up".
    - Make kill -USR1 dump more useful stats about circuits.
    - When warning about retrying or giving up, print the address, so
      the user knows which one it's talking about.
    - If you haven't used a clean circuit in an hour, throw it away,
      just to be on the safe side. (This means after 6 hours a totally
      unused Tor client will have no circuits open.)


Changes in version 0.0.9rc5 - 2004-12-01
  o Bugfixes on 0.0.8.1:
    - Disallow NDEBUG. We don't ever want anybody to turn off debug.
    - Let resolve conns retry/expire also, rather than sticking around
      forever.
    - If we are using select, make sure we stay within FD_SETSIZE.

  o Bugfixes on 0.0.9pre:
    - Fix integer underflow in tor_vsnprintf() that may be exploitable,
      but doesn't seem to be currently; thanks to Ilja van Sprundel for
      finding it.
    - If anybody set DirFetchPostPeriod, give them StatusFetchPeriod
      instead.  Impose minima and maxima for all *Period options; impose
      even tighter maxima for fetching if we are a caching dirserver.
      Clip rather than rejecting.
    - Fetch cached running-routers from servers that serve it (that is,
      authdirservers and servers running 0.0.9rc5-cvs or later.)

  o Features:
    - Accept *:706 (silc) in default exit policy.
    - Implement new versioning format for post 0.1.
    - Support "foo.nickname.exit" addresses, to let Alice request the
      address "foo" as viewed by exit node "nickname". Based on a patch
      by Geoff Goodell.
    - Make tor --version --version dump the cvs Id of every file.


Changes in version 0.0.9rc4 - 2004-11-28
  o Bugfixes on 0.0.8.1:
    - Make windows sockets actually non-blocking (oops), and handle
      win32 socket errors better.

  o Bugfixes on 0.0.9rc1:
    - Actually catch the -USR2 signal.


Changes in version 0.0.9rc3 - 2004-11-25
  o Bugfixes on 0.0.8.1:
    - Flush the log file descriptor after we print "Tor opening log file",
      so we don't see those messages days later.

  o Bugfixes on 0.0.9rc1:
    - Make tor-resolve work again.
    - Avoid infinite loop in tor-resolve if tor hangs up on it.
    - Fix an assert trigger for clients/servers handling resolves.


Changes in version 0.0.9rc2 - 2004-11-24
  o Bugfixes on 0.0.9rc1:
    - I broke socks5 support while fixing the eof bug.
    - Allow unitless bandwidths and intervals; they default to bytes
      and seconds.
    - New servers don't start out hibernating; they are active until
      they run out of bytes, so they have a better estimate of how
      long it takes, and so their operators can know they're working.


Changes in version 0.0.9rc1 - 2004-11-23
  o Bugfixes on 0.0.8.1:
    - Finally fix a bug that's been plaguing us for a year:
      With high load, circuit package window was reaching 0. Whenever
      we got a circuit-level sendme, we were reading a lot on each
      socket, but only writing out a bit. So we would eventually reach
      eof. This would be noticed and acted on even when there were still
      bytes sitting in the inbuf.
    - When poll() is interrupted, we shouldn't believe the revents values.

  o Bugfixes on 0.0.9pre6:
    - Fix hibernate bug that caused pre6 to be broken.
    - Don't keep rephist info for routers that haven't had activity for
      24 hours. (This matters now that clients have keys, since we track
      them too.)
    - Never call close_temp_logs while validating log options.
    - Fix backslash-escaping on tor.sh.in and torctl.in.

  o Features:
    - Implement weekly/monthly/daily accounting: now you specify your
      hibernation properties by
      AccountingMax N bytes|KB|MB|GB|TB
      AccountingStart day|week|month [day] HH:MM
        Defaults to "month 1 0:00".
    - Let bandwidth and interval config options be specified as 5 bytes,
      kb, kilobytes, etc; and as seconds, minutes, hours, days, weeks.
    - kill -USR2 now moves all logs to loglevel debug (kill -HUP to
      get back to normal.)
    - If your requested entry or exit node has advertised bandwidth 0,
      pick it anyway.
    - Be more greedy about filling up relay cells -- we try reading again
      once we've processed the stuff we read, in case enough has arrived
      to fill the last cell completely.
    - Apply NT service patch from Osamu Fujino. Still needs more work.


Changes in version 0.0.9pre6 - 2004-11-15
  o Bugfixes on 0.0.8.1:
    - Fix assert failure on malformed socks4a requests.
    - Use identity comparison, not nickname comparison, to choose which
      half of circuit-ID-space each side gets to use. This is needed
      because sometimes we think of a router as a nickname, and sometimes
      as a hex ID, and we can't predict what the other side will do.
    - Catch and ignore SIGXFSZ signals when log files exceed 2GB; our
      write() call will fail and we handle it there.
    - Add a FAST_SMARTLIST define to optionally inline smartlist_get
      and smartlist_len, which are two major profiling offenders.

  o Bugfixes on 0.0.9pre5:
    - Fix a bug in read_all that was corrupting config files on windows.
    - When we're raising the max number of open file descriptors to
      'unlimited', don't log that we just raised it to '-1'.
    - Include event code with events, as required by control-spec.txt.
    - Don't give a fingerprint when clients do --list-fingerprint:
      it's misleading, because it will never be the same again.
    - Stop using strlcpy in tor_strndup, since it was slowing us
      down a lot.
    - Remove warn on startup about missing cached-directory file.
    - Make kill -USR1 work again.
    - Hibernate if we start tor during the "wait for wakeup-time" phase
      of an accounting interval. Log our hibernation plans better.
    - Authoritative dirservers now also cache their directory, so they
      have it on start-up.

  o Features:
    - Fetch running-routers; cache running-routers; compress
      running-routers; serve compressed running-routers.z
    - Add NSI installer script contributed by J Doe.
    - Commit VC6 and VC7 workspace/project files.
    - Commit a tor.spec for making RPM files, with help from jbash.
    - Add contrib/torctl.in contributed by Glenn Fink.
    - Implement the control-spec's SAVECONF command, to write your
      configuration to torrc.
    - Get cookie authentication for the controller closer to working.
    - Include control-spec.txt in the tarball.
    - When set_conf changes our server descriptor, upload a new copy.
      But don't upload it too often if there are frequent changes.
    - Document authentication config in man page, and document signals
      we catch.
    - Clean up confusing parts of man page and torrc.sample.
    - Make expand_filename handle ~ and ~username.
    - Use autoconf to enable largefile support where necessary. Use
      ftello where available, since ftell can fail at 2GB.
    - Distinguish between TOR_TLS_CLOSE and TOR_TLS_ERROR, so we can
      log more informatively.
    - Give a slightly more useful output for "tor -h".
    - Refuse application socks connections to port 0.
    - Check clock skew for verified servers, but allow unverified
      servers and clients to have any clock skew.
    - Break DirFetchPostPeriod into:
      - DirFetchPeriod for fetching full directory,
      - StatusFetchPeriod for fetching running-routers,
      - DirPostPeriod for posting server descriptor,
      - RendPostPeriod for posting hidden service descriptors.
    - Make sure the hidden service descriptors are at a random offset
      from each other, to hinder linkability.


Changes in version 0.0.9pre5 - 2004-11-09
  o Bugfixes on 0.0.9pre4:
    - Fix a seg fault in unit tests (doesn't affect main program).
    - Fix an assert bug where a hidden service provider would fail if
      the first hop of his rendezvous circuit was down.
    - Hidden service operators now correctly handle version 1 style
      INTRODUCE1 cells (nobody generates them still, so not a critical
      bug).
    - If do_hup fails, actually notice.
    - Handle more errnos from accept() without closing the listener.
      Some OpenBSD machines were closing their listeners because
      they ran out of file descriptors.
    - Send resolve cells to exit routers that are running a new
      enough version of the resolve code to work right.
    - Better handling of winsock includes on non-MSV win32 compilers.
    - Some people had wrapped their tor client/server in a script
      that would restart it whenever it died. This did not play well
      with our "shut down if your version is obsolete" code. Now people
      don't fetch a new directory if their local cached version is
      recent enough.
    - Make our autogen.sh work on ksh as well as bash.

  o Major Features:
    - Hibernation: New config option "AccountingMaxKB" lets you
      set how many KBytes per month you want to allow your server to
      consume. Rather than spreading those bytes out evenly over the
      month, we instead hibernate for some of the month and pop up
      at a deterministic time, work until the bytes are consumed, then
      hibernate again. Config option "MonthlyAccountingStart" lets you
      specify which day of the month your billing cycle starts on.
    - Control interface: a separate program can now talk to your
      client/server over a socket, and get/set config options, receive
      notifications of circuits and streams starting/finishing/dying,
      bandwidth used, etc. The next step is to get some GUIs working.
      Let us know if you want to help out. See doc/control-spec.txt .
    - Ship a contrib/tor-control.py as an example script to interact
      with the control port.
    - "tor --hash-password zzyxz" will output a salted password for
      use in authenticating to the control interface.
    - New log format in config:
      "Log minsev[-maxsev] stdout|stderr|syslog" or
      "Log minsev[-maxsev] file /var/foo"

  o Minor Features:
    - DirPolicy config option, to let people reject incoming addresses
      from their dirserver.
    - "tor --list-fingerprint" will list your identity key fingerprint
      and then exit.
    - Add "pass" target for RedirectExit, to make it easier to break
      out of a sequence of RedirectExit rules.
    - Clients now generate a TLS cert too, in preparation for having
      them act more like real nodes.
    - Ship src/win32/ in the tarball, so people can use it to build.
    - Make old win32 fall back to CWD if SHGetSpecialFolderLocation
      is broken.
    - New "router-status" line in directory, to better bind each verified
      nickname to its identity key.
    - Deprecate unofficial config option abbreviations, and abbreviations
      not on the command line.
    - Add a pure-C tor-resolve implementation.
    - Use getrlimit and friends to ensure we can reach MaxConn (currently
      1024) file descriptors.

  o Code security improvements, inspired by Ilja:
    - Replace sprintf with snprintf. (I think they were all safe, but
      hey.)
    - Replace strcpy/strncpy with strlcpy in more places.
    - Avoid strcat; use snprintf or strlcat instead.
    - snprintf wrapper with consistent (though not C99) overflow behavior.


Changes in version 0.0.9pre4 - 2004-10-17
  o Bugfixes on 0.0.9pre3:
    - If the server doesn't specify an exit policy, use the real default
      exit policy, not reject *:*.
    - Ignore fascistfirewall when uploading/downloading hidden service
      descriptors, since we go through Tor for those; and when using
      an HttpProxy, since we assume it can reach them all.
    - When looking for an authoritative dirserver, use only the ones
      configured at boot. Don't bother looking in the directory.
    - The rest of the fix for get_default_conf_file() on older win32.
    - Make 'Routerfile' config option obsolete.

  o Features:
    - New 'MyFamily nick1,...' config option for a server to
      specify other servers that shouldn't be used in the same circuit
      with it. Only believed if nick1 also specifies us.
    - New 'NodeFamily nick1,nick2,...' config option for a client to
      specify nodes that it doesn't want to use in the same circuit.
    - New 'Redirectexit pattern address:port' config option for a
      server to redirect exit connections, e.g. to a local squid.


Changes in version 0.0.9pre3 - 2004-10-13
  o Bugfixes on 0.0.8.1:
    - Better torrc example lines for dirbindaddress and orbindaddress.
    - Improved bounds checking on parsed ints (e.g. config options and
      the ones we find in directories.)
    - Better handling of size_t vs int, so we're more robust on 64
      bit platforms.
    - Fix the rest of the bug where a newly started OR would appear
      as unverified even after we've added his fingerprint and hupped
      the dirserver.
    - Fix a bug from 0.0.7: when read() failed on a stream, we would
      close it without sending back an end. So 'connection refused'
      would simply be ignored and the user would get no response.

  o Bugfixes on 0.0.9pre2:
    - Serving the cached-on-disk directory to people is bad. We now
      provide no directory until we've fetched a fresh one.
    - Workaround for bug on windows where cached-directories get crlf
      corruption.
    - Make get_default_conf_file() work on older windows too.
    - If we write a *:* exit policy line in the descriptor, don't write
      any more exit policy lines.

  o Features:
    - Use only 0.0.9pre1 and later servers for resolve cells.
    - Make the dirservers file obsolete.
      - Include a dir-signing-key token in directories to tell the
        parsing entity which key is being used to sign.
      - Remove the built-in bulky default dirservers string.
      - New config option "Dirserver %s:%d [fingerprint]", which can be
        repeated as many times as needed. If no dirservers specified,
        default to moria1,moria2,tor26.
    - Make moria2 advertise a dirport of 80, so people behind firewalls
      will be able to get a directory.
    - Http proxy support
      - Dirservers translate requests for http://%s:%d/x to /x
      - You can specify "HttpProxy %s[:%d]" and all dir fetches will
        be routed through this host.
      - Clients ask for /tor/x rather than /x for new enough dirservers.
        This way we can one day coexist peacefully with apache.
      - Clients specify a "Host: %s%d" http header, to be compatible
        with more proxies, and so running squid on an exit node can work.


Changes in version 0.0.8.1 - 2004-10-13
  o Bugfixes:
    - Fix a seg fault that can be triggered remotely for Tor
      clients/servers with an open dirport.
    - Fix a rare assert trigger, where routerinfos for entries in
      our cpath would expire while we're building the path.
    - Fix a bug in OutboundBindAddress so it (hopefully) works.
    - Fix a rare seg fault for people running hidden services on
      intermittent connections.
    - Fix a bug in parsing opt keywords with objects.
    - Fix a stale pointer assert bug when a stream detaches and
      reattaches.
    - Fix a string format vulnerability (probably not exploitable)
      in reporting stats locally.
    - Fix an assert trigger: sometimes launching circuits can fail
      immediately, e.g. because too many circuits have failed recently.
    - Fix a compile warning on 64 bit platforms.


Changes in version 0.0.9pre2 - 2004-10-03
  o Bugfixes:
    - Make fetching a cached directory work for 64-bit platforms too.
    - Make zlib.h a required header, not an optional header.


Changes in version 0.0.9pre1 - 2004-10-01
  o Bugfixes:
    - Stop using separate defaults for no-config-file and
      empty-config-file. Now you have to explicitly turn off SocksPort,
      if you don't want it open.
    - Fix a bug in OutboundBindAddress so it (hopefully) works.
    - Improve man page to mention more of the 0.0.8 features.
    - Fix a rare seg fault for people running hidden services on
      intermittent connections.
    - Change our file IO stuff (especially wrt OpenSSL) so win32 is
      happier.
    - Fix more dns related bugs: send back resolve_failed and end cells
      more reliably when the resolve fails, rather than closing the
      circuit and then trying to send the cell. Also attach dummy resolve
      connections to a circuit *before* calling dns_resolve(), to fix
      a bug where cached answers would never be sent in RESOLVED cells.
    - When we run out of disk space, or other log writing error, don't
      crash. Just stop logging to that log and continue.
    - We were starting to daemonize before we opened our logs, so if
      there were any problems opening logs, we would complain to stderr,
      which wouldn't work, and then mysteriously exit.
    - Fix a rare bug where sometimes a verified OR would connect to us
      before he'd uploaded his descriptor, which would cause us to
      assign conn->nickname as though he's unverified. Now we look through
      the fingerprint list to see if he's there.
    - Fix a rare assert trigger, where routerinfos for entries in
      our cpath would expire while we're building the path.

  o Features:
    - Clients can ask dirservers for /dir.z to get a compressed version
      of the directory. Only works for servers running 0.0.9, of course.
    - Make clients cache directories and use them to seed their router
      lists at startup. This means clients have a datadir again.
    - Configuration infrastructure support for warning on obsolete
      options.
    - Respond to content-encoding headers by trying to uncompress as
      appropriate.
    - Reply with a deflated directory when a client asks for "dir.z".
      We could use allow-encodings instead, but allow-encodings isn't
      specified in HTTP 1.0.
    - Raise the max dns workers from 50 to 100.
    - Discourage people from setting their dirfetchpostperiod more often
      than once per minute.
    - Protect dirservers from overzealous descriptor uploading -- wait
      10 seconds after directory gets dirty, before regenerating.


Changes in version 0.0.8 - 2004-08-25
  o Port it to SunOS 5.9 / Athena


Changes in version 0.0.8rc2 - 2004-08-20
  o Make it compile on cygwin again.
  o When picking unverified routers, skip those with low uptime and/or
    low bandwidth, depending on what properties you care about.


Changes in version 0.0.8rc1 - 2004-08-18
  o Changes from 0.0.7.3:
    - Bugfixes:
      - Fix assert triggers: if the other side returns an address 0.0.0.0,
        don't put it into the client dns cache.
      - If a begin failed due to exit policy, but we believe the IP address
        should have been allowed, switch that router to exitpolicy reject *:*
        until we get our next directory.
    - Features:
      - Clients choose nodes proportional to advertised bandwidth.
      - Avoid using nodes with low uptime as introduction points.
      - Handle servers with dynamic IP addresses: don't replace
        options->Address with the resolved one at startup, and
        detect our address right before we make a routerinfo each time.
      - 'FascistFirewall' option to pick dirservers and ORs on specific
        ports; plus 'FirewallPorts' config option to tell FascistFirewall
        which ports are open. (Defaults to 80,443)
      - Be more aggressive about trying to make circuits when the network
        has changed (e.g. when you unsuspend your laptop).
      - Check for time skew on http headers; report date in response to
        "GET /".
      - If the entrynode config line has only one node, don't pick it as
        an exitnode.
      - Add strict{entry|exit}nodes config options. If set to 1, then
        we refuse to build circuits that don't include the specified entry
        or exit nodes.
      - OutboundBindAddress config option, to bind to a specific
        IP address for outgoing connect()s.
      - End truncated log entries (e.g. directories) with "[truncated]".

  o Patches to 0.0.8preX:
    - Bugfixes:
      - Patches to compile and run on win32 again (maybe)?
      - Fix crash when looking for ~/.torrc with no $HOME set.
      - Fix a race bug in the unit tests.
      - Handle verified/unverified name collisions better when new
        routerinfo's arrive in a directory.
      - Sometimes routers were getting entered into the stats before
        we'd assigned their identity_digest. Oops.
      - Only pick and establish intro points after we've gotten a
        directory.
    - Features:
      - AllowUnverifiedNodes config option to let circuits choose no-name
        routers in entry,middle,exit,introduction,rendezvous positions.
        Allow middle and rendezvous positions by default.
      - Add a man page for tor-resolve.


Changes in version 0.0.7.3 - 2004-08-12
  o Stop dnsworkers from triggering an assert failure when you
    ask them to resolve the host "".


Changes in version 0.0.8pre3 - 2004-08-09
  o Changes from 0.0.7.2:
    - Allow multiple ORs with same nickname in routerlist -- now when
      people give us one identity key for a nickname, then later
      another, we don't constantly complain until the first expires.
    - Remember used bandwidth (both in and out), and publish 15-minute
      snapshots for the past day into our descriptor.
    - You can now fetch $DIRURL/running-routers to get just the
      running-routers line, not the whole descriptor list. (But
      clients don't use this yet.)
    - When people mistakenly use Tor as an http proxy, point them
      at the tor-doc.html rather than the INSTALL.
    - Remove our mostly unused -- and broken -- hex_encode()
      function. Use base16_encode() instead. (Thanks to Timo Lindfors
      for pointing out this bug.)
    - Rotate onion keys every 12 hours, not every 2 hours, so we have
      fewer problems with people using the wrong key.
    - Change the default exit policy to reject the default edonkey,
      kazaa, gnutella ports.
    - Add replace_file() to util.[ch] to handle win32's rename().

  o Changes from 0.0.8preX:
    - Fix two bugs in saving onion keys to disk when rotating, so
      hopefully we'll get fewer people using old onion keys.
    - Fix an assert error that was making SocksPolicy not work.
    - Be willing to expire routers that have an open dirport -- it's
      just the authoritative dirservers we want to not forget.
    - Reject tor-resolve requests for .onion addresses early, so we
      don't build a whole rendezvous circuit and then fail.
    - When you're warning a server that he's unverified, don't cry
      wolf unpredictably.
    - Fix a race condition: don't try to extend onto a connection
      that's still handshaking.
    - For servers in clique mode, require the conn to be open before
      you'll choose it for your path.
    - Fix some cosmetic bugs about duplicate mark-for-close, lack of
      end relay cell, etc.
    - Measure bandwidth capacity over the last 24 hours, not just 12
    - Bugfix: authoritative dirservers were making and signing a new
      directory for each client, rather than reusing the cached one.


Changes in version 0.0.8pre2 - 2004-08-04
  o Changes from 0.0.7.2:
    - Security fixes:
      - Check directory signature _before_ you decide whether you're
        you're running an obsolete version and should exit.
      - Check directory signature _before_ you parse the running-routers
        list to decide who's running or verified.
    - Bugfixes and features:
      - Check return value of fclose while writing to disk, so we don't
        end up with broken files when servers run out of disk space.
      - Log a warning if the user uses an unsafe socks variant, so people
        are more likely to learn about privoxy or socat.
      - Dirservers now include RFC1123-style dates in the HTTP headers,
        which one day we will use to better detect clock skew.

  o Changes from 0.0.8pre1:
    - Make it compile without warnings again on win32.
    - Log a warning if you're running an unverified server, to let you
      know you might want to get it verified.
    - Only pick a default nickname if you plan to be a server.


Changes in version 0.0.8pre1 - 2004-07-23
  o Bugfixes:
    - Made our unit tests compile again on OpenBSD 3.5, and tor
      itself compile again on OpenBSD on a sparc64.
    - We were neglecting milliseconds when logging on win32, so
      everything appeared to happen at the beginning of each second.

  o Protocol changes:
    - 'Extend' relay cell payloads now include the digest of the
      intended next hop's identity key. Now we can verify that we're
      extending to the right router, and also extend to routers we
      hadn't heard of before.

  o Features:
    - Tor nodes can now act as relays (with an advertised ORPort)
      without being manually verified by the dirserver operators.
      - Uploaded descriptors of unverified routers are now accepted
        by the dirservers, and included in the directory.
      - Verified routers are listed by nickname in the running-routers
        list; unverified routers are listed as "$<fingerprint>".
      - We now use hash-of-identity-key in most places rather than
        nickname or addr:port, for improved security/flexibility.
      - To avoid Sybil attacks, paths still use only verified servers.
        But now we have a chance to play around with hybrid approaches.
      - Nodes track bandwidth usage to estimate capacity (not used yet).
      - ClientOnly option for nodes that never want to become servers.
    - Directory caching.
      - "AuthoritativeDir 1" option for the official dirservers.
      - Now other nodes (clients and servers) will cache the latest
        directory they've pulled down.
      - They can enable their DirPort to serve it to others.
      - Clients will pull down a directory from any node with an open
        DirPort, and check the signature/timestamp correctly.
      - Authoritative dirservers now fetch directories from other
        authdirservers, to stay better synced.
      - Running-routers list tells who's down also, along with noting
        if they're verified (listed by nickname) or unverified (listed
        by hash-of-key).
      - Allow dirservers to serve running-router list separately.
        This isn't used yet.
    - ORs connect-on-demand to other ORs
      - If you get an extend cell to an OR you're not connected to,
        connect, handshake, and forward the create cell.
      - The authoritative dirservers stay connected to everybody,
        and everybody stays connected to 0.0.7 servers, but otherwise
        clients/servers expire unused connections after 5 minutes.
    - When servers get a sigint, they delay 30 seconds (refusing new
      connections) then exit. A second sigint causes immediate exit.
    - File and name management:
      - Look for .torrc if no CONFDIR "torrc" is found.
      - If no datadir is defined, then choose, make, and secure ~/.tor
        as datadir.
      - If torrc not found, exitpolicy reject *:*.
      - Expands ~/ in filenames to $HOME/ (but doesn't yet expand ~arma).
      - If no nickname is defined, derive default from hostname.
      - Rename secret key files, e.g. identity.key -> secret_id_key,
        to discourage people from mailing their identity key to tor-ops.
    - Refuse to build a circuit before the directory has arrived --
      it won't work anyway, since you won't know the right onion keys
      to use.
    - Try other dirservers immediately if the one you try is down. This
      should tolerate down dirservers better now.
    - Parse tor version numbers so we can do an is-newer-than check
      rather than an is-in-the-list check.
    - New socks command 'resolve', to let us shim gethostbyname()
      locally.
      - A 'tor_resolve' script to access the socks resolve functionality.
      - A new socks-extensions.txt doc file to describe our
        interpretation and extensions to the socks protocols.
    - Add a ContactInfo option, which gets published in descriptor.
    - Publish OR uptime in descriptor (and thus in directory) too.
    - Write tor version at the top of each log file
    - New docs in the tarball:
      - tor-doc.html.
      - Document that you should proxy your SSL traffic too.


Changes in version 0.0.7.2 - 2004-07-07
  o A better fix for the 0.0.0.0 problem, that will hopefully
    eliminate the remaining related assertion failures.


Changes in version 0.0.7.1 - 2004-07-04
  o When an address resolves to 0.0.0.0, treat it as a failed resolve,
    since internally we use 0.0.0.0 to signify "not yet resolved".


Changes in version 0.0.7 - 2004-06-07
  o Updated the man page to reflect the new features.


Changes in version 0.0.7rc2 - 2004-06-06
  o Changes from 0.0.7rc1:
    - Make it build on Win32 again.
  o Changes from 0.0.6.2:
    - Rotate dnsworkers and cpuworkers on SIGHUP, so they get new config
      settings too.


Changes in version 0.0.7rc1 - 2004-06-02
  o Bugfixes:
    - On sighup, we were adding another log without removing the first
      one. So log messages would get duplicated n times for n sighups.
    - Several cases of using a connection after we'd freed it. The
      problem was that connections that are pending resolve are in both
      the pending_resolve tree, and also the circuit's resolving_streams
      list. When you want to remove one, you must remove it from both.
    - Fix a double-mark-for-close where an end cell arrived for a
      resolving stream, and then the resolve failed.
    - Check directory signatures based on name of signer, not on whom
      we got the directory from. This will let us cache directories more
      easily.
  o Features:
    - Crank up some of our constants to handle more users.


Changes in version 0.0.7pre1 - 2004-06-02
  o Fixes for crashes and other obnoxious bugs:
    - Fix an epipe bug: sometimes when directory connections failed
      to connect, we would give them a chance to flush before closing
      them.
    - When we detached from a circuit because of resolvefailed, we
      would immediately try the same circuit twice more, and then
      give up on the resolve thinking we'd tried three different
      exit nodes.
    - Limit the number of intro circuits we'll attempt to build for a
      hidden service per 15-minute period.
    - Check recommended-software string *early*, before actually parsing
      the directory. Thus we can detect an obsolete version and exit,
      even if the new directory format doesn't parse.
  o Fixes for security bugs:
    - Remember which nodes are dirservers when you startup, and if a
      random OR enables his dirport, don't automatically assume he's
      a trusted dirserver.
  o Other bugfixes:
    - Directory connections were asking the wrong poll socket to
      start writing, and not asking themselves to start writing.
    - When we detached from a circuit because we sent a begin but
      didn't get a connected, we would use it again the first time;
      but after that we would correctly switch to a different one.
    - Stop warning when the first onion decrypt attempt fails; they
      will sometimes legitimately fail now that we rotate keys.
    - Override unaligned-access-ok check when $host_cpu is ia64 or
      arm. Apparently they allow it but the kernel whines.
    - Dirservers try to reconnect periodically too, in case connections
      have failed.
    - Fix some memory leaks in directory servers.
    - Allow backslash in Win32 filenames.
    - Made Tor build complain-free on FreeBSD, hopefully without
      breaking other BSD builds. We'll see.
  o Features:
    - Doxygen markup on all functions and global variables.
    - Make directory functions update routerlist, not replace it. So
      now directory disagreements are not so critical a problem.
    - Remove the upper limit on number of descriptors in a dirserver's
      directory (not that we were anywhere close).
    - Allow multiple logfiles at different severity ranges.
    - Allow *BindAddress to specify ":port" rather than setting *Port
      separately. Allow multiple instances of each BindAddress config
      option, so you can bind to multiple interfaces if you want.
    - Allow multiple exit policy lines, which are processed in order.
      Now we don't need that huge line with all the commas in it.
    - Enable accept/reject policies on SOCKS connections, so you can bind
      to 0.0.0.0 but still control who can use your OP.


Changes in version 0.0.6.2 - 2004-05-16
  o Our integrity-checking digest was checking only the most recent cell,
    not the previous cells like we'd thought.
    Thanks to Stefan Mark for finding the flaw!


Changes in version 0.0.6.1 - 2004-05-06
  o Fix two bugs in our AES counter-mode implementation (this affected
    onion-level stream encryption, but not TLS-level). It turns
    out we were doing something much more akin to a 16-character
    polyalphabetic cipher. Oops.
    Thanks to Stefan Mark for finding the flaw!
  o Retire moria3 as a directory server, and add tor26 as a directory
    server.


Changes in version 0.0.6 - 2004-05-02
  [version bump only]


Changes in version 0.0.6rc4 - 2004-05-01
  o Update the built-in dirservers list to use the new directory format
  o Fix a rare seg fault: if a node offering a hidden service attempts
    to build a circuit to Alice's rendezvous point and fails before it
    reaches the last hop, it retries with a different circuit, but
    then dies.
  o Handle windows socket errors correctly.


Changes in version 0.0.6rc3 - 2004-04-28
  o Don't expire non-general excess circuits (if we had enough
    circuits open, we were expiring rendezvous circuits -- even
    when they had a stream attached. oops.)
  o Fetch randomness from /dev/urandom better (not via fopen/fread)
  o Better debugging for tls errors
  o Some versions of openssl have an SSL_pending function that erroneously
    returns bytes when there is a non-application record pending.
  o Set Content-Type on the directory and hidserv descriptor.
  o Remove IVs from cipher code, since AES-ctr has none.
  o Win32 fixes. Tor now compiles on win32 with no warnings/errors.
    o We were using an array of length zero in a few places.
    o win32's gethostbyname can't resolve an IP to an IP.
    o win32's close can't close a socket.


Changes in version 0.0.6rc2 - 2004-04-26
  o Fix a bug where we were closing tls connections intermittently.
    It turns out openssl keeps its errors around -- so if an error
    happens, and you don't ask about it, and then another openssl
    operation happens and succeeds, and you ask if there was an error,
    it tells you about the first error. Fun fun.
  o Fix a bug that's been lurking since 27 may 03 (!)
    When passing back a destroy cell, we would use the wrong circ id.
    'Mostly harmless', but still worth fixing.
  o Since we don't support truncateds much, don't bother sending them;
    just close the circ.
  o check for <machine/limits.h> so we build on NetBSD again (I hope).
  o don't crash if a conn that sent a begin has suddenly lost its circuit
    (this was quite rare).


Changes in version 0.0.6rc1 - 2004-04-25
  o We now rotate link (tls context) keys and onion keys.
  o CREATE cells now include oaep padding, so you can tell
    if you decrypted them correctly.
  o Add bandwidthburst to server descriptor.
  o Directories now say which dirserver signed them.
  o Use a tor_assert macro that logs failed assertions too.


Changes in version 0.0.6pre5 - 2004-04-18
  o changes from 0.0.6pre4:
    - make tor build on broken freebsd 5.2 installs
    - fix a failed assert when you try an intro point, get a nack, and try
      a second one and it works.
    - when alice uses a port that the hidden service doesn't accept,
      it now sends back an end cell (denied by exit policy). otherwise
      alice would just have to wait to time out.
    - fix another rare bug: when we had tried all the intro
      points for a hidden service, we fetched the descriptor
      again, but we left our introcirc thinking it had already
      sent an intro, so it kept waiting for a response...
    - bugfix: when you sleep your hidden-service laptop, as soon
      as it wakes up it tries to upload a service descriptor, but
      socketpair fails for some reason (localhost not up yet?).
      now we simply give up on that upload, and we'll try again later.
      i'd still like to find the bug though.
    - if an intro circ waiting for an ack dies before getting one, then
      count it as a nack
    - we were reusing stale service descriptors and refetching usable
      ones. oops.


Changes in version 0.0.6pre4 - 2004-04-14
  o changes from 0.0.6pre3:
    - when bob fails to connect to the rendezvous point, and his
      circ didn't fail because of the rendezvous point itself, then
      he retries a couple of times
    - we expire introduction and rendezvous circs more thoroughly
      (sometimes they were hanging around forever)
    - we expire unattached rendezvous streams that have been around
      too long (they were sticking around forever).
    - fix a measly fencepost error that was crashing everybody with
      a strict glibc.


Changes in version 0.0.6pre3 - 2004-04-14
  o changes from 0.0.6pre2:
    - make hup work again
    - fix some memory leaks for dirservers
    - allow more skew in rendezvous descriptor timestamps, to help
      handle people like blanu who don't know what time it is
    - normal circs are 3 hops, but some rend/intro circs are 4, if
      the initiator doesn't get to choose the last hop
    - send acks for introductions, so alice can know whether to try
      again
    - bob publishes intro points more correctly
  o changes from 0.0.5:
    - fix an assert trigger that's been plaguing us since the days
      of 0.0.2prexx (thanks weasel!)
    - retry stream correctly when we fail to connect because of
      exit-policy-reject (should try another) or can't-resolve-address
      (also should try another, because dns on random internet servers
      is flaky).
    - when we hup a dirserver and we've *removed* a server from the
      approved-routers list, now we remove that server from the
      in-memory directories too


Changes in version 0.0.6pre2 - 2004-04-08
  o We fixed our base32 implementation. Now it works on all architectures.


Changes in version 0.0.6pre1 - 2004-04-08
  o Features:
    - Hidden services and rendezvous points are implemented. Go to
      http://6sxoyfb3h2nvok2d.onion/ for an index of currently available
      hidden services. (This only works via a socks4a proxy such as
      Privoxy, and currently it's quite slow.)


Changes in version 0.0.5 - 2004-03-30
  [version bump only]


Changes in version 0.0.5rc3 - 2004-03-29
  o Install torrc as torrc.sample -- we no longer clobber your
    torrc. (Woo!)
  o Re-enable recommendedversion checking (we broke it in rc2, oops)
  o Add in a 'notice' log level for things the operator should hear
    but that aren't warnings


Changes in version 0.0.5rc2 - 2004-03-29
  o Hold socks connection open until reply is flushed (if possible)
  o Make exit nodes resolve IPs to IPs immediately, rather than asking
    the dns farm to do it.
  o Fix c99 aliasing warnings in rephist.c
  o Don't include server descriptors that are older than 24 hours in the
    directory.
  o Give socks 'reject' replies their whole 15s to attempt to flush,
    rather than seeing the 60s timeout and assuming the flush had failed.
  o Clean automake droppings from the cvs repository


Changes in version 0.0.5rc1 - 2004-03-28
  o Fix mangled-state bug in directory fetching (was causing sigpipes).
  o Only build circuits after we've fetched the directory: clients were
    using only the directory servers before they'd fetched a directory.
    This also means longer startup time; so it goes.
  o Fix an assert trigger where an OP would fail to handshake, and we'd
    expect it to have a nickname.
  o Work around a tsocks bug: do a socks reject when AP connection dies
    early, else tsocks goes into an infinite loop.


Changes in version 0.0.4 - 2004-03-26
  o When connecting to a dirserver or OR and the network is down,
    we would crash.


Changes in version 0.0.3 - 2004-03-26
  o Warn and fail if server chose a nickname with illegal characters
  o Port to Solaris and Sparc:
    - include missing header fcntl.h
    - have autoconf find -lsocket -lnsl automatically
    - deal with hardware word alignment
    - make uname() work (solaris has a different return convention)
    - switch from using signal() to sigaction()
  o Preliminary work on reputation system:
    - Keep statistics on success/fail of connect attempts; they're published
      by kill -USR1 currently.
    - Add a RunTesting option to try to learn link state by creating test
      circuits, even when SocksPort is off.
    - Remove unused open circuits when there are too many.


Changes in version 0.0.2 - 2004-03-19
    - Include strlcpy and strlcat for safer string ops
    - define INADDR_NONE so we compile (but still not run) on solaris


Changes in version 0.0.2pre27 - 2004-03-14
  o Bugfixes:
    - Allow internal tor networks (we were rejecting internal IPs,
      now we allow them if they're set explicitly).
    - And fix a few endian issues.


Changes in version 0.0.2pre26 - 2004-03-14
  o New features:
    - If a stream times out after 15s without a connected cell, don't
      try that circuit again: try a new one.
    - Retry streams at most 4 times. Then give up.
    - When a dirserver gets a descriptor from an unknown router, it
      logs its fingerprint (so the dirserver operator can choose to
      accept it even without mail from the server operator).
    - Inform unapproved servers when we reject their descriptors.
    - Make tor build on Windows again. It works as a client, who knows
      about as a server.
    - Clearer instructions in the torrc for how to set up a server.
    - Be more efficient about reading fd's when our global token bucket
      (used for rate limiting) becomes empty.
  o Bugfixes:
    - Stop asserting that computers always go forward in time. It's
      simply not true.
    - When we sent a cell (e.g. destroy) and then marked an OR connection
      expired, we might close it before finishing a flush if the other
      side isn't reading right then.
    - Don't allow dirservers to start if they haven't defined
      RecommendedVersions
    - We were caching transient dns failures. Oops.
    - Prevent servers from publishing an internal IP as their address.
    - Address a strcat vulnerability in circuit.c


Changes in version 0.0.2pre25 - 2004-03-04
  o New features:
    - Put the OR's IP in its router descriptor, not its fqdn. That way
      we'll stop being stalled by gethostbyname for nodes with flaky dns,
      e.g. poblano.
  o Bugfixes:
    - If the user typed in an address that didn't resolve, the server
      crashed.


Changes in version 0.0.2pre24 - 2004-03-03
  o Bugfixes:
    - Fix an assertion failure in dns.c, where we were trying to dequeue
      a pending dns resolve even if it wasn't pending
    - Fix a spurious socks5 warning about still trying to write after the
      connection is finished.
    - Hold certain marked_for_close connections open until they're finished
      flushing, rather than losing bytes by closing them too early.
    - Correctly report the reason for ending a stream
    - Remove some duplicate calls to connection_mark_for_close
    - Put switch_id and start_daemon earlier in the boot sequence, so it
      will actually try to chdir() to options.DataDirectory
    - Make 'make test' exit(1) if a test fails; fix some unit tests
    - Make tor fail when you use a config option it doesn't know about,
      rather than warn and continue.
    - Make --version work
    - Bugfixes on the rpm spec file and tor.sh, so it's more up to date


Changes in version 0.0.2pre23 - 2004-02-29
  o New features:
    - Print a statement when the first circ is finished, so the user
      knows it's working.
    - If a relay cell is unrecognized at the end of the circuit,
      send back a destroy. (So attacks to mutate cells are more
      clearly thwarted.)
    - New config option 'excludenodes' to avoid certain nodes for circuits.
    - When it daemonizes, it chdir's to the DataDirectory rather than "/",
      so you can collect coredumps there.
 o Bugfixes:
    - Fix a bug in tls flushing where sometimes data got wedged and
      didn't flush until more data got sent. Hopefully this bug was
      a big factor in the random delays we were seeing.
    - Make 'connected' cells include the resolved IP, so the client
      dns cache actually gets populated.
    - Disallow changing from ORPort=0 to ORPort>0 on hup.
    - When we time-out on a stream and detach from the circuit, send an
      end cell down it first.
    - Only warn about an unknown router (in exitnodes, entrynodes,
      excludenodes) after we've fetched a directory.


Changes in version 0.0.2pre22 - 2004-02-26
  o New features:
    - Servers publish less revealing uname information in descriptors.
    - More memory tracking and assertions, to crash more usefully when
      errors happen.
    - If the default torrc isn't there, just use some default defaults.
      Plus provide an internal dirservers file if they don't have one.
    - When the user tries to use Tor as an http proxy, give them an http
      501 failure explaining that we're a socks proxy.
    - Dump a new router.desc on hup, to help confused people who change
      their exit policies and then wonder why router.desc doesn't reflect
      it.
    - Clean up the generic tor.sh init script that we ship with.
  o Bugfixes:
    - If the exit stream is pending on the resolve, and a destroy arrives,
      then the stream wasn't getting removed from the pending list. I
      think this was the one causing recent server crashes.
    - Use a more robust poll on OSX 10.3, since their poll is flaky.
    - When it couldn't resolve any dirservers, it was useless from then on.
      Now it reloads the RouterFile (or default dirservers) if it has no
      dirservers.
    - Move the 'tor' binary back to /usr/local/bin/ -- it turns out
      many users don't even *have* a /usr/local/sbin/.


Changes in version 0.0.2pre21 - 2004-02-18
  o New features:
    - There's a ChangeLog file that actually reflects the changelog.
    - There's a 'torify' wrapper script, with an accompanying
      tor-tsocks.conf, that simplifies the process of using tsocks for
      tor. It even has a man page.
    - The tor binary gets installed to sbin rather than bin now.
    - Retry streams where the connected cell hasn't arrived in 15 seconds
    - Clean up exit policy handling -- get the default out of the torrc,
      so we can update it without forcing each server operator to fix
      his/her torrc.
    - Allow imaps and pop3s in default exit policy
  o Bugfixes:
    - Prevent picking middleman nodes as the last node in the circuit


Changes in version 0.0.2pre20 - 2004-01-30
  o New features:
    - We now have a deb package, and it's in debian unstable. Go to
      it, apt-getters. :)
    - I've split the TotalBandwidth option into BandwidthRate (how many
      bytes per second you want to allow, long-term) and
      BandwidthBurst (how many bytes you will allow at once before the cap
      kicks in).  This better token bucket approach lets you, say, set
      BandwidthRate to 10KB/s and BandwidthBurst to 10MB, allowing good
      performance while not exceeding your monthly bandwidth quota.
    - Push out a tls record's worth of data once you've got it, rather
      than waiting until you've read everything waiting to be read. This
      may improve performance by pipelining better. We'll see.
    - Add an AP_CONN_STATE_CONNECTING state, to allow streams to detach
      from failed circuits (if they haven't been connected yet) and attach
      to new ones.
    - Expire old streams that haven't managed to connect. Some day we'll
      have them reattach to new circuits instead.

  o Bugfixes:
    - Fix several memory leaks that were causing servers to become bloated
      after a while.
    - Fix a few very rare assert triggers. A few more remain.
    - Setuid to User _before_ complaining about running as root.


Changes in version 0.0.2pre19 - 2004-01-07
  o Bugfixes:
    - Fix deadlock condition in dns farm. We were telling a child to die by
      closing the parent's file descriptor to him. But newer children were
      inheriting the open file descriptor from the parent, and since they
      weren't closing it, the socket never closed, so the child never read
      eof, so he never knew to exit. Similarly, dns workers were holding
      open other sockets, leading to all sorts of chaos.
    - New cleaner daemon() code for forking and backgrounding.
    - If you log to a file, it now prints an entry at the top of the
      logfile so you know it's working.
    - The onionskin challenge length was 30 bytes longer than necessary.
    - Started to patch up the spec so it's not quite so out of date.


Changes in version 0.0.2pre18 - 2004-01-02
  o Bugfixes:
    - Fix endian issues with the 'integrity' field in the relay header.
    - Fix a potential bug where connections in state
      AP_CONN_STATE_CIRCUIT_WAIT might unexpectedly ask to write.


Changes in version 0.0.2pre17 - 2003-12-30
  o Bugfixes:
    - Made --debuglogfile (or any second log file, actually) work.
    - Resolved an edge case in get_unique_circ_id_by_conn where a smart
      adversary could force us into an infinite loop.

  o Features:
    - Each onionskin handshake now includes a hash of the computed key,
      to prove the server's identity and help perfect forward secrecy.
    - Changed cell size from 256 to 512 bytes (working toward compatibility
      with MorphMix).
    - Changed cell length to 2 bytes, and moved it to the relay header.
    - Implemented end-to-end integrity checking for the payloads of
      relay cells.
    - Separated streamid from 'recognized' (otherwise circuits will get
      messed up when we try to have streams exit from the middle). We
      use the integrity-checking to confirm that a cell is addressed to
      this hop.
    - Randomize the initial circid and streamid values, so an adversary who
      breaks into a node can't learn how many circuits or streams have
      been made so far.


Changes in version 0.0.2pre16 - 2003-12-14
  o Bugfixes:
    - Fixed a bug that made HUP trigger an assert
    - Fixed a bug where a circuit that immediately failed wasn't being
      counted as a failed circuit in counting retries.

  o Features:
    - Now we close the circuit when we get a truncated cell: otherwise we're
      open to an anonymity attack where a bad node in the path truncates
      the circuit and then we open streams at him.
    - Add port ranges to exit policies
    - Add a conservative default exit policy
    - Warn if you're running tor as root
    - on HUP, retry OR connections and close/rebind listeners
    - options.EntryNodes: try these nodes first when picking the first node
    - options.ExitNodes: if your best choices happen to include any of
      your preferred exit nodes, you choose among just those preferred
      exit nodes.
    - options.ExcludedNodes: nodes that are never picked in path building


Changes in version 0.0.2pre15 - 2003-12-03
  o Robustness and bugfixes:
    - Sometimes clients would cache incorrect DNS resolves, which would
      really screw things up.
    - An OP that goes offline would slowly leak all its sockets and stop
      working.
    - A wide variety of bugfixes in exit node selection, exit policy
      handling, and processing pending streams when a new circuit is
      established.
    - Pick nodes for a path only from those the directory says are up
    - Choose randomly from all running dirservers, not always the first one
    - Increase allowed http header size for directory fetch.
    - Stop writing to stderr (if we're daemonized it will be closed).
    - Enable -g always, so cores will be more useful to me.
    - Switch "-lcrypto -lssl" to "-lssl -lcrypto" for broken distributions.

  o Documentation:
    - Wrote a man page. It lists commonly used options.

  o Configuration:
    - Change default loglevel to warn.
    - Make PidFile default to null rather than littering in your CWD.
    - OnionRouter config option is now obsolete. Instead it just checks
      ORPort>0.
    - Moved to a single unified torrc file for both clients and servers.


Changes in version 0.0.2pre14 - 2003-11-29
  o Robustness and bugfixes:
    - Force the admin to make the DataDirectory himself
      - to get ownership/permissions right
      - so clients no longer make a DataDirectory and then never use it
    - fix bug where a client who was offline for 45 minutes would never
      pull down a directory again
    - fix (or at least hide really well) the dns assert bug that was
      causing server crashes
    - warnings and improved robustness wrt clockskew for certs
    - use the native daemon(3) to daemonize, when available
    - exit if bind() fails
    - exit if neither socksport nor orport is defined
    - include our own tor_timegm (Win32 doesn't have its own)
    - bugfix for win32 with lots of connections
    - fix minor bias in PRNG
    - make dirserver more robust to corrupt cached directory

  o Documentation:
    - Wrote the design document (woo)

  o Circuit building and exit policies:
    - Circuits no longer try to use nodes that the directory has told them
      are down.
    - Exit policies now support bitmasks (18.0.0.0/255.0.0.0) and
      bitcounts (18.0.0.0/8).
    - Make AP connections standby for a circuit if no suitable circuit
      exists, rather than failing
    - Circuits choose exit node based on addr/port, exit policies, and
      which AP connections are standing by
    - Bump min pathlen from 2 to 3
    - Relay end cells have a payload to describe why the stream ended.
    - If the stream failed because of exit policy, try again with a new
      circuit.
    - Clients have a dns cache to remember resolved addresses.
    - Notice more quickly when we have no working circuits

  o Configuration:
    - APPort is now called SocksPort
    - SocksBindAddress, ORBindAddress, DirBindAddress let you configure
      where to bind
    - RecommendedVersions is now a config variable rather than
      hardcoded (for dirservers)
    - Reloads config on HUP
    - Usage info on -h or --help
    - If you set User and Group config vars, it'll setu/gid to them.


Changes in version 0.0.2pre13 - 2003-10-19
  o General stability:
    - SSL_write no longer fails when it returns WANTWRITE and the number
      of bytes in the buf has changed by the next SSL_write call.
    - Fix segfault fetching directory when network is down
    - Fix a variety of minor memory leaks
    - Dirservers reload the fingerprints file on HUP, so I don't have
      to take down the network when I approve a new router
    - Default server config file has explicit Address line to specify fqdn

  o Buffers:
    - Buffers grow and shrink as needed (Cut process size from 20M to 2M)
    - Make listener connections not ever alloc bufs

  o Autoconf improvements:
    - don't clobber an external CFLAGS in ./configure
    - Make install now works
    - create var/lib/tor on make install
    - autocreate a tor.sh initscript to help distribs
    - autocreate the torrc and sample-server-torrc with correct paths

  o Log files and Daemonizing now work:
    - If --DebugLogFile is specified, log to it at -l debug
    - If --LogFile is specified, use it instead of commandline
    - If --RunAsDaemon is set, tor forks and backgrounds on startup
<|MERGE_RESOLUTION|>--- conflicted
+++ resolved
@@ -1,4 +1,3 @@
-<<<<<<< HEAD
 Changes in version 0.2.2.10-alpha - 2010-??-??
   o Major features (performance):
     - Alter the client path selection to use new consensus-generated
@@ -120,10 +119,7 @@
       open() without checking it.
 
 
-Changes in version 0.2.1.25 - 2010-??-??
-=======
 Changes in version 0.2.1.25 - 2010-03-??
->>>>>>> 841351e6
   o Major bugfixes:
     - Fix a regression from our patch for bug 1244 that caused relays
       to guess their IP address incorrectly if they didn't set Address
